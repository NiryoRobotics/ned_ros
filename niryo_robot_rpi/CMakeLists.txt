--- conflicted
+++ resolved
@@ -6,10 +6,7 @@
   actionlib_msgs
   message_generation
   niryo_robot_msgs
-<<<<<<< HEAD
   roscpp
-=======
->>>>>>> f2e0d91b
   rospy
   sensor_msgs
   std_msgs
@@ -54,7 +51,6 @@
   ${catkin_INCLUDE_DIRS}
 )
 
-<<<<<<< HEAD
 
 #############
 ##   Doc   ##
@@ -116,15 +112,4 @@
     roslint_python()
 else()
     message(WARNING "roslint not found. Skipping roslint target building")
-endif()
-=======
-catkin_install_python(
-    PROGRAMS scripts/fake_rpi_node.py
-    DESTINATION ${CATKIN_PACKAGE_BIN_DESTINATION}
-)
-
-catkin_install_python(
-    PROGRAMS scripts/rpi_node.py
-    DESTINATION ${CATKIN_PACKAGE_BIN_DESTINATION}
-)
->>>>>>> f2e0d91b
+endif()