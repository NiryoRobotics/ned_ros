# shutdown_manager.py
# Copyright (C) 2021 Niryo
# All rights reserved.
#
# This program is free software: you can redistribute it and/or modify
# it under the terms of the GNU General Public License as published by
# the Free Software Foundation, either version 3 of the License, or
# (at your option) any later version.
#
# This program is distributed in the hope that it will be useful,
# but WITHOUT ANY WARRANTY; without even the implied warranty of
# MERCHANTABILITY or FITNESS FOR A PARTICULAR PURPOSE.  See the
# GNU General Public License for more details.
#
# You should have received a copy of the GNU General Public License
# along with this program.  If not, see <http://www.gnu.org/licenses/>.


import rospy
from threading import Event, Lock, Timer

from niryo_robot_rpi.common.rpi_ros_utils import send_shutdown_command, send_reboot_command
from niryo_robot_rpi.common.abstract_shutdown_manager import AbstractShutdownManager

from .mcp_io_objects import McpIOManager

from std_msgs.msg import String
from niryo_robot_msgs.srv import AdvertiseShutdownRequest
from niryo_robot_msgs.srv import Trigger


class ShutdownManager(AbstractShutdownManager):
    SHUTDOWN_TIMEOUT = 10

    def __init__(self, mcp_manager=None, fake=False):
        super(ShutdownManager, self).__init__(fake=fake)

        try:
            self.__turn_off_sound_name = rospy.get_param("/niryo_robot_sound/robot_sounds/turn_off_sound")
        except KeyError:
            self.__turn_off_sound_name = ""

        self.__shutdown_requested = False
        self.__shutdown_event = Event()
        self.__sound_status_sub = None
        self.__current_sound = ""

        self.__mcp_manager = mcp_manager if mcp_manager is not None else McpIOManager()

        shutdown_output = rospy.get_param("~shutdown_manager/digital_output")
        shutdown_input = rospy.get_param("~shutdown_manager/digital_input")
        self.__shutdown_output = self.__mcp_manager.add_output(shutdown_output, "shutdown_output")
        self.__shutdown_input = self.__mcp_manager.add_button(shutdown_input, "shutdown_input")

        self.__shutdown_input.on_press(self.request_shutdown)

    def request_shutdown(self):
        if not self.__shutdown_requested:
            self.__shutdown_requested = True
            self.__shutdown_output.value = True
            self._advertise_shutdown_service.call(AdvertiseShutdownRequest.SHUTDOWN)
            send_shutdown_command_thread = Timer(1.0, self.shutdown)
            send_shutdown_command_thread.start()

    def shutdown(self):
        self.__shutdown_output.value = False
        self.__shutdown_input.disable_on_press()
        self.__stop_move()
        self.wait_end_of_sound()
        if not self._fake:
            send_shutdown_command(learning_mode=False)

    def reboot(self):
        self.__stop_move()
        self.wait_end_of_sound()
        if not self._fake:
<<<<<<< HEAD
            send_reboot_command(learning_mode=False )
=======
            send_reboot_command(learning_mode=False)
>>>>>>> 64e57803

    @staticmethod
    def __stop_move():
        """
        Stop the robot movement
        """
        try:
            stop_move_service = rospy.ServiceProxy('/niryo_robot_commander/stop_command', Trigger)
            stop_move_service()
        except (rospy.ServiceException, rospy.ROSInterruptException, rospy.ROSException):
            pass

        try:
            stop_program_service = rospy.ServiceProxy('/niryo_robot_programs_manager/stop_program', Trigger)
            stop_program_service()
        except (rospy.ServiceException, rospy.ROSInterruptException, rospy.ROSException):
            pass

    def wait_end_of_sound(self):
        self.__shutdown_event.clear()
        self.__sound_status_sub = rospy.Subscriber("/niryo_robot_sound/sound", String, self.__callback_sound_state)
        self.__shutdown_event.wait(self.SHUTDOWN_TIMEOUT)

    def __callback_sound_state(self, msg):
        if self.__current_sound == self.__turn_off_sound_name and msg.data == "":
            self.__shutdown_event.set()
        self.__current_sound = msg.data<|MERGE_RESOLUTION|>--- conflicted
+++ resolved
@@ -74,11 +74,7 @@
         self.__stop_move()
         self.wait_end_of_sound()
         if not self._fake:
-<<<<<<< HEAD
-            send_reboot_command(learning_mode=False )
-=======
             send_reboot_command(learning_mode=False)
->>>>>>> 64e57803
 
     @staticmethod
     def __stop_move():
