# top_button.py
# Copyright (C) 2021 Niryo
# All rights reserved.
#
# This program is free software: you can redistribute it and/or modify
# it under the terms of the GNU General Public License as published by
# the Free Software Foundation, either version 3 of the License, or
# (at your option) any later version.
#
# This program is distributed in the hope that it will be useful,
# but WITHOUT ANY WARRANTY; without even the implied warranty of
# MERCHANTABILITY or FITNESS FOR A PARTICULAR PURPOSE.  See the
# GNU General Public License for more details.
#
# You should have received a copy of the GNU General Public License
# along with this program.  If not, see <http://www.gnu.org/licenses/>.

import rospy
import RPi.GPIO as GPIO
from threading import Thread
import rosnode

from niryo_robot_rpi.common.rpi_ros_utils import send_hotspot_command, send_shutdown_command, activate_learning_mode
from niryo_robot_rpi.common.rpi_ros_utils import LedState, send_led_state
from niryo_robot_rpi.common.abstract_top_button import AbstractTopButton

# Command Status
from niryo_robot_msgs.msg import CommandStatus

# Messages
from std_msgs.msg import Int32, Bool, Int8
from niryo_robot_arm_commander.msg import PausePlanExecution
from niryo_robot_programs_manager.msg import ProgramIsRunning

# Services
from niryo_robot_rpi.srv import LedBlinker, LedBlinkerRequest


class ButtonMode:
    def __init__(self):
        pass

    DO_NOTHING = 0
    TRIGGER_SEQUENCE_AUTORUN = 1
    BLOCKLY_SAVE_POINT = 2


class TopButton(AbstractTopButton):
    def __init__(self):
        super(TopButton, self).__init__()

        self.pause_time = None
        self.resume = None

        self.__program_manager_is_running = False
        rospy.Subscriber('/niryo_robot_programs_manager/program_is_running', ProgramIsRunning,
                         self.__callback_program_is_running)

        rospy.Subscriber('/niryo_robot/rpi/led_state', Int8, self.__callback_led_state)

        self.button_mode = ButtonMode.TRIGGER_SEQUENCE_AUTORUN
        self.last_time_button_mode_changed = rospy.Time.now()

        self.__led_state = LedState.OK
        self.__set_led_state_service = rospy.ServiceProxy('/niryo_robot_rpi/set_led_custom_blinker', LedBlinker)

        # - Publishers
        # Publisher used to send info to Niryo Studio, so the user can add a move block
        # by pressing the button
        self.save_point_publisher = rospy.Publisher("/niryo_robot/blockly/save_current_point", Int32, queue_size=10)

        self._button_state_publisher = rospy.Publisher(
            "/niryo_robot/rpi/is_button_pressed", Bool, latch=True, queue_size=1)

        # Seems to be overkill over that value due to reading IO time
        self.__button_loop_frequency = rospy.Rate(10)
        self.__button_loop_thread = Thread(target=self.check_button_loop)
        self.__button_loop_thread.start()

        rospy.loginfo("Niryo Button started")

    def read_value(self):
        super(TopButton, self).read_value()
        self._button_state_publisher.publish(self._is_button_pressed())
        return self._button_state

    def __callback_program_is_running(self, msg):
        self.__program_manager_is_running = msg.program_is_running

    def __callback_led_state(self, msg):
        self.__led_state = msg.data

    def __trigger_blockly_save_point(self):
        self.blockly_save_current_point()

    def check_button_loop(self):
        self.__button_loop_frequency.sleep()
        last_press_time = rospy.Time.now()
        elapsed_seconds = 15

        while not rospy.is_shutdown():
            button_was_pressed = self._is_button_pressed()

            self.read_value()
            if self._is_button_pressed():
                if not button_was_pressed:
                    last_press_time = rospy.Time.now()
                elapsed_seconds = (rospy.Time.now() - last_press_time).to_sec()
                self.led_advertiser(elapsed_seconds)

            # Was pressed and is not anymore (release)
            elif button_was_pressed:
                # Check if there is an action to do
                if elapsed_seconds >= 10:
                    pass
                elif elapsed_seconds >= 6:
                    send_hotspot_command()
                elif elapsed_seconds >= 3:
                    send_shutdown_command()
                elif 0.02 < elapsed_seconds < 3:
                    # Detect if a prog is running
                    python_prog_is_running = self.__is_prog_running()
                    # If a programm is running
                    if python_prog_is_running:
                        self.__manage_python_program()
                    elif self.button_mode == ButtonMode.BLOCKLY_SAVE_POINT:
                        self.__trigger_blockly_save_point()
                    elif self.button_mode == ButtonMode.TRIGGER_SEQUENCE_AUTORUN:
                        self._trigger_sequence_autorun()

            self.__button_loop_frequency.sleep()

    def __manage_python_program(self):
        # Pause the current move
        if self._pause_state in [PausePlanExecution.PLAY]:
            rospy.loginfo("Button Manager - Sequence paused")
            self.pause_time = rospy.Time.now()
            self._send_pause_state(PausePlanExecution.PAUSE)
            # Pause led advertiser
            self.__set_led_state_service(True, 5, LedBlinkerRequest.LED_WHITE, PausePlanExecution.PAUSE_TIMEOUT)
        # Double press on pause: activate learning mode
        elif self._pause_state == PausePlanExecution.PAUSE and (rospy.Time.now() - self.pause_time).to_sec() < 1:
            activate_learning_mode(True)
            self.__set_led_state_service(True, 5, LedBlinkerRequest.LED_WHITE, 0)
            rospy.loginfo("Button Manager - Sequence paused with learning mode")
        # Program paused: resume or cancel
        elif self._pause_state == PausePlanExecution.PAUSE:
            # wait if double clic occurs
            if self.double_press():
                rospy.logwarn("Button Manager - Cancel sequence")
                self.__set_led_state_service(False, 0, 0, 0)
                activate_learning_mode(True)
                self._send_pause_state(PausePlanExecution.CANCEL)
                if self.__program_manager_is_running:
                    self.cancel_program_from_program_manager()

                self.read_value()
                while not rospy.is_shutdown() and self._is_button_pressed():
                    self.__button_loop_frequency.sleep()
                    self.read_value()
            else:
                rospy.loginfo("Button Manager - Resume sequence")
                self.__set_led_state_service(False, 0, 0, 0)
                activate_learning_mode(False)
                rospy.sleep(0.2)
                self._send_pause_state(PausePlanExecution.RESUME)
                self._pause_state = PausePlanExecution.PLAY

    def double_press(self):
        start_time = rospy.Time.now()
        self.read_value()
        button_pressed = self._is_button_pressed()
        while not rospy.is_shutdown() and (rospy.Time.now() - start_time).to_sec() < 1:
            self.read_value()
            if not button_pressed and self._is_button_pressed():
                return True
            button_pressed = self._is_button_pressed()
            self.__button_loop_frequency.sleep()
        return False

    def __is_prog_running(self):
        if self.__program_manager_is_running:
            python_prog_is_running = True
        else:
            python_prog_running_nodes = [s for s in rosnode.get_node_names() if "ros_wrapper" in s]
            python_prog_is_running = bool(python_prog_running_nodes)

        # Deal with new state
        if not python_prog_is_running:
            # if the state is paused, it means that the pause timeout has appeared.
            # Otherwise it's a program that has ended.
            if self._pause_state == PausePlanExecution.PAUSE:
                activate_learning_mode(True)
            self._send_pause_state(PausePlanExecution.STANDBY)
            self.__set_led_state_service(False, 0, 0, 0)

        elif self._pause_state not in [PausePlanExecution.PLAY, PausePlanExecution.PAUSE]:
            # detect a new execution of a program
            self._send_pause_state(PausePlanExecution.PLAY)
            self.__set_led_state_service(False, 0, 0, 0)

        return python_prog_is_running

    def led_advertiser(self, elapsed_seconds):
        # Use LED to help user know which action to execute
        if elapsed_seconds >= 10:
            if LedState.OK != self.__led_state:
                self.__led_state = LedState.OK
                send_led_state(LedState.OK)
        elif elapsed_seconds >= 6:
            if LedState.WAIT_HOTSPOT != self.__led_state:
                self.__led_state = LedState.WAIT_HOTSPOT
                send_led_state(LedState.WAIT_HOTSPOT)
        elif elapsed_seconds >= 3:
            if LedState.SHUTDOWN != self.__led_state:
                self.__led_state = LedState.SHUTDOWN
                send_led_state(LedState.SHUTDOWN)
<<<<<<< HEAD

    @staticmethod
    def shutdown():
        rospy.loginfo("Button Manager - Shutdown cleanup GPIO")
        rospy.sleep(0.5)
        GPIO.cleanup()
=======
>>>>>>> 64e57803

    def blockly_save_current_point(self):
        msg = Int32()
        msg.data = 1
        self.save_point_publisher.publish(msg)

    def callback_change_button_mode(self, req):
        # message = ""
        if req.value == ButtonMode.TRIGGER_SEQUENCE_AUTORUN:
            message = "Successfully changed button mode to trigger sequence autorun"
        elif req.value == ButtonMode.BLOCKLY_SAVE_POINT:
            message = "Successfully changed button mode to save point"
        elif req.value == ButtonMode.DO_NOTHING:
            message = "Successfully changed button mode to disabled"
        else:
            return {"status": CommandStatus.BUTTON_ERROR, "message": "Incorrect button mode."}
        self.button_mode = req.value
        self.last_time_button_mode_changed = rospy.Time.now()
        return {"status": CommandStatus.SUCCESS, "message": message}<|MERGE_RESOLUTION|>--- conflicted
+++ resolved
@@ -215,15 +215,6 @@
             if LedState.SHUTDOWN != self.__led_state:
                 self.__led_state = LedState.SHUTDOWN
                 send_led_state(LedState.SHUTDOWN)
-<<<<<<< HEAD
-
-    @staticmethod
-    def shutdown():
-        rospy.loginfo("Button Manager - Shutdown cleanup GPIO")
-        rospy.sleep(0.5)
-        GPIO.cleanup()
-=======
->>>>>>> 64e57803
 
     def blockly_save_current_point(self):
         msg = Int32()
