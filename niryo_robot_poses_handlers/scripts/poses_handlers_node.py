--- conflicted
+++ resolved
@@ -53,14 +53,8 @@
         self.__tool_id = 0
         rospy.Subscriber('/niryo_robot_tools_commander/current_id', Int32,  self.__callback_tool_id)
 
-<<<<<<< HEAD
-=======
-
->>>>>>> 6c35ccdb
         # Workspaces
         ws_dir = rospy.get_param("~workspace_dir")
-        tool_config_dict = rospy.get_param("niryo_robot_tools_commander/tool_list", dict())
-        grip_dir = rospy.get_param("~grip_dir")
 
         self.__ws_manager = WorkspaceManager(ws_dir)
         rospy.Service('~manage_workspace', ManageWorkspace,
@@ -78,17 +72,13 @@
                     rospy.loginfo("Poses Handler - Adding the {} workspace...".format(ws_name))
                     self.create_workspace_from_points(ws_name, "", [Point(*point) for point in ws_poses])
 
-<<<<<<< HEAD
-        # Grips
-=======
-
         # Grips
         tool_config_dict = rospy.get_param("niryo_robot_tools_commander/tool_list", dict())
->>>>>>> 6c35ccdb
         self.__tool_id_gripname_dict = {tool["id"]: "default_" + tool["name"].replace(" ", "_")
                                         for tool in tool_config_dict}
         self.__tool_id_gripname_dict[-1] = "default_Calibration_Tip"
 
+        grip_dir = rospy.get_param("~grip_dir")
         self.__grip_manager = GripManager(grip_dir, self.__tool_id_gripname_dict.values())
         rospy.Service('~get_target_pose', GetTargetPose,
                       self.__callback_target_pose)
@@ -136,11 +126,7 @@
     def __callback_manage_workspace(self, req):
         cmd = req.cmd
         workspace = req.workspace
-<<<<<<< HEAD
         if len(workspace.name) > 30:
-=======
-        if len(workspace.name)>30:
->>>>>>> 6c35ccdb
             rospy.logwarn('Poses Handlers - Workspace name is too long, using : %s instead', workspace.name[:30])
         workspace.name = workspace.name[:30]
         if cmd == req.SAVE:
