--- conflicted
+++ resolved
@@ -21,7 +21,6 @@
     <build_depend>geometry_msgs</build_depend>
     <build_depend>moveit_msgs</build_depend>
     <build_depend>niryo_robot_msgs</build_depend>
-<<<<<<< HEAD
     <build_depend>message_generation</build_depend>
 
     <build_export_depend>moveit_msgs</build_export_depend>
@@ -33,20 +32,6 @@
     <exec_depend>niryo_robot_msgs</exec_depend>
     <exec_depend>niryo_robot_tools_commander</exec_depend>
     <exec_depend>tf</exec_depend>
-=======
-    <build_depend>rostest</build_depend>
-    <build_depend>message_generation</build_depend>
-
-
-    <run_depend>moveit_msgs</run_depend>
-    <run_depend>geometry_msgs</run_depend>
-    <run_depend>message_runtime</run_depend>
-    <run_depend>tf</run_depend>
-
-    <!-- Niryo Dependencies -->
-    <run_depend>niryo_robot_msgs</run_depend>
-    <run_depend>niryo_robot_tools_commander</run_depend>
->>>>>>> f2e0d91b
 
     <!-- Python Dependencies -->
     <exec_depend>python-numpy</exec_depend>
