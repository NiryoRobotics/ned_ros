<?xml version="1.0"?>
<?xml-model
  href="http://download.ros.org/schema/package_format3.xsd"
  schematypens="http://www.w3.org/2001/XMLSchema"?>
<package format="3">
    <name>niryo_robot_poses_handlers</name>
    <version>3.1.0</version>
    <description>
        - Handles the conversion of workspace-relative poses to robot poses
        - Handles Poses
        - Handles Trajectories
    </description>
    <maintainer email="r.lux@niryo.com">Rémi Lux</maintainer>
    <license>GPLv3</license>
    <author>Andreas Voigt</author>
    <author email="r.lux@niryo.com">Rémi Lux</author>
    
    <buildtool_depend>catkin</buildtool_depend>

    <build_depend>geometry_msgs</build_depend>
    <build_depend>moveit_msgs</build_depend>
    <build_depend>niryo_robot_msgs</build_depend>

<<<<<<< HEAD
    <exec_depend>moveit_msgs</exec_depend>
    <exec_depend>niryo_robot_msgs</exec_depend>
    <exec_depend>tf</exec_depend>
=======
    <run_depend>moveit_msgs</run_depend>
    <run_depend>niryo_robot_msgs</run_depend>
    <run_depend>niryo_robot_tools_commander</run_depend>
    <run_depend>tf</run_depend>
>>>>>>> 641f5c10

    <!-- Python Dependencies -->
    <exec_depend>python-numpy</exec_depend>

</package><|MERGE_RESOLUTION|>--- conflicted
+++ resolved
@@ -21,16 +21,10 @@
     <build_depend>moveit_msgs</build_depend>
     <build_depend>niryo_robot_msgs</build_depend>
 
-<<<<<<< HEAD
     <exec_depend>moveit_msgs</exec_depend>
     <exec_depend>niryo_robot_msgs</exec_depend>
+    <exec_depend>niryo_robot_tools_commander</exec_depend>
     <exec_depend>tf</exec_depend>
-=======
-    <run_depend>moveit_msgs</run_depend>
-    <run_depend>niryo_robot_msgs</run_depend>
-    <run_depend>niryo_robot_tools_commander</run_depend>
-    <run_depend>tf</run_depend>
->>>>>>> 641f5c10
 
     <!-- Python Dependencies -->
     <exec_depend>python-numpy</exec_depend>
