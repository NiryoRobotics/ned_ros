--- conflicted
+++ resolved
@@ -5,16 +5,8 @@
     <arg name="log_level" default="INFO" />
     <arg name="hardware_version" default="ned"/>
 
-<<<<<<< HEAD
-    <arg name="dir_desktop" value="~/.niryo/simulation"/>
-    <arg name="dir_rpi" value="~/niryo_robot_saved_files"/>
-
-    <arg name="saved_files_dir" value="$(arg dir_desktop)" if="$(arg simulation_mode)"/>
-    <arg name="saved_files_dir" value="$(arg dir_rpi)" unless="$(arg simulation_mode)"/>
-=======
     <arg name="saved_files_dir" value="$(env HOME)/.niryo/simulation" if="$(eval hardware_version =='fake')"/>
     <arg name="saved_files_dir" value="$(env HOME)/niryo_robot_saved_files" unless="$(eval hardware_version =='fake')"/>
->>>>>>> b758c20c
 
     <node name="niryo_robot_poses_handlers" pkg="niryo_robot_poses_handlers" type="poses_handlers_node.py" output="screen">
         <param name="log_level" type="string" value="$(arg log_level)" />
