--- conflicted
+++ resolved
@@ -33,12 +33,9 @@
 
   - New TCP server commands: GET_COLLISION_DETECTED, CLEAR_COLLISION_DETECTED, HANDSHAKE, MOVE, JOG, PICK, PLACE, EXECUTE_TRAJECTORY
   - New tools translation transforms according to the new TCP orientation
-<<<<<<< HEAD
   - Add Hardware ID to the conveyors, only for v2 and v3
-=======
   - The new robot pose is published on /niryo_robot/robot_state_v2 in order to keep compatibility with older NiryoStudios
   - The new robot relative pose is published on /niryo_robot_poses_handlers/relative_pose_v2 in order to keep compatibility with older NiryoStudios
->>>>>>> e0d1b127
 
 **Improvements**
   - NiryoRosWrapper.vision_pick now can take an optional observation pose ``obs_pose``
