--- conflicted
+++ resolved
@@ -142,19 +142,17 @@
 if(CATKIN_ENABLE_TESTING)
   find_package(rostest REQUIRED)
 
-<<<<<<< HEAD
   if ("${ARCHITECTURE}" MATCHES "^(arm.*|aarch64.*|arm64.*)$" AND "${HARDWARE_VERSION}" STREQUAL "ned2")
     add_rostest_gtest(${PROJECT_NAME}_integration_tests
       test/service_client.test
       test/service_client.cpp
     )
-  endif()
-=======
-  add_rostest_gtest(${PROJECT_NAME}_integration_tests
-    test/service_client.test
-    test/service_client.cpp
-  )
->>>>>>> 3001bcf8
+  elseif ("${HARDWARE_VERSION}" STREQUAL "ned2")
+    add_rostest_gtest(${PROJECT_NAME}_integration_tests
+      test/service_client_fake.test
+      test/service_client.cpp
+    )
+  endif()
 
   if(TARGET ${PROJECT_NAME}_integration_tests)
     target_link_libraries(
