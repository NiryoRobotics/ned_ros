/*
    end_effector_interface_core.cpp
    Copyright (C) 2020 Niryo
    All rights reserved.

    This program is free software: you can redistribute it and/or modify
    it under the terms of the GNU General Public License as published by
    the Free Software Foundation, either version 3 of the License, or
    (at your option) any later version.

    This program is distributed in the hope that it will be useful,
    but WITHOUT ANY WARRANTY; without even the implied warranty of
    MERCHANTABILITY or FITNESS FOR A PARTICULAR PURPOSE.  See the
    GNU General Public License for more details.

    You should have received a copy of the GNU General Public License
    along with this program.  If not, see <http:// www.gnu.org/licenses/>.
*/

// c++
#include <functional>
#include <string>
#include <utility>
#include <vector>

// ros
#include "common/model/hardware_type_enum.hpp"
#include "niryo_robot_msgs/SetBool.h"

// niryo
#include "end_effector_interface/end_effector_interface_core.hpp"
#include "common/model/end_effector_state.hpp"


using ::std::string;
using ::std::to_string;

using ::common::model::EndEffectorState;
using ::common::model::ButtonTypeEnum;
using ::common::model::EButtonType;
using ::common::model::EndEffectorSingleCmd;
using ::common::model::EEndEffectorCommandType;

namespace end_effector_interface
{

/**
 * @brief EndEffectorInterfaceCore::EndEffectorInterfaceCore
 * @param nh
 * @param ttl_interface
 */
EndEffectorInterfaceCore::EndEffectorInterfaceCore(ros::NodeHandle& nh,
                                                   std::shared_ptr<ttl_driver::TtlInterfaceCore > ttl_interface):
    _ttl_interface(std::move(ttl_interface))
{
    ROS_DEBUG("EndEffectorInterfaceCore::ctor");

    init(nh);
}

/**
 * @brief EndEffectorInterfaceCore::init
 * @param nh
 * @return
 */
bool EndEffectorInterfaceCore::init(ros::NodeHandle &nh)
{
    ROS_DEBUG("EndEffectorInterfaceCore::init - Initializing parameters...");
    initParameters(nh);

    ROS_DEBUG("EndEffectorInterfaceCore::initEndEffectorHardware...");
    initEndEffectorHardware();

    ROS_DEBUG("EndEffectorInterfaceCore::init - Starting services...");
    startServices(nh);

    ROS_DEBUG("EndEffectorInterfaceCore::init - Starting publishers...");
    startPublishers(nh);

    ROS_DEBUG("EndEffectorInterfaceCore::init - Starting subscribers...");
    startSubscribers(nh);

    return true;
}

/**
 * @brief EndEffectorInterfaceCore::initParameters
 * @param nh
 */
void EndEffectorInterfaceCore::initParameters(ros::NodeHandle& nh)
{
    int id = -1;
    nh.getParam("end_effector_id", id);
    _id = static_cast<uint8_t>(id);

    double check_end_effector_status_frequency{1.0};
    nh.getParam("check_end_effector_status_frequency", check_end_effector_status_frequency);
    assert(check_end_effector_status_frequency);

    ROS_DEBUG("EndEffectorInterfaceCore::initParameters - end effector id : %d", _id);
    ROS_DEBUG("EndEffectorInterfaceCore::initParameters - end effector status frequency : %f", check_end_effector_status_frequency);

    // init ros duration according to given frequency
    _states_publisher_duration = ros::Duration(1.0 / check_end_effector_status_frequency);

    std::string hw_type;
    nh.getParam("hardware_type", hw_type);
    auto ee_type = common::model::HardwareTypeEnum(hw_type.c_str());

    //  initiliaze end effector state
    _end_effector_state = std::make_shared<EndEffectorState>(_id, ee_type);

    uint8_t button_id = 1;
    while (nh.hasParam("button_"  + std::to_string(button_id) + "/type"))
    {
      std::string button_type;
      nh.getParam("button_" + std::to_string(button_id) + "/type", button_type);
      auto eType = ButtonTypeEnum(button_type.c_str());

      ROS_INFO("EndEffectorInterfaceCore::initParameters : configure button %d of type %s", button_id, eType.toString().c_str());
      _end_effector_state->configureButton(button_id, eType);
      button_id++;
    }
}

/**
 * @brief EndEffectorInterfaceCore::startServices
 * @param nh
 */
void EndEffectorInterfaceCore::startServices(ros::NodeHandle& nh)
{
    _digital_in_server = nh.advertiseService("set_ee_io_state",
                                             &EndEffectorInterfaceCore::_callbackSetIOState, this);
}

/**
 * @brief EndEffectorInterfaceCore::startPublishers
 * @param nh
 */
void EndEffectorInterfaceCore::startPublishers(ros::NodeHandle& nh)
{
  _free_drive_button_state_publisher = nh.advertise<end_effector_interface::EEButtonStatus>(
                                          "free_drive_button_status", 10, true);

  _save_pos_button_state_publisher = nh.advertise<end_effector_interface::EEButtonStatus>(
                                          "save_pos_button_status", 10, true);

  _custom_button_state_publisher = nh.advertise<end_effector_interface::EEButtonStatus>(
                                          "custom_button_status", 10, true);

  _digital_out_publisher = nh.advertise<end_effector_interface::EEIOState>(
                                          "io_state", 10, true);

  _states_publisher_timer = nh.createTimer(_states_publisher_duration,
                                         &EndEffectorInterfaceCore::_publishButtonState,
                                         this);
}

/**
 * @brief EndEffectorInterfaceCore::startSubscribers
 * @param nh
 */
void EndEffectorInterfaceCore::startSubscribers(ros::NodeHandle& nh)
{
    (void)nh;  // unused

    ROS_DEBUG("EndEffectorInterfaceCore::startSubscribers - no subscribers to start");
}

/**
 * @brief EndEffectorInterfaceCore::initEndEffectorHardware
 */
void EndEffectorInterfaceCore::initEndEffectorHardware()
{
  // init driver
  if (_end_effector_state && _end_effector_state->isValid())
  {
      int result = _ttl_interface->setEndEffector(_end_effector_state);

      if (niryo_robot_msgs::CommandStatus::SUCCESS == result)
      {
          ROS_INFO("ToolsInterfaceCore::ctor - Set end effector success");
      }
      else
      {
          ROS_WARN("EndEffectorInterfaceCore::sendInitEndEffectorParams - "
                   "Set end effector failure, return : %d. Aborted...",
                   result);
      }
  }
}

/**
 * @brief EndEffectorInterfaceCore::_publishButtonState
 * Called every _states_publisher_duration via the _states_publisher_timer
 */
void EndEffectorInterfaceCore::_publishButtonState(const ros::TimerEvent&)
{
    EEButtonStatus button_msg;
    EEIOState io_msg;

    if (_end_effector_state)
    {
        for (const auto& button : _end_effector_state->getButtonsStatus())
        {
            if (button->actions.empty())
                continue;

            button_msg.action = static_cast<uint8_t>(button->actions.front());
            switch (button->type)
            {
                case EButtonType::FREE_DRIVE_BUTTON:
                    _free_drive_button_state_publisher.publish(button_msg);
                    break;
                case EButtonType::SAVE_POSITION_BUTTON:
                    _save_pos_button_state_publisher.publish(button_msg);
                    break;
                case EButtonType::CUSTOM_BUTTON:
                    _custom_button_state_publisher.publish(button_msg);
                    break;
                default:
                    break;
            }
            button->actions.pop();
        }

        // digital io state
<<<<<<< HEAD
        io_msg.digital_input = _end_effector_state->getDigitalIn();
        io_msg.digital_output = _end_effector_state->getDigitalOut();
        _digital_out_publisher.publish(io_msg);
=======
        io_msg.in = _end_effector_state->getDigitalIn();
        io_msg.out = _end_effector_state->getDigitalOut();
>>>>>>> 707467ac

        // publish message
        _digital_out_publisher.publish(io_msg);
    }
}

/**
 * @brief EndEffectorInterfaceCore::_callbackSetIOState
 * @param req
 * @param res
 * @return
 */
bool EndEffectorInterfaceCore::_callbackSetIOState(end_effector_interface::SetEEDigitalOut::Request &req,
                                                   end_effector_interface::SetEEDigitalOut::Response &res)
{
    res.state = false;

    if (_end_effector_state && _end_effector_state->isValid())
    {
        _ttl_interface->addSingleCommandToQueue(std::make_unique<EndEffectorSingleCmd>(EEndEffectorCommandType::CMD_TYPE_DIGITAL_OUTPUT,
                                                                                       _end_effector_state->getId(), std::initializer_list<uint32_t>{req.data}));
        // TODO(cc) find a way to check if ok
        res.state = true;
    }

    return res.state;
}

}  // namespace end_effector_interface<|MERGE_RESOLUTION|>--- conflicted
+++ resolved
@@ -225,16 +225,8 @@
         }
 
         // digital io state
-<<<<<<< HEAD
         io_msg.digital_input = _end_effector_state->getDigitalIn();
         io_msg.digital_output = _end_effector_state->getDigitalOut();
-        _digital_out_publisher.publish(io_msg);
-=======
-        io_msg.in = _end_effector_state->getDigitalIn();
-        io_msg.out = _end_effector_state->getDigitalOut();
->>>>>>> 707467ac
-
-        // publish message
         _digital_out_publisher.publish(io_msg);
     }
 }
