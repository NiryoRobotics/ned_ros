--- conflicted
+++ resolved
@@ -98,7 +98,6 @@
 SET(HARDWARE_VERSION "ned2" CACHE STRING "run test on this hardware version")
 
 if(CATKIN_ENABLE_TESTING)
-<<<<<<< HEAD
   if (${HARDWARE_VERSION} STREQUAL "ned" OR ${HARDWARE_VERSION} STREQUAL "one")
     if ("${ARCHITECTURE}" MATCHES "^(arm.*|aarch64.*|arm64.*)$")
       catkin_add_gtest(
@@ -115,6 +114,15 @@
     )
   endif()
 
+  # Create a target ${PROJECT_NAME}_coverage_report
+  if(ENABLE_COVERAGE_TESTING)
+    set(COVERAGE_EXCLUDES "*/${PROJECT_NAME}/test*")
+    add_code_coverage(
+      NAME ${PROJECT_NAME}_coverage_report
+      DEPENDENCIES tests
+    )
+  endif()
+
   ##########################
   ## Static code analysis ##
   ##########################
@@ -125,39 +133,6 @@
   else()
       message(WARNING "roslint not found. Skipping roslint target building")
   endif()
-=======
-    catkin_add_gtest(
-      ${PROJECT_NAME}_unit_tests
-      test/can_tools_unit_tests.cpp
-    )
-
-    if(TARGET ${PROJECT_NAME}_unit_tests)
-      target_link_libraries(${PROJECT_NAME}_unit_tests
-          ${catkin_LIBRARIES}
-          ${PROJECT_NAME}_core
-      )
-    endif()
-
-    # Create a target ${PROJECT_NAME}_coverage_report
-    if(ENABLE_COVERAGE_TESTING)
-      set(COVERAGE_EXCLUDES "*/${PROJECT_NAME}/test*")
-      add_code_coverage(
-        NAME ${PROJECT_NAME}_coverage_report
-        DEPENDENCIES tests
-      )
-    endif()
-    
-    ##########################
-    ## Static code analysis ##
-    ##########################
-    find_package(roslint QUIET)
-
-    if(roslint_FOUND)
-        roslint_cpp()
-    else()
-        message(WARNING "roslint not found. Skipping roslint target building")
-    endif()
->>>>>>> 3001bcf8
 endif()
 
 #############
