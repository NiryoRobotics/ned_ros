/*
conveyor_interface_interface_core.hpp
Copyright (C) 2020 Niryo
All rights reserved.

This program is free software: you can redistribute it and/or modify
it under the terms of the GNU General Public License as published by
the Free Software Foundation, either version 3 of the License, or
(at your option) any later version.

This program is distributed in the hope that it will be useful,
but WITHOUT ANY WARRANTY; without even the implied warranty of
MERCHANTABILITY or FITNESS FOR A PARTICULAR PURPOSE.  See the
GNU General Public License for more details.

You should have received a copy of the GNU General Public License
along with this program.  If not, see <http:// www.gnu.org/licenses/>.
*/

#ifndef CONVEYOR_INTERFACE_CORE_HPP
#define CONVEYOR_INTERFACE_CORE_HPP

// c++
#include <memory>
#include <vector>

// ros
#include <ros/ros.h>

// niryo
#include "can_driver/can_interface_core.hpp"

#include "conveyor_interface/SetConveyor.h"
#include "conveyor_interface/ControlConveyor.h"
#include "conveyor_interface/ConveyorFeedbackArray.h"
#include "niryo_robot_msgs/CommandStatus.h"

#include "common/model/i_interface_core.hpp"

namespace conveyor_interface
{

/**
 * @brief The ConveyorInterfaceCore class
 */
class ConveyorInterfaceCore : public common::model::IInterfaceCore
{
    public:
<<<<<<< HEAD
        ConveyorInterfaceCore(ros::NodeHandle& nh, std::shared_ptr<common::model::IDriverCore> conveyor_driver);
=======
        ConveyorInterfaceCore(ros::NodeHandle& nh, std::shared_ptr<can_driver::CanInterfaceCore> stepper);
>>>>>>> d0a658bc
        virtual ~ConveyorInterfaceCore() override;
        virtual bool init(ros::NodeHandle& nh) override;

        bool isInitialized();

    private:
        virtual void initParameters(ros::NodeHandle& nh) override;
        virtual void startServices(ros::NodeHandle& nh) override;
        virtual void startPublishers(ros::NodeHandle& nh) override;
        virtual void startSubscribers(ros::NodeHandle& nh) override;

        conveyor_interface::SetConveyor::Response addConveyor();
        conveyor_interface::SetConveyor::Response removeConveyor(uint8_t id);

        bool _callbackPingAndSetConveyor(conveyor_interface::SetConveyor::Request &req, conveyor_interface::SetConveyor::Response &res);
        bool _callbackControlConveyor(conveyor_interface::ControlConveyor::Request &req, conveyor_interface::ControlConveyor::Response &res);

        void _publishConveyorsFeedback();

    private:
        std::thread _publish_conveyors_feedback_thread;

<<<<<<< HEAD
        std::shared_ptr<common::model::IDriverCore> _conveyor_driver;
=======
        std::shared_ptr<can_driver::CanInterfaceCore> _can_interface;
>>>>>>> d0a658bc

        ros::ServiceServer _ping_and_set_stepper_server;
        ros::ServiceServer _control_conveyor_server;

        ros::Publisher _conveyors_feedback_publisher;
        ros::Publisher _conveyor_status_publisher;

        // default id to look for to know if we have a stepper
        int _default_conveyor_id{6};

        // pool of possible id we can set for a newly connected conveyor
        std::set<uint8_t> _conveyor_pool_id_list;

        // list of currently connected conveyors
        std::vector<uint8_t> _current_conveyor_id_list;

        int _conveyor_max_effort{0};
        double _publish_feedback_frequency{0.0};
};
} // ConveyorInterface

#endif<|MERGE_RESOLUTION|>--- conflicted
+++ resolved
@@ -46,11 +46,7 @@
 class ConveyorInterfaceCore : public common::model::IInterfaceCore
 {
     public:
-<<<<<<< HEAD
         ConveyorInterfaceCore(ros::NodeHandle& nh, std::shared_ptr<common::model::IDriverCore> conveyor_driver);
-=======
-        ConveyorInterfaceCore(ros::NodeHandle& nh, std::shared_ptr<can_driver::CanInterfaceCore> stepper);
->>>>>>> d0a658bc
         virtual ~ConveyorInterfaceCore() override;
         virtual bool init(ros::NodeHandle& nh) override;
 
@@ -73,11 +69,7 @@
     private:
         std::thread _publish_conveyors_feedback_thread;
 
-<<<<<<< HEAD
         std::shared_ptr<common::model::IDriverCore> _conveyor_driver;
-=======
-        std::shared_ptr<can_driver::CanInterfaceCore> _can_interface;
->>>>>>> d0a658bc
 
         ros::ServiceServer _ping_and_set_stepper_server;
         ros::ServiceServer _control_conveyor_server;
