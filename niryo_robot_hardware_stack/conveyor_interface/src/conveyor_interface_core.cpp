/*
    conveyor_interface_core.cpp
    Copyright (C) 2017 Niryo
    All rights reserved.

    This program is free software: you can redistribute it and/or modify
    it under the terms of the GNU General Public License as published by
    the Free Software Foundation, either version 3 of the License, or
    (at your option) any later version.

    This program is distributed in the hope that it will be useful,
    but WITHOUT ANY WARRANTY; without even the implied warranty of
    MERCHANTABILITY or FITNESS FOR A PARTICULAR PURPOSE.  See the
    GNU General Public License for more details.

    You should have received a copy of the GNU General Public License
    along with this program.  If not, see <http:// www.gnu.org/licenses/>.
*/

// c++
#include <cstddef>
#include <cstdint>
#include <memory>
#include <vector>
#include <string>
#include <functional>

// ros

// niryo
#include "common/model/bus_protocol_enum.hpp"
#include "conveyor_interface/conveyor_interface_core.hpp"
#include "common/model/conveyor_state.hpp"
#include "common/model/stepper_command_type_enum.hpp"
#include "common/model/single_motor_cmd.hpp"
#include "niryo_robot_msgs/CommandStatus.h"


using ::std::shared_ptr;
using ::std::to_string;

using ::common::model::ConveyorState;
using ::common::model::EStepperCommandType;
using ::common::model::StepperSingleCmd;
using ::common::model::EBusProtocol;
using ::common::model::EHardwareType;
using ::common::model::HardwareTypeEnum;
using ::common::model::StepperTtlSingleCmd;

namespace conveyor_interface
{

/**
 * @brief ConveyorInterfaceCore::ConveyorInterfaceCore
 * @param nh
 * @param conveyor_driver
 */
ConveyorInterfaceCore::ConveyorInterfaceCore(ros::NodeHandle& nh,
                                             shared_ptr<common::model::IDriverCore> conveyor_driver):
    _conveyor_driver(conveyor_driver)
{
    _conveyor_state = std::make_shared<ConveyorState>(conveyor_driver->getBusProtocol());
    ROS_DEBUG("ConveyorInterfaceCore::ConveyorInterfaceCore - ctor");
    init(nh);
}

/**
 * @brief ConveyorInterfaceCore::~ConveyorInterfaceCore
 */
ConveyorInterfaceCore::~ConveyorInterfaceCore()
{
    if (_publish_conveyors_feedback_thread.joinable())
        _publish_conveyors_feedback_thread.join();
}

/**
 * @brief ConveyorInterfaceCore::init
 * @param nh
 */
bool ConveyorInterfaceCore::init(ros::NodeHandle& nh)
{
    ROS_DEBUG("ConveyorInterfaceCore::init - Init parameters...");
    initParameters(nh);

    ROS_DEBUG("ConveyorInterfaceCore::init - Starting services...");
    startServices(nh);

    ROS_DEBUG("ConveyorInterfaceCore::init - Starting publishers...");
    startPublishers(nh);

    ROS_DEBUG("ConveyorInterfaceCore::init - Starting subscribers...");
    startSubscribers(nh);

    return true;
}

/**
 * @brief ConveyorInterfaceCore::initParameters
 * @param nh
 */
void ConveyorInterfaceCore::initParameters(ros::NodeHandle& nh)
{
    std::vector<int> id_pool_list;

    double max_effort{0.0};
    double micro_steps{8.0};
    int default_conveyor_id{1};

    std::string type;
    nh.getParam("type", type);
    EHardwareType etype = HardwareTypeEnum(type.c_str());

    if (_conveyor_driver->getBusProtocol() == common::model::EBusProtocol::CAN)
    {
        nh.getParam("can/max_effort", max_effort);
        nh.getParam("can/micro_steps", micro_steps);
        nh.getParam("can/id", default_conveyor_id);
        nh.getParam("can/id_list", id_pool_list);
        ROS_DEBUG("ConveyorInterfaceCore::initParameters - conveyor max effort : %f", max_effort);
        ROS_DEBUG("ConveyorInterfaceCore::initParameters - conveyor max effort : %f", micro_steps);
        ROS_DEBUG("ConveyorInterfaceCore::initParameters - default conveyor id : %d", default_conveyor_id);
    }
    else if (_conveyor_driver->getBusProtocol() == common::model::EBusProtocol::TTL)
    {
        nh.getParam("ttl/id", default_conveyor_id);
        nh.getParam("ttl/id_list", id_pool_list);

        ROS_DEBUG("ConveyorInterfaceCore::initParameters - default conveyor id : %d", default_conveyor_id);
    }

    nh.getParam("publish_frequency", _publish_feedback_frequency);

<<<<<<< HEAD
    // update conveyor state with information
    _conveyor_state->initialize(static_cast<uint8_t>(default_conveyor_id),
                              max_effort,
                              micro_steps);
=======
    for (size_t i = 0; i < id_pool_list.size(); i++)
    {
        auto _conveyor_state = std::make_shared<ConveyorState>(etype, _conveyor_driver->getBusProtocol(),
                                                                default_conveyor_id);
        // update conveyor state with information
        _conveyor_state->initialize(static_cast<uint8_t>(default_conveyor_id),
                                                        max_effort,
                                                        micro_steps);
        _conveyor_states.push_back(_conveyor_state);
    }
>>>>>>> 87b29539

    // debug - display info
    std::ostringstream ss;
    ss << "[";
    for (size_t i = 0; i < id_pool_list.size(); ++i)
        ss << " id " << id_pool_list.at(i) << ",";

    std::string id_pool_list_string = ss.str();
    id_pool_list_string.pop_back();  // remove last ","
    id_pool_list_string += "]";

    ROS_DEBUG("ConveyorInterfaceCore::init - conveyor pool id list: %s ", id_pool_list_string.c_str());
    ROS_DEBUG("ConveyorInterfaceCore::initParameters - publish feedback frequency : %f", _publish_feedback_frequency);

    // initialize pool of possible id we can assign
    for (int const id : id_pool_list)
        _conveyor_pool_id_list.insert(static_cast<uint8_t>(id));
}

/**
 * @brief ConveyorInterfaceCore::startServices
 * @param nh
 */
void ConveyorInterfaceCore::startServices(ros::NodeHandle& nh)
{
    _ping_and_set_stepper_server = nh.advertiseService("/niryo_robot/conveyor/ping_and_set_conveyor",
                                                        &ConveyorInterfaceCore::_callbackPingAndSetConveyor, this);

    _control_conveyor_server = nh.advertiseService("/niryo_robot/conveyor/control_conveyor",
                                                    &ConveyorInterfaceCore::_callbackControlConveyor, this);
}

/**
 * @brief ConveyorInterfaceCore::startPublishers
 */
void ConveyorInterfaceCore::startPublishers(ros::NodeHandle& nh)
{
    _conveyors_feedback_publisher = nh.advertise<conveyor_interface::ConveyorFeedbackArray>(
                                                    "/niryo_robot/conveyor/feedback", 10);
    _publish_conveyors_feedback_thread = std::thread(&ConveyorInterfaceCore::_publishConveyorsFeedback, this);
}

/**
 * @brief ConveyorInterfaceCore::startSubscribers
 * @param nh
 */
void ConveyorInterfaceCore::startSubscribers(ros::NodeHandle& /*nh*/)
{
    ROS_DEBUG("ConveyorInterfaceCore::startSubscribers - no subscriber to start");
}

/**
 * @brief ConveyorInterfaceCore::addConveyor
 * @return
 */
conveyor_interface::SetConveyor::Response
ConveyorInterfaceCore::addConveyor()
{
    conveyor_interface::SetConveyor::Response res;
    res.status = niryo_robot_msgs::CommandStatus::FAILURE;

    // if we still have available ids in the pool of ids
    if (!_conveyor_pool_id_list.empty())
    {
        // take last
        uint8_t conveyor_id = *_conveyor_pool_id_list.begin();
<<<<<<< HEAD
        _conveyor_state->updateId(conveyor_id);

        // if new tool has been found
        if (_conveyor_state->isValid())
=======

        auto state = std::find_if(_conveyor_states.begin(), _conveyor_states.end(), [](const std::shared_ptr<ConveyorState> state){
                                                                                            if (state->getDefaultId() == state->getId())
                                                                                                return true;
                                                                                            return false;
                                                                                            });
        if (state != _conveyor_states.end() && *state)
>>>>>>> 87b29539
        {
            auto conveyor_state = *state;
            // TODO(Thuc) only accept 1 conveyor in this moment
            if (_conveyor_driver->getBusProtocol() == EBusProtocol::CAN)
            {
                conveyor_state->updateId(conveyor_id);
            }
            // if new tool has been found
            if (conveyor_state->isValid())
            {
                // Try 3 times
                for (int tries = 0; tries < 3; tries++)
                {
                    // set and init conveyor
                    ros::Duration(0.05).sleep();
                    int result = _conveyor_driver->setConveyor(conveyor_state);

                    // change Id
                    if (result == niryo_robot_msgs::CommandStatus::SUCCESS && _conveyor_driver->getBusProtocol() == EBusProtocol::TTL)
                    {
                        conveyor_state->updateId(conveyor_id);
                        result = _conveyor_driver->changeId(conveyor_state->getHardwareType(), conveyor_state->getDefaultId(), conveyor_state->getId());
                    }

                    // on success, conveyor is set, we go out of loop
                    if (niryo_robot_msgs::CommandStatus::SUCCESS == result)
                    {
                        // add id to list of current connected ids
                        _current_conveyor_id_list.push_back(conveyor_id);
                        // remove from pool
                        _conveyor_pool_id_list.erase(_conveyor_pool_id_list.begin());
                        res.message = "Set new conveyor on id ";
                        res.message += to_string(conveyor_id);
                        res.message += " OK";
                        res.id = conveyor_id;
                        res.status = static_cast<int16_t>(result);

                        ros::Duration(0.05).sleep();
                        ROS_INFO("ConveyorInterfaceCore::addConveyor - Set conveyor success");

                        break;
                    }
                    else
                    {
                        ROS_WARN("ConveyorInterfaceCore::addConveyor - "
                                "Set conveyor failure, return : %d. Retrying (%d)...",
                                result, tries);
                    }
                }

                // on failure after three tries
                if (niryo_robot_msgs::CommandStatus::SUCCESS != res.status)
                {
                    ROS_ERROR("ConveyorInterfaceCore::addConveyor - Fail to set conveyor, return : %d",
                                res.status);

                    ros::Duration(0.05).sleep();
                    res.id = 0;
                }
            }
            else  // no conveyor found, no conveyor set (it is not an error, the conveyor does not exists)
            {
                ROS_INFO("ConveyorInterfaceCore::addConveyor - No new conveyor state for new conveyor");

                res.id = 0;
                res.message = "No new conveyor state found";
            }
        }
        else
        {
            ROS_INFO("ConveyorInterfaceCore::addConveyor - No conveyor available");

            res.message = "no conveyor available";
            res.id = 0;
            res.status = niryo_robot_msgs::CommandStatus::NO_CONVEYOR_LEFT;
        }
    }
    else  // no conveyor available
    {
        ROS_INFO("ConveyorInterfaceCore::addConveyor - No conveyor available");

        res.message = "no conveyor available";
        res.id = 0;
        res.status = niryo_robot_msgs::CommandStatus::NO_CONVEYOR_LEFT;
    }

    return res;
}

/**
 * @brief ConveyorInterfaceCore::removeConveyor
 * @param id
 * @return
 */
conveyor_interface::SetConveyor::Response
ConveyorInterfaceCore::removeConveyor(uint8_t id)
{
    conveyor_interface::SetConveyor::Response res;

    // find id in vector
    auto position = find(_current_conveyor_id_list.begin(), _current_conveyor_id_list.end(), id);

    // found
    if (position != _current_conveyor_id_list.end())
    {
        _conveyor_pool_id_list.insert(id);

        // remove from currently connected conveyors
        _current_conveyor_id_list.erase(position);
        // remove conveyor
        _conveyor_driver->unsetConveyor(id);
        // get back init state of conveyor
        auto state = std::find_if(_conveyor_states.begin(), _conveyor_states.end(), [id](const std::shared_ptr<ConveyorState> state){
                                                                                            if (state->getId() == id)
                                                                                                return true;
                                                                                            return false;
                                                                                            });
        (*state)->updateId((*state)->getDefaultId());

        res.message = "Remove conveyor id " + to_string(id);
        res.status = niryo_robot_msgs::CommandStatus::SUCCESS;
    }
    else
    {
        ROS_INFO("Conveyor interface - Conveyor id %d not found", id);
        res.message = "Conveyor id " + to_string(id) + " not found";
        res.status = niryo_robot_msgs::CommandStatus::NO_CONVEYOR_FOUND;
    }

    return res;
}

/**
 * @brief ConveyorInterfaceCore::isInitialized
 * @return
 */
bool ConveyorInterfaceCore::isInitialized()
{
    return !_conveyor_pool_id_list.empty();
}

// *******************
//  callbacks
// *******************

/**
 * @brief ConveyorInterfaceCore::_callbackPingAndSetConveyor
 * @param req
 * @param res
 * @return
 */
bool ConveyorInterfaceCore::_callbackPingAndSetConveyor(conveyor_interface::SetConveyor::Request &req,
                                                        conveyor_interface::SetConveyor::Response &res)
{
    if (!_conveyor_driver->isCalibrationInProgress())
    {
        switch (req.cmd)
        {
            case conveyor_interface::SetConveyor::Request::ADD:
                res = addConveyor();
                break;

            case conveyor_interface::SetConveyor::Request::REMOVE:
                res = removeConveyor(req.id);
                break;

            default:
            break;
        }
    }
    else
    {
        res.status = niryo_robot_msgs::CommandStatus::CALIBRATION_IN_PROGRESS;
        res.message = "Calibration in progress";
    }

    return true;
}

/**
 * @brief ConveyorInterfaceCore::_callbackControlConveyor
 * @param req
 * @param res
 * @return
 */
bool ConveyorInterfaceCore::_callbackControlConveyor(conveyor_interface::ControlConveyor::Request &req,
                                                     conveyor_interface::ControlConveyor::Response &res)
{
    // if id found in list
    if (find(_current_conveyor_id_list.begin(), _current_conveyor_id_list.end() , req.id)
            != _current_conveyor_id_list.end())
    {
        auto state = std::find_if(_conveyor_states.begin(), _conveyor_states.end(), [req](const std::shared_ptr<ConveyorState> state){
                                                                                            if (state->getId() == req.id)
                                                                                                return true;
                                                                                            return false;
                                                                                            });
        if (*state && (*state)->getBusProtocol() == EBusProtocol::CAN)
        {
            _conveyor_driver->addSingleCommandToQueue(std::make_shared<StepperSingleCmd>(EStepperCommandType::CMD_TYPE_CONVEYOR,
                                                                            req.id, std::initializer_list<int32_t>{req.control_on,
                                                                            req.speed, req.direction}));
        }
        else if (*state && (*state)->getBusProtocol() == EBusProtocol::TTL)
        {
            _conveyor_driver->addSingleCommandToQueue(std::make_shared<StepperTtlSingleCmd>(EStepperCommandType::CMD_TYPE_CONVEYOR,
                                                                            req.id, std::initializer_list<uint32_t>{req.control_on,
                                                                            static_cast<uint32_t>(req.speed), static_cast<uint32_t>(req.direction)}));
        }
        res.message = "Set command on conveyor id ";
        res.message += to_string(req.id);
        res.message += " is OK";
        res.status = niryo_robot_msgs::CommandStatus::SUCCESS;
    }
    else
    {
        ROS_INFO("Conveyor interface - Conveyor id %d isn't set", req.id);
        res.message = "Conveyor id ";
        res.message += to_string(req.id);
        res.message += " is not set";
        res.status = niryo_robot_msgs::CommandStatus::CONVEYOR_ID_INVALID;
    }

    return true;
}

/**
 * @brief ConveyorInterfaceCore::_publishConveyorsFeedback
 */
void ConveyorInterfaceCore::_publishConveyorsFeedback()
{
    ROS_DEBUG("ConveyorInterfaceCore::_publishConveyorsFeedback - start ros loop");
    ros::Rate publish_conveyor_feedback_rate = ros::Rate(_publish_feedback_frequency);

    while (ros::ok())
    {
        conveyor_interface::ConveyorFeedbackArray msg;
        conveyor_interface::ConveyorFeedback data;

<<<<<<< HEAD
        data.conveyor_id = _conveyor_state->getId();
        data.running = _conveyor_state->getState();

        // TODO(CC) implicit conversion loses integer precision
        data.direction = static_cast<int8_t>(_conveyor_state->getDirection());
        data.speed = _conveyor_state->getSpeed();
        msg.conveyors.push_back(data);

        ROS_DEBUG("ConveyorInterfaceCore::_publishConveyorsFeedback - Found a conveyor, publishing data : %s", _conveyor_state->str().c_str());

=======
        for (auto conveyor_state : _conveyor_states)
        {
            if (conveyor_state->getDefaultId() != conveyor_state->getId())
            {
                data.conveyor_id = conveyor_state->getId();
                data.running = conveyor_state->getState();

                // TODO(CC) implicit conversion loses integer precision
                data.direction = static_cast<int8_t>(conveyor_state->getDirection());
                data.speed = conveyor_state->getSpeed();
                msg.conveyors.push_back(data);

                ROS_DEBUG("ConveyorInterfaceCore::_publishConveyorsFeedback - Found a conveyor, publishing data : %s", conveyor_state->str().c_str());
            }
        }
>>>>>>> 87b29539
        _conveyors_feedback_publisher.publish(msg);
        publish_conveyor_feedback_rate.sleep();
    }
}
}  // namespace conveyor_interface<|MERGE_RESOLUTION|>--- conflicted
+++ resolved
@@ -130,12 +130,6 @@
 
     nh.getParam("publish_frequency", _publish_feedback_frequency);
 
-<<<<<<< HEAD
-    // update conveyor state with information
-    _conveyor_state->initialize(static_cast<uint8_t>(default_conveyor_id),
-                              max_effort,
-                              micro_steps);
-=======
     for (size_t i = 0; i < id_pool_list.size(); i++)
     {
         auto _conveyor_state = std::make_shared<ConveyorState>(etype, _conveyor_driver->getBusProtocol(),
@@ -146,7 +140,6 @@
                                                         micro_steps);
         _conveyor_states.push_back(_conveyor_state);
     }
->>>>>>> 87b29539
 
     // debug - display info
     std::ostringstream ss;
@@ -213,12 +206,6 @@
     {
         // take last
         uint8_t conveyor_id = *_conveyor_pool_id_list.begin();
-<<<<<<< HEAD
-        _conveyor_state->updateId(conveyor_id);
-
-        // if new tool has been found
-        if (_conveyor_state->isValid())
-=======
 
         auto state = std::find_if(_conveyor_states.begin(), _conveyor_states.end(), [](const std::shared_ptr<ConveyorState> state){
                                                                                             if (state->getDefaultId() == state->getId())
@@ -226,7 +213,6 @@
                                                                                             return false;
                                                                                             });
         if (state != _conveyor_states.end() && *state)
->>>>>>> 87b29539
         {
             auto conveyor_state = *state;
             // TODO(Thuc) only accept 1 conveyor in this moment
@@ -466,18 +452,6 @@
         conveyor_interface::ConveyorFeedbackArray msg;
         conveyor_interface::ConveyorFeedback data;
 
-<<<<<<< HEAD
-        data.conveyor_id = _conveyor_state->getId();
-        data.running = _conveyor_state->getState();
-
-        // TODO(CC) implicit conversion loses integer precision
-        data.direction = static_cast<int8_t>(_conveyor_state->getDirection());
-        data.speed = _conveyor_state->getSpeed();
-        msg.conveyors.push_back(data);
-
-        ROS_DEBUG("ConveyorInterfaceCore::_publishConveyorsFeedback - Found a conveyor, publishing data : %s", _conveyor_state->str().c_str());
-
-=======
         for (auto conveyor_state : _conveyor_states)
         {
             if (conveyor_state->getDefaultId() != conveyor_state->getId())
@@ -493,7 +467,6 @@
                 ROS_DEBUG("ConveyorInterfaceCore::_publishConveyorsFeedback - Found a conveyor, publishing data : %s", conveyor_state->str().c_str());
             }
         }
->>>>>>> 87b29539
         _conveyors_feedback_publisher.publish(msg);
         publish_conveyor_feedback_rate.sleep();
     }
