--- conflicted
+++ resolved
@@ -351,7 +351,6 @@
         {
             if (sState->isStepper())
             {
-<<<<<<< HEAD
                 if (sState && dynamic_pointer_cast<common::model::StepperMotorState>(sState)->isConveyor())
                 {
                     auto cState = dynamic_pointer_cast<ConveyorState>(sState);
@@ -363,17 +362,6 @@
 
                     ROS_DEBUG("ConveyorInterfaceCore::_publishConveyorsFeedback - Found a conveyor, publishing data : %s", cState->str().c_str());
                 }
-=======
-                auto cState = dynamic_pointer_cast<ConveyorState>(sState);
-                data.conveyor_id = cState->getId();
-                data.running = cState->getState();
-                // (CC) implicit conversion loses integer precision
-                data.direction = static_cast<int8_t>(cState->getDirection());
-                data.speed = cState->getSpeed();
-                msg.conveyors.push_back(data);
-
-                ROS_DEBUG("ConveyorInterfaceCore::_publishConveyorsFeedback - Found a conveyor, publishing data : %s", cState->str().c_str());
->>>>>>> 230c59a9
             }
         }
         _conveyors_feedback_publisher.publish(msg);
