--- conflicted
+++ resolved
@@ -14,12 +14,8 @@
 ## Find catkin macros and libraries
 find_package(catkin REQUIRED
     COMPONENTS
-<<<<<<< HEAD
         common
         roscpp
-=======
-    roscpp
->>>>>>> f2e0d91b
 )
 
 ###############################################
@@ -50,10 +46,6 @@
 
 ## Specify additional locations of header files
 ## Your package locations should be listed before other locations
-<<<<<<< HEAD
-=======
-
->>>>>>> f2e0d91b
 include_directories(
     include
     ${catkin_INCLUDE_DIRS}
@@ -69,19 +61,11 @@
 )
 
 ## Add dependencies to exported targets, like ROS msgs or srvs
-<<<<<<< HEAD
-=======
-
->>>>>>> f2e0d91b
 add_dependencies(${PROJECT_NAME}_node
   ${catkin_EXPORTED_TARGETS}
 )
 
 ## Specify libraries to link executable targets against
-<<<<<<< HEAD
-=======
-
->>>>>>> f2e0d91b
 target_link_libraries(${PROJECT_NAME}
   ${catkin_LIBRARIES}
 )
@@ -91,7 +75,6 @@
 )
 
 #############
-<<<<<<< HEAD
 ##   Doc   ##
 #############
 
@@ -109,8 +92,6 @@
 #############
 
 #############
-=======
->>>>>>> f2e0d91b
 ## Install ##
 #############
 
@@ -132,7 +113,6 @@
   DESTINATION ${CATKIN_PACKAGE_INCLUDE_DESTINATION}
 )
 
-<<<<<<< HEAD
 if(rosdoc_lite_FOUND)
   install(
     DIRECTORY ${CMAKE_CURRENT_BINARY_DIR}/doc/
@@ -153,12 +133,6 @@
 ##########################
 ## Static code analysis ##
 ##########################
-=======
-##########################
-## Static code analysis ##
-##########################
-
->>>>>>> f2e0d91b
 find_package(roslint QUIET)
 
 if(roslint_FOUND)
