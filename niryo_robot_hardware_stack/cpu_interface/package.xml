--- conflicted
+++ resolved
@@ -5,13 +5,7 @@
 <package format="3">
   <name>cpu_interface</name>
   <version>0.0.0</version>
-<<<<<<< HEAD
   <description>Provides an interface for CPU monitoring</description>
-=======
-  <description>Read the cpu temperature</description>
-  <author>Etienne Rey-Coquais</author>
-  <author>Edouard Renard</author>
->>>>>>> f2e0d91b
   <maintainer email="e.rey-coquais@niryo.com">Etienne Rey-Coquais</maintainer>
 
   <license>GPLv3</license>
