/*
stepper_driver.hpp
Copyright (C) 2020 Niryo
All rights reserved.
This program is free software: you can redistribute it and/or modify
it under the terms of the GNU General Public License as published by
the Free Software Foundation, either version 3 of the License, or
(at your option) any later version.
This program is distributed in the hope that it will be useful,
but WITHOUT ANY WARRANTY; without even the implied warranty of
MERCHANTABILITY or FITNESS FOR A PARTICULAR PURPOSE.  See the
GNU General Public License for more details.
You should have received a copy of the GNU General Public License
along with this program.  If not, see <http:// www.gnu.org/licenses/>.
*/

#ifndef STEPPER_DRIVER_HPP
#define STEPPER_DRIVER_HPP

#include <memory>
#include <vector>
#include <string>
#include <iostream>
#include <sstream>
#include "ros/duration.h"

#include "abstract_stepper_driver.hpp"

#include "stepper_reg.hpp"

namespace ttl_driver
{

    /**
     * @brief The StepperDriver class
     */
    template <typename reg_type = StepperReg>
    class StepperDriver : public AbstractStepperDriver
    {
    public:
        StepperDriver(std::shared_ptr<dynamixel::PortHandler> portHandler,
                      std::shared_ptr<dynamixel::PacketHandler> packetHandler);

    public:
        // AbstractTtlDriver interface
        std::string str() const override;

        int checkModelNumber(uint8_t id) override;
        int readFirmwareVersion(uint8_t id, std::string &version) override;

        int readTemperature(uint8_t id, uint8_t &temperature) override;
        int readVoltage(uint8_t id, double &voltage) override;
        int readHwErrorStatus(uint8_t id, uint8_t &hardware_error_status) override;

        int syncReadFirmwareVersion(const std::vector<uint8_t> &id_list, std::vector<std::string> &firmware_list) override;
        int syncReadTemperature(const std::vector<uint8_t> &id_list, std::vector<uint8_t> &temperature_list) override;
        int syncReadVoltage(const std::vector<uint8_t> &id_list, std::vector<double> &voltage_list) override;
        int syncReadRawVoltage(const std::vector<uint8_t> &id_list, std::vector<double> &voltage_list) override;
        int syncReadHwStatus(const std::vector<uint8_t> &id_list, std::vector<std::pair<double, uint8_t>> &data_list) override;

        int syncReadHwErrorStatus(const std::vector<uint8_t> &id_list, std::vector<uint8_t> &hw_error_list) override;

    public:
        // AbstractMotorDriver interface : we cannot define them globally in AbstractMotorDriver
        // as it is needed here for polymorphism (AbstractMotorDriver cannot be a template class and does not
        // have access to reg_type). So it seems like a duplicate of DxlDriver

        int changeId(uint8_t id, uint8_t new_id) override;

        int readMinPosition(uint8_t id, uint32_t &min_pos) override;
        int readMaxPosition(uint8_t id, uint32_t &max_pos) override;

        int writeTorquePercentage(uint8_t id, uint8_t torque_enable) override;
        int writePositionGoal(uint8_t id, uint32_t position) override;
        int writeVelocityGoal(uint8_t id, uint32_t velocity) override;

        int syncWriteTorquePercentage(const std::vector<uint8_t> &id_list, const std::vector<uint8_t> &torque_percentage_list) override;
        int syncWritePositionGoal(const std::vector<uint8_t> &id_list, const std::vector<uint32_t> &position_list) override;
        int syncWriteVelocityGoal(const std::vector<uint8_t> &id_list, const std::vector<uint32_t> &velocity_list) override;

        // ram read
        int readPosition(uint8_t id, uint32_t &present_position) override;
        int readVelocity(uint8_t id, uint32_t &present_velocity) override;

        int syncReadPosition(const std::vector<uint8_t> &id_list, std::vector<uint32_t> &position_list) override;
        int syncReadVelocity(const std::vector<uint8_t> &id_list, std::vector<uint32_t> &velocity_list) override;
        int syncReadJointStatus(const std::vector<uint8_t> &id_list, std::vector<std::array<uint32_t, 2>> &data_array_list) override;

        // AbstractStepperDriver interface
    public:
        int readVelocityProfile(uint8_t id, std::vector<uint32_t> &data_list) override;
        int writeVelocityProfile(uint8_t id, const std::vector<uint32_t> &data_list) override;

        int startHoming(uint8_t id) override;
        int writeHomingSetup(uint8_t id, uint8_t direction, uint8_t stall_threshold) override;

        int readHomingStatus(uint8_t id, uint8_t &status) override;
        int syncReadHomingStatus(const std::vector<uint8_t> &id_list, std::vector<uint8_t> &status_list) override;

        int readFirmwareRunning(uint8_t id, bool &is_running) override;

        int syncReadHomingAbsPosition(const std::vector<uint8_t> &id_list, std::vector<uint32_t> &abs_position) override;
        int syncWriteHomingAbsPosition(const std::vector<uint8_t> &id_list, const std::vector<uint32_t> &abs_position) override;

    private:
        int writeVStart(uint8_t id, uint32_t v_start);
        int writeA1(uint8_t id, uint32_t a_1);
        int writeV1(uint8_t id, uint32_t v_1);
        int writeAMax(uint8_t id, uint32_t a_max);
        int writeVMax(uint8_t id, uint32_t v_max);
        int writeDMax(uint8_t id, uint32_t d_max);
        int writeD1(uint8_t id, uint32_t d_1);
        int writeVStop(uint8_t id, uint32_t v_stop);
    };

    // definition of methods

    /**
     * @brief DxlDriver<reg_type>::DxlDriver
     */
    template <typename reg_type>
    StepperDriver<reg_type>::StepperDriver(std::shared_ptr<dynamixel::PortHandler> portHandler,
                                           std::shared_ptr<dynamixel::PacketHandler> packetHandler) : AbstractStepperDriver(std::move(portHandler),
                                                                                                                            std::move(packetHandler))
    {
    }

    //*****************************
    // AbstractMotorDriver interface
    //*****************************

    /**
     * @brief StepperDriver<reg_type>::str
     * @return
     */
    template <typename reg_type>
    std::string StepperDriver<reg_type>::str() const
    {
        return common::model::HardwareTypeEnum(reg_type::motor_type).toString() + " : " + AbstractStepperDriver::str();
    }

    /**
     * @brief StepperDriver<reg_type>::changeId
     * @param id
     * @param new_id
     * @return
     */
    template <typename reg_type>
    int StepperDriver<reg_type>::changeId(uint8_t id, uint8_t new_id)
    {
        // TODO(THUC) verify that COMM_RX_TIMEOUT error code do not impact on data sent to motor
        // when COMM_RX_TIMEOUT error, id changed also, so we consider that change id successfully
        int res = write<typename reg_type::TYPE_ID>(reg_type::ADDR_ID, id, new_id);
        if (res == COMM_RX_TIMEOUT)
            res = COMM_SUCCESS;
        return res;
    }

    /**
     * @brief StepperDriver<reg_type>::checkModelNumber
     * @param id
     * @return
     */
    template <typename reg_type>
    int StepperDriver<reg_type>::checkModelNumber(uint8_t id)
    {
        uint16_t model_number = 0;
        int ping_result = getModelNumber(id, model_number);

        if (ping_result == COMM_SUCCESS)
        {
            if (model_number && model_number != reg_type::MODEL_NUMBER)
            {
                return PING_WRONG_MODEL_NUMBER;
            }
        }

        return ping_result;
    }

    /**
     * @brief StepperDriver<reg_type>::readFirmwareVersion
     * @param id
     * @param version
     * @return
     */
    template <typename reg_type>
    int StepperDriver<reg_type>::readFirmwareVersion(uint8_t id, std::string &version)
    {
        int res = 0;
        uint32_t data{};
        res = read<typename reg_type::TYPE_FIRMWARE_VERSION>(reg_type::ADDR_FIRMWARE_VERSION, id, data);
        version = interpretFirmwareVersion(data);
        return res;
    }

    /**
     * @brief StepperDriver<reg_type>::readMinPosition
     * @param id
     * @param pos
     * @return
     */
    template <typename reg_type>
    int StepperDriver<reg_type>::readMinPosition(uint8_t id, uint32_t &pos)
    {
        return read<typename reg_type::TYPE_MIN_POSITION_LIMIT>(reg_type::ADDR_MIN_POSITION_LIMIT, id, pos);
    }

    /**
     * @brief StepperDriver<reg_type>::readMaxPosition
     * @param id
     * @param pos
     * @return
     */
    template <typename reg_type>
    int StepperDriver<reg_type>::readMaxPosition(uint8_t id, uint32_t &pos)
    {
        return read<typename reg_type::TYPE_MAX_POSITION_LIMIT>(reg_type::ADDR_MAX_POSITION_LIMIT, id, pos);
    }

    // ram write

    /**
     * @brief StepperDriver<reg_type>::writeTorquePercentage
     * @param id
     * @param torque_percentage
     * @return
     */
    template <typename reg_type>
    int StepperDriver<reg_type>::writeTorquePercentage(uint8_t id, uint8_t torque_percentage)
    {
        auto torque_enable = torque_percentage > 0 ? 1 : 0;
        return write<typename reg_type::TYPE_TORQUE_ENABLE>(reg_type::ADDR_TORQUE_ENABLE, id, torque_enable);
    }

    /**
     * @brief StepperDriver<reg_type>::writePositionGoal
     * @param id
     * @param position
     * @return
     */
    template <typename reg_type>
    int StepperDriver<reg_type>::writePositionGoal(uint8_t id, uint32_t position)
    {
        return write<typename reg_type::TYPE_GOAL_POSITION>(reg_type::ADDR_GOAL_POSITION, id, position);
    }

    // according to the registers, the data should be an int32_t ?
    /**
     * @brief StepperDriver<reg_type>::writeVelocityGoal
     * @param id
     * @param velocity
     * @return
     */
    template <typename reg_type>
    int StepperDriver<reg_type>::writeVelocityGoal(uint8_t id, uint32_t velocity)
    {
        return write<typename reg_type::TYPE_GOAL_VELOCITY>(reg_type::ADDR_GOAL_VELOCITY, id, velocity);
    }

    /**
     * @brief StepperDriver<reg_type>::syncWriteTorquePercentage
     * @param id_list
     * @param torque_percentage_list
     * @return
     */
    template <typename reg_type>
    int StepperDriver<reg_type>::syncWriteTorquePercentage(const std::vector<uint8_t> &id_list, const std::vector<uint8_t> &torque_percentage_list)
    {
        std::vector<uint8_t> torque_enable_list;
        for(const auto &torque_percentage : torque_percentage_list)
        {
            auto torque_enable = torque_percentage > 0 ? 1 : 0;
            torque_enable_list.push_back(torque_enable);
        }
        return syncWrite<typename reg_type::TYPE_TORQUE_ENABLE>(reg_type::ADDR_TORQUE_ENABLE, id_list, torque_enable_list);
    }

    /**
     * @brief StepperDriver<reg_type>::syncWritePositionGoal
     * @param id_list
     * @param position_list
     * @return
     */
    template <typename reg_type>
    int StepperDriver<reg_type>::syncWritePositionGoal(const std::vector<uint8_t> &id_list, const std::vector<uint32_t> &position_list)
    {
        return syncWrite<typename reg_type::TYPE_GOAL_POSITION>(reg_type::ADDR_GOAL_POSITION, id_list, position_list);
    }

    /**
     * @brief StepperDriver<reg_type>::syncWriteVelocityGoal
     * @param id_list
     * @param velocity_list
     * @return
     */
    template <typename reg_type>
    int StepperDriver<reg_type>::syncWriteVelocityGoal(const std::vector<uint8_t> &id_list, const std::vector<uint32_t> &velocity_list)
    {
        return syncWrite<typename reg_type::TYPE_GOAL_VELOCITY>(reg_type::ADDR_GOAL_VELOCITY, id_list, velocity_list);
    }

    // ram read

    /**
     * @brief StepperDriver<reg_type>::readPosition
     * @param id
     * @param present_position
     * @return
     */
    template <typename reg_type>
    int StepperDriver<reg_type>::readPosition(uint8_t id, uint32_t &present_position)
    {
        return read<typename reg_type::TYPE_PRESENT_POSITION>(reg_type::ADDR_PRESENT_POSITION, id, present_position);
    }

    /**
     * @brief StepperDriver<reg_type>::readVelocity
     * @param id
     * @param present_velocity
     * @return
     */
    template <typename reg_type>
    int StepperDriver<reg_type>::readVelocity(uint8_t id, uint32_t &present_velocity)
    {
        return read<typename reg_type::TYPE_PRESENT_VELOCITY>(reg_type::ADDR_PRESENT_VELOCITY, id, present_velocity);
    }

    /**
     * @brief StepperDriver<reg_type>::readTemperature
     * @param id
     * @param temperature
     * @return
     */
    template <typename reg_type>
    int StepperDriver<reg_type>::readTemperature(uint8_t id, uint8_t &temperature)
    {
        return read<typename reg_type::TYPE_PRESENT_TEMPERATURE>(reg_type::ADDR_PRESENT_TEMPERATURE, id, temperature);
    }

    /**
     * @brief StepperDriver<reg_type>::readVoltage
     * @param id
     * @param voltage
     * @return
     */
    template <typename reg_type>
    int StepperDriver<reg_type>::readVoltage(uint8_t id, double &voltage)
    {
        uint16_t voltage_mV = 0;
        int res = read<typename reg_type::TYPE_PRESENT_VOLTAGE>(reg_type::ADDR_PRESENT_VOLTAGE, id, voltage_mV);
        voltage = static_cast<double>(voltage_mV) / reg_type::VOLTAGE_CONVERSION;
        return res;
    }

    /**
     * @brief StepperDriver<reg_type>::readHwErrorStatus
     * @param id
     * @param hardware_error_status
     * @return
     */
    template <typename reg_type>
    int StepperDriver<reg_type>::readHwErrorStatus(uint8_t id, uint8_t &hardware_error_status)
    {
        return read<typename reg_type::TYPE_HW_ERROR_STATUS>(reg_type::ADDR_HW_ERROR_STATUS, id, hardware_error_status);
    }

    /**
     * @brief StepperDriver<reg_type>::syncReadPosition
     * @param id_list
     * @param position_list
     * @return
     */
    template <typename reg_type>
    int StepperDriver<reg_type>::syncReadPosition(const std::vector<uint8_t> &id_list, std::vector<uint32_t> &position_list)
    {
        return syncRead<typename reg_type::TYPE_PRESENT_POSITION>(reg_type::ADDR_PRESENT_POSITION, id_list, position_list);
    }

    /**
     * @brief StepperDriver<reg_type>::syncReadVelocity
     * @param id_list
     * @param velocity_list
     * @return
     */
    template <typename reg_type>
    int StepperDriver<reg_type>::syncReadVelocity(const std::vector<uint8_t> &id_list, std::vector<uint32_t> &velocity_list)
    {
        return syncRead<typename reg_type::TYPE_PRESENT_VELOCITY>(reg_type::ADDR_PRESENT_VELOCITY, id_list, velocity_list);
    }

    /**
     * @brief StepperDriver<reg_type>::syncReadJointStatus
     * @param id_list
     * @param data_array_list
     * @return
     * reads both position and velocity if torque is enabled. Reads only position otherwise
     */
    template <typename reg_type>
    int StepperDriver<reg_type>::syncReadJointStatus(const std::vector<uint8_t> &id_list,
                                                     std::vector<std::array<uint32_t, 2>> &data_array_list)
    {
        int res = COMM_TX_FAIL;

        if (id_list.empty())
            return res;

        data_array_list.clear();

        // read torque enable on first id
        typename reg_type::TYPE_TORQUE_ENABLE torque{1};
        res = read<typename reg_type::TYPE_TORQUE_ENABLE>(reg_type::ADDR_TORQUE_ENABLE, id_list.at(0), torque);
        if (COMM_SUCCESS != res)
            std::cout << "#############"
                         " ERROR reading stepper torque in syncReadJointStatus (error "
                      << res << ")" << std::endl;

        // if torque on, read position and velocity
        if (torque)
        {
            res = syncReadConsecutiveBytes<uint32_t, 2>(reg_type::ADDR_PRESENT_VELOCITY, id_list, data_array_list);
        }
        else // else read position only
        {
            std::vector<uint32_t> position_list;
            res = syncReadPosition(id_list, position_list);
            for (auto p : position_list)
                data_array_list.emplace_back(std::array<uint32_t, 2>{1, p});
        }

        return res;
    }

    /**
     * @brief StepperDriver<reg_type>::syncReadFirmwareVersion
     * @param id_list
     * @param firmware_list
     * @return
     */
    template <typename reg_type>
    int StepperDriver<reg_type>::syncReadFirmwareVersion(const std::vector<uint8_t> &id_list, std::vector<std::string> &firmware_list)
    {
        int res = 0;
        firmware_list.clear();
        std::vector<uint32_t> data_list{};
        res = syncRead<typename reg_type::TYPE_FIRMWARE_VERSION>(reg_type::ADDR_FIRMWARE_VERSION, id_list, data_list);
        for (auto const &data : data_list)
            firmware_list.emplace_back(interpretFirmwareVersion(data));
        return res;
    }

    /**
     * @brief StepperDriver<reg_type>::syncReadTemperature
     * @param id_list
     * @param temperature_list
     * @return
     */
    template <typename reg_type>
    int StepperDriver<reg_type>::syncReadTemperature(const std::vector<uint8_t> &id_list, std::vector<uint8_t> &temperature_list)
    {
        return syncRead<typename reg_type::TYPE_PRESENT_TEMPERATURE>(reg_type::ADDR_PRESENT_TEMPERATURE, id_list, temperature_list);
    }

    /**
     * @brief StepperDriver<reg_type>::syncReadVoltage
     * @param id_list
     * @param voltage_list
     * @return
     */
    template <typename reg_type>
    int StepperDriver<reg_type>::syncReadVoltage(const std::vector<uint8_t> &id_list, std::vector<double> &voltage_list)
    {
        voltage_list.clear();
        std::vector<uint16_t> v_read;
        int res = syncRead<typename reg_type::TYPE_PRESENT_VOLTAGE>(reg_type::ADDR_PRESENT_VOLTAGE, id_list, v_read);
        for (auto const &v : v_read)
            voltage_list.emplace_back(static_cast<double>(v) / reg_type::VOLTAGE_CONVERSION);
        return res;
    }

    /**
     * @brief StepperDriver<reg_type>::syncReadRawVoltage
     * @param id_list
     * @param voltage_list
     * @return
     */
    template <typename reg_type>
    int StepperDriver<reg_type>::syncReadRawVoltage(const std::vector<uint8_t> &id_list, std::vector<double> &voltage_list)
    {
        voltage_list.clear();
        std::vector<uint16_t> v_read;
        int res = syncRead<typename reg_type::TYPE_PRESENT_VOLTAGE>(reg_type::ADDR_PRESENT_VOLTAGE, id_list, v_read);
        for (auto const &v : v_read)
            voltage_list.emplace_back(static_cast<double>(v));
        return res;
    }

    /**
     * @brief StepperDriver<reg_type>::syncReadHwStatus
     * @param id_list
     * @param data_list
     * @return
     */
    template <typename reg_type>
    int StepperDriver<reg_type>::syncReadHwStatus(const std::vector<uint8_t> &id_list,
                                                  std::vector<std::pair<double, uint8_t>> &data_list)
    {
        data_list.clear();

        std::vector<std::array<uint8_t, 3>> raw_data;
        int res = syncReadConsecutiveBytes<uint8_t, 3>(reg_type::ADDR_PRESENT_VOLTAGE, id_list, raw_data);

        for (auto const &data : raw_data)
        {
            // Voltage is first reg, uint16
            auto v = static_cast<uint16_t>((static_cast<uint16_t>(data.at(1)) << 8) | data.at(0)); // concatenate 2 bytes
            auto voltage = static_cast<double>(v);

            // Temperature is second reg, uint8
            uint8_t temperature = data.at(2);

            data_list.emplace_back(std::make_pair(voltage, temperature));
        }

        return res;
    }
    /**
     * @brief StepperDriver<reg_type>::syncReadHwErrorStatus
     * @param id_list
     * @param hw_error_list
     * @return
     */
    template <typename reg_type>
    int StepperDriver<reg_type>::syncReadHwErrorStatus(const std::vector<uint8_t> &id_list, std::vector<uint8_t> &hw_error_list)
    {
        return syncRead<typename reg_type::TYPE_HW_ERROR_STATUS>(reg_type::ADDR_HW_ERROR_STATUS, id_list, hw_error_list);
    }

    //*****************************
    // AbstractStepperDriver interface
    //*****************************

    /**
     * @brief StepperDriver::readVelocityProfile
     * @param id
     * @param data_list
     * @return
     */
    template <typename reg_type>
    int StepperDriver<reg_type>::readVelocityProfile(uint8_t id, std::vector<uint32_t> &data_list)
    {
        int res = COMM_RX_FAIL;
        data_list.clear();

        std::vector<std::array<typename reg_type::TYPE_PROFILE, 8>> data_array_list;
        if (COMM_SUCCESS == syncReadConsecutiveBytes<typename reg_type::TYPE_PROFILE, 8>(reg_type::ADDR_VSTART, {id}, data_array_list))
        {
            if (!data_array_list.empty())
            {
                auto block = data_array_list.at(0);

                for (auto data : block)
                {
                    data_list.emplace_back(data);
                }
            }

            res = COMM_SUCCESS;
        }
        else
        {
            std::cout << "Failures during read Velocity Profile" << std::endl;
        }

        return res;
    }

    /**
     * @brief StepperDriver<reg_type>::writeVelocityProfile
     * @param id
     * @param data_list
     * @return
     * TODO(CC) remove sleeps when fw will be updated
     */
    template <typename reg_type>
    int StepperDriver<reg_type>::writeVelocityProfile(uint8_t id, const std::vector<uint32_t> &data_list)
    {
        int tries = 10;
        int res = COMM_RX_FAIL;
        double wait_duration = 0.05;

<<<<<<< HEAD
        writeTorquePercentage(id, 1);
=======
        // Random positive value to activate the torque, we need this to write on other registers
        constexpr auto ACTIVE_TORQUE_PERCENT = 1;  
        writeTorquePercentage(id, ACTIVE_TORQUE_PERCENT);
>>>>>>> 836207cb

        // only rewrite the params which is not success
        while (tries > 0) // try 10 times
        {
            tries--;
            ros::Duration(wait_duration).sleep();
            res = writeVStart(id, data_list.at(0));
            if (res == COMM_SUCCESS)
                break;
        }
        if (res != COMM_SUCCESS)
            return res;

        tries = 10;
        while (tries > 0) // try 10 times
        {
            tries--;
            ros::Duration(wait_duration).sleep();
            res = writeA1(id, data_list.at(1));
            if (res == COMM_SUCCESS)
                break;
        }
        if (res != COMM_SUCCESS)
            return res;

        tries = 10;
        while (tries > 0) // try 10 times
        {
            tries--;
            ros::Duration(wait_duration).sleep();
            res = writeV1(id, data_list.at(2));
            if (res == COMM_SUCCESS)
                break;
        }
        if (res != COMM_SUCCESS)
            return res;

        tries = 10;
        while (tries > 0) // try 10 times
        {
            tries--;
            ros::Duration(wait_duration).sleep();
            res = writeAMax(id, data_list.at(3));
            if (res == COMM_SUCCESS)
                break;
        }
        if (res != COMM_SUCCESS)
            return res;

        tries = 10;
        while (tries > 0) // try 10 times
        {
            tries--;
            ros::Duration(wait_duration).sleep();
            res = writeVMax(id, data_list.at(4));
            if (res == COMM_SUCCESS)
                break;
        }
        if (res != COMM_SUCCESS)
            return res;

        tries = 10;
        while (tries > 0) // try 10 times
        {
            tries--;
            ros::Duration(wait_duration).sleep();
            res = writeDMax(id, data_list.at(5));
            if (res == COMM_SUCCESS)
                break;
        }
        if (res != COMM_SUCCESS)
            return res;

        tries = 10;
        while (tries > 0) // try 10 times
        {
            tries--;
            ros::Duration(wait_duration).sleep();
            res = writeD1(id, data_list.at(6));
            if (res == COMM_SUCCESS)
                break;
        }
        if (res != COMM_SUCCESS)
            return res;

        tries = 10;
        while (tries > 0) // try 10 times
        {
            tries--;
            ros::Duration(wait_duration).sleep();
            res = writeVStop(id, data_list.at(7));
            if (res == COMM_SUCCESS)
                break;
        }

        return res;
    }

    /**
     * @brief StepperDriver<reg_type>::startHoming
     * @param id
     * @return
     */
    template <typename reg_type>
    int StepperDriver<reg_type>::startHoming(uint8_t id)
    {
        return write<typename reg_type::TYPE_COMMAND>(reg_type::ADDR_COMMAND, id, 0);
    }

    /**
     * @brief StepperDriver<reg_type>::writeHomingDirection
     * @param id
     * @param direction
     * @param stall_threshold
     * @return
     * TODO(CC) remove sleeps when fw will be updated
     */
    template <typename reg_type>
    int StepperDriver<reg_type>::writeHomingSetup(uint8_t id, uint8_t direction, uint8_t stall_threshold)
    {
        int res = 0;
        double wait_duration = 0.05;

<<<<<<< HEAD
        writeTorquePercentage(id, true);
=======
        // Random positive value to activate the torque, we need this to write on other registers
        constexpr auto ACTIVE_TORQUE_PERCENT = 1;  
        writeTorquePercentage(id, ACTIVE_TORQUE_PERCENT);
>>>>>>> 836207cb
        ros::Duration(wait_duration).sleep();

        if (COMM_SUCCESS != write<typename reg_type::TYPE_HOMING_DIRECTION>(reg_type::ADDR_HOMING_DIRECTION, id, direction))
            res++;
        ros::Duration(wait_duration).sleep();

        // if (COMM_SUCCESS != write<typename reg_type::TYPE_HOMING_STALL_THRESHOLD>(reg_type::ADDR_HOMING_STALL_THRESHOLD, id, stall_threshold))
        //     res++;
        // ros::Duration(wait_duration).sleep();

        if (res > 0)
        {
            std::cout << "Failures during writeVelocityProfile : " << res << std::endl;
            return COMM_TX_FAIL;
        }

        return COMM_SUCCESS;
    }

    /**
     * @brief StepperDriver<reg_type>::readHomingStatus
     * @param id
     * @param status
     * @return
     */
    template <typename reg_type>
    int StepperDriver<reg_type>::readHomingStatus(uint8_t id, uint8_t &status)
    {
        return read<typename reg_type::TYPE_HOMING_STATUS>(reg_type::ADDR_HOMING_STATUS, id, status);
    }

    /**
     * @brief StepperDriver<reg_type>::syncReadHomingStatus
     * @param id_list
     * @param status_list
     * @return
     */
    template <typename reg_type>
    int StepperDriver<reg_type>::syncReadHomingStatus(const std::vector<uint8_t> &id_list, std::vector<uint8_t> &status_list)
    {
        return syncRead<typename reg_type::TYPE_HOMING_STATUS>(reg_type::ADDR_HOMING_STATUS, id_list, status_list);
    }

    /**
     * @brief StepperDriver<reg_type>::readFirmwareRunning
     * @param id
     * @param is_running
     * @return
     */
    template <typename reg_type>
    int StepperDriver<reg_type>::readFirmwareRunning(uint8_t id, bool &is_running)
    {
        typename reg_type::TYPE_FIRMWARE_RUNNING data{};
        int res = read<typename reg_type::TYPE_FIRMWARE_RUNNING>(reg_type::ADDR_FIRMWARE_RUNNING, id, data);
        is_running = data;
        return res;
    }

    /**
     * @brief StepperDriver<reg_type>::syncWriteHomingAbsPosition
     * @param id
     * @param abs_position
     * @return
     */
    template <typename reg_type>
    int StepperDriver<reg_type>::syncWriteHomingAbsPosition(const std::vector<uint8_t> &id_list, const std::vector<uint32_t> &abs_position)
    {
        return syncWrite<typename reg_type::TYPE_HOMING_ABS_POSITION>(reg_type::ADDR_HOMING_ABS_POSITION, id_list, abs_position);
    }

    /**
     * @brief StepperDriver<reg_type>::syncReadHomingAbsPosition
     * @param id
     * @param abs_position
     * @return
     */
    template <typename reg_type>
    int StepperDriver<reg_type>::syncReadHomingAbsPosition(const std::vector<uint8_t> &id_list, std::vector<uint32_t> &abs_position)
    {
        return syncRead<typename reg_type::TYPE_HOMING_ABS_POSITION>(reg_type::ADDR_HOMING_ABS_POSITION, id_list, abs_position);
    }

    // private

    /**
     * @brief StepperDriver<reg_type>::writeVStart
     * @param id
     * @param v_start
     * @return
     */
    template <typename reg_type>
    int StepperDriver<reg_type>::writeVStart(uint8_t id, uint32_t v_start)
    {
        return write<typename reg_type::TYPE_PROFILE>(reg_type::ADDR_VSTART, id, v_start);
    }

    /**
     * @brief StepperDriver<reg_type>::writeA1
     * @param id
     * @param a_1
     * @return
     */
    template <typename reg_type>
    int StepperDriver<reg_type>::writeA1(uint8_t id, uint32_t a_1)
    {
        return write<typename reg_type::TYPE_PROFILE>(reg_type::ADDR_A1, id, a_1);
    }

    /**
     * @brief StepperDriver<reg_type>::writeV1
     * @param id
     * @param v_1
     * @return
     */
    template <typename reg_type>
    int StepperDriver<reg_type>::writeV1(uint8_t id, uint32_t v_1)
    {
        return write<typename reg_type::TYPE_PROFILE>(reg_type::ADDR_V1, id, v_1);
    }

    /**
     * @brief StepperDriver<reg_type>::writeAMax
     * @param id
     * @param a_max
     * @return
     */
    template <typename reg_type>
    int StepperDriver<reg_type>::writeAMax(uint8_t id, uint32_t a_max)
    {
        return write<typename reg_type::TYPE_PROFILE>(reg_type::ADDR_AMAX, id, a_max);
    }

    /**
     * @brief StepperDriver<reg_type>::writeVMax
     * @param id
     * @param v_max
     * @return
     */
    template <typename reg_type>
    int StepperDriver<reg_type>::writeVMax(uint8_t id, uint32_t v_max)
    {
        return write<typename reg_type::TYPE_PROFILE>(reg_type::ADDR_VMAX, id, v_max);
    }

    /**
     * @brief StepperDriver<reg_type>::writeDMax
     * @param id
     * @param d_max
     * @return
     */
    template <typename reg_type>
    int StepperDriver<reg_type>::writeDMax(uint8_t id, uint32_t d_max)
    {
        return write<typename reg_type::TYPE_PROFILE>(reg_type::ADDR_DMAX, id, d_max);
    }

    /**
     * @brief StepperDriver<reg_type>::writeD1
     * @param id
     * @param d_1
     * @return
     */
    template <typename reg_type>
    int StepperDriver<reg_type>::writeD1(uint8_t id, uint32_t d_1)
    {
        return write<typename reg_type::TYPE_PROFILE>(reg_type::ADDR_D1, id, d_1);
    }

    /**
     * @brief StepperDriver<reg_type>::writeVStop
     * @param id
     * @param v_stop
     * @return
     */
    template <typename reg_type>
    int StepperDriver<reg_type>::writeVStop(uint8_t id, uint32_t v_stop)
    {
        return write<typename reg_type::TYPE_PROFILE>(reg_type::ADDR_VSTOP, id, v_stop);
    }

} // ttl_driver

#endif // STEPPER_DRIVER_HPP<|MERGE_RESOLUTION|>--- conflicted
+++ resolved
@@ -589,13 +589,9 @@
         int res = COMM_RX_FAIL;
         double wait_duration = 0.05;
 
-<<<<<<< HEAD
-        writeTorquePercentage(id, 1);
-=======
         // Random positive value to activate the torque, we need this to write on other registers
         constexpr auto ACTIVE_TORQUE_PERCENT = 1;  
         writeTorquePercentage(id, ACTIVE_TORQUE_PERCENT);
->>>>>>> 836207cb
 
         // only rewrite the params which is not success
         while (tries > 0) // try 10 times
@@ -719,13 +715,9 @@
         int res = 0;
         double wait_duration = 0.05;
 
-<<<<<<< HEAD
-        writeTorquePercentage(id, true);
-=======
         // Random positive value to activate the torque, we need this to write on other registers
         constexpr auto ACTIVE_TORQUE_PERCENT = 1;  
         writeTorquePercentage(id, ACTIVE_TORQUE_PERCENT);
->>>>>>> 836207cb
         ros::Duration(wait_duration).sleep();
 
         if (COMM_SUCCESS != write<typename reg_type::TYPE_HOMING_DIRECTION>(reg_type::ADDR_HOMING_DIRECTION, id, direction))
