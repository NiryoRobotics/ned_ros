--- conflicted
+++ resolved
@@ -85,13 +85,8 @@
        
         // AbstractStepperDriver interface
     public:
-<<<<<<< HEAD
-        virtual int startHoming(uint8_t id) override;
+        virtual int startHoming(uint8_t id, uint32_t direction) override;
         virtual int readHomingStatus(uint8_t id, uint32_t &status) override;
-=======
-        virtual int startHoming(uint8_t id, uint32_t direction) override;
-        virtual int getHomingStatus(uint8_t id, uint32_t &status) override;
->>>>>>> 340fe8f1
         // conveyor control
         virtual int setGoalConveyorDirection(uint8_t id, int8_t direction) override;
         virtual int setConveyorState(uint8_t id, bool state) override;
@@ -279,14 +274,7 @@
 template<typename reg_type>
 int StepperDriver<reg_type>::syncReadHwErrorStatus(const std::vector<uint8_t> &id_list, std::vector<uint32_t> &hw_error_list)
 {
-<<<<<<< HEAD
-    std::cout << "readHwErrorStatus not yet implemented" << std::endl;
-
-   // return syncRead(reg_type::ADDR_HW_ERROR_STATUS, reg_type::SIZE_HW_ERROR_STATUS, id_list, hw_error_list);
-    return COMM_RX_FAIL;
-=======
    return syncRead(reg_type::ADDR_HW_ERROR_STATUS, reg_type::SIZE_HW_ERROR_STATUS, id_list, hw_error_list);
->>>>>>> 340fe8f1
 }
 
 //*****************************
