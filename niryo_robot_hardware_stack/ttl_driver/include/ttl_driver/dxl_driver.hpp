--- conflicted
+++ resolved
@@ -849,11 +849,7 @@
  */
 template<typename reg_type>
 int DxlDriver<reg_type>::syncReadJointStatus(const std::vector<uint8_t> &id_list, std::vector<std::array<uint32_t, 2> > &data_array_list)
-<<<<<<< HEAD
 {  
-=======
-{
->>>>>>> 80c1b57c
     int res = COMM_TX_FAIL;
 
     if(id_list.empty())
@@ -862,15 +858,10 @@
     data_array_list.clear();
 
     // read torque enable on first id
-<<<<<<< HEAD
     typename reg_type::TYPE_TORQUE_ENABLE torque;
     read<typename reg_type::TYPE_TORQUE_ENABLE>(reg_type::ADDR_TORQUE_ENABLE, id_list.at(0), torque);
-=======
-    uint32_t torque;
-    read(reg_type::ADDR_TORQUE_ENABLE, reg_type::SIZE_TORQUE_ENABLE, id_list.at(0), torque);
->>>>>>> 80c1b57c
-
-    //if torque on, read position and velocity
+
+    // if torque on, read position and velocity
     if (torque)
     {
         res = syncReadConsecutiveBytes<uint32_t, 2>(reg_type::ADDR_PRESENT_VELOCITY, id_list, data_array_list);
