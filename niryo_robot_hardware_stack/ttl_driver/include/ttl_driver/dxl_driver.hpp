/*
dxl_driver.hpp
Copyright (C) 2020 Niryo
All rights reserved.
This program is free software: you can redistribute it and/or modify
it under the terms of the GNU General Public License as published by
the Free Software Foundation, either version 3 of the License, or
(at your option) any later version.
This program is distributed in the hope that it will be useful,
but WITHOUT ANY WARRANTY; without even the implied warranty of
MERCHANTABILITY or FITNESS FOR A PARTICULAR PURPOSE.  See the
GNU General Public License for more details.
You should have received a copy of the GNU General Public License
along with this program.  If not, see <http:// www.gnu.org/licenses/>.
*/

#ifndef DXL_DRIVER_HPP
#define DXL_DRIVER_HPP

#include <memory>
#include <vector>
#include <string>
#include <iostream>
#include <sstream>
#include <cassert>

#include "abstract_dxl_driver.hpp"
#include "common/common_defs.hpp"

#include "xc430_reg.hpp"
#include "xl430_reg.hpp"
#include "xl330_reg.hpp"
#include "xl320_reg.hpp"

namespace ttl_driver
{


/**
 * @brief The DxlDriver class
 */
template<typename reg_type>
class DxlDriver : public AbstractDxlDriver
{
    public:
        DxlDriver(std::shared_ptr<dynamixel::PortHandler> portHandler,
                  std::shared_ptr<dynamixel::PacketHandler> packetHandler);

        std::string str() const override;
        std::string interpretErrorState(uint32_t hw_state) const override;

    public:
        int checkModelNumber(uint8_t id) override;
        int readFirmwareVersion(uint8_t id, std::string &version) override;

        int readTemperature(uint8_t id, uint8_t& temperature) override;
        int readVoltage(uint8_t id, double &voltage) override;
        int readHwErrorStatus(uint8_t id, uint8_t& hardware_error_status) override;

        int syncReadFirmwareVersion(const std::vector<uint8_t> &id_list, std::vector<std::string> &firmware_list) override;
        int syncReadTemperature(const std::vector<uint8_t> &id_list, std::vector<uint8_t>& temperature_list) override;
        int syncReadVoltage(const std::vector<uint8_t> &id_list, std::vector<double> &voltage_list) override;
        int syncReadRawVoltage(const std::vector<uint8_t> &id_list, std::vector<double> &voltage_list) override;
        int syncReadHwStatus(const std::vector<uint8_t> &id_list, std::vector<std::pair<double, uint8_t> >& data_list) override;

        int syncReadHwErrorStatus(const std::vector<uint8_t> &id_list, std::vector<uint8_t> &hw_error_list) override;

    protected:
        // AbstractTtlDriver interface
        std::string interpretFirmwareVersion(uint32_t fw_version) const override;

    public:
        // AbstractMotorDriver interface : we cannot define them globally in AbstractMotorDriver
        // as it is needed here for polymorphism (AbstractMotorDriver cannot be a template class and does not
        // have access to reg_type). So it seems like a duplicate of StepperDriver

        int changeId(uint8_t id, uint8_t new_id) override;

        int readMinPosition(uint8_t id, uint32_t &min_pos) override;
        int readMaxPosition(uint8_t id, uint32_t &max_pos) override;

        int writeVelocityProfile(uint8_t id, const std::vector<uint32_t>& data_list) override;

        int writeTorqueEnable(uint8_t id, uint8_t torque_enable) override;

        int writePositionGoal(uint8_t id, uint32_t position) override;
        int writeVelocityGoal(uint8_t id, uint32_t velocity) override;

        int syncWriteTorqueEnable(const std::vector<uint8_t> &id_list, const std::vector<uint8_t> &torque_enable_list) override;
        int syncWritePositionGoal(const std::vector<uint8_t> &id_list, const std::vector<uint32_t> &position_list) override;
        int syncWriteVelocityGoal(const std::vector<uint8_t> &id_list, const std::vector<uint32_t> &velocity_list) override;

        int readVelocityProfile(uint8_t id, std::vector<uint32_t>& data_list) override;

        int readPosition(uint8_t id, uint32_t &present_position) override;
        int readVelocity(uint8_t id, uint32_t &present_velocity) override;

        int syncReadPosition(const std::vector<uint8_t> &id_list, std::vector<uint32_t> &position_list) override;
        int syncReadVelocity(const std::vector<uint8_t> &id_list, std::vector<uint32_t> &velocity_list) override;
        int syncReadJointStatus(const std::vector<uint8_t> &id_list, std::vector<std::array<uint32_t, 2> > &data_array_list) override;

    public:
        // AbstractDxlDriver interface
        int writePID(uint8_t id, const std::vector<uint16_t>& data) override;
        int readPID(uint8_t id, std::vector<uint16_t> &data_list) override;

        int writeControlMode(uint8_t id, uint8_t control_mode) override;
        int readControlMode(uint8_t id, uint8_t& control_mode) override;

        int writeLed(uint8_t id, uint8_t led_value) override;
        int syncWriteLed(const std::vector<uint8_t> &id_list, const std::vector<uint8_t> &led_list) override;

        int writeTorqueGoal(uint8_t id, uint16_t torque) override;
        int syncWriteTorqueGoal(const std::vector<uint8_t> &id_list, const std::vector<uint16_t> &torque_list) override;

        int readLoad(uint8_t id, uint16_t &present_load) override;
        int syncReadLoad(const std::vector<uint8_t> &id_list, std::vector<uint16_t> &load_list) override;
};

// definition of methods

/**
 * @brief DxlDriver<reg_type>::DxlDriver
 */
template<typename reg_type>
DxlDriver<reg_type>::DxlDriver(std::shared_ptr<dynamixel::PortHandler> portHandler,
                               std::shared_ptr<dynamixel::PacketHandler> packetHandler) :
    AbstractDxlDriver(std::move(portHandler),
                      std::move(packetHandler))
{}

//*****************************
// AbstractMotorDriver interface
//*****************************

/**
 * @brief DxlDriver<reg_type>::str
 * @return
 */
template<typename reg_type>
std::string DxlDriver<reg_type>::str() const
{
    return common::model::HardwareTypeEnum(reg_type::motor_type).toString() + " : " + AbstractDxlDriver::str();
}

/**
 * @brief DxlDriver<reg_type>::interpretErrorState
 * @return
 */
template<typename reg_type>
std::string DxlDriver<reg_type>::interpretErrorState(uint32_t /*hw_state*/) const
{
    return "";
}

/**
 * @brief DxlDriver<reg_type>::interpretFirmwareVersion
 * @param fw_version
 * @return
 */
template<typename reg_type>
std::string DxlDriver<reg_type>::interpretFirmwareVersion(uint32_t fw_version) const
{
    std::string version = std::to_string(static_cast<uint8_t>(fw_version));

    return version;
}

/**
 * @brief DxlDriver<reg_type>::changeId
 * @param id
 * @param new_id
 * @return
 */
template<typename reg_type>
int DxlDriver<reg_type>::changeId(uint8_t id, uint8_t new_id)
{
    return write<typename reg_type::TYPE_ID>(reg_type::ADDR_ID, id, new_id);
}

/**
 * @brief DxlDriver<reg_type>::checkModelNumber
 * @param id
 * @return
 */
template<typename reg_type>
int DxlDriver<reg_type>::checkModelNumber(uint8_t id)
{
    uint16_t model_number = 0;
    int ping_result = getModelNumber(id, model_number);

    if (ping_result == COMM_SUCCESS)
    {
        if (model_number && model_number != reg_type::MODEL_NUMBER)
        {
            return PING_WRONG_MODEL_NUMBER;
        }
    }

    return ping_result;
}

/**
 * @brief DxlDriver<reg_type>::readFirmwareVersion
 * @param id
 * @param version
 * @return
 */
template<typename reg_type>
int DxlDriver<reg_type>::readFirmwareVersion(uint8_t id, std::string &version)
{
    int res = COMM_RX_FAIL;
    uint8_t data{};
    res = read<typename reg_type::TYPE_FIRMWARE_VERSION>(reg_type::ADDR_FIRMWARE_VERSION, id, data);
    version = interpretFirmwareVersion(data);
    return res;
}

/**
 * @brief DxlDriver<reg_type>::readMinPosition
 * @param id
 * @param pos
 * @return
 */
template<typename reg_type>
int DxlDriver<reg_type>::readMinPosition(uint8_t id, uint32_t &pos)
{
    return read<typename reg_type::TYPE_MIN_POSITION_LIMIT>(reg_type::ADDR_MIN_POSITION_LIMIT, id, pos);
}

/**
 * @brief DxlDriver<reg_type>::readMaxPosition
 * @param id
 * @param pos
 * @return
 */
template<typename reg_type>
int DxlDriver<reg_type>::readMaxPosition(uint8_t id, uint32_t &pos)
{
    return read<typename reg_type::TYPE_MAX_POSITION_LIMIT>(reg_type::ADDR_MAX_POSITION_LIMIT, id, pos);
}

// ram write

/**
 * @brief DxlDriver<reg_type>::writeVelocityProfile
 * Write velocity profile for dxl
 * @param id
 * @param data_list [ velocity, acceleration]
 * @return
 */
template<typename reg_type>
int DxlDriver<reg_type>::writeVelocityProfile(uint8_t id, const std::vector<uint32_t>& data_list)
{
    // in mode control Position Control Mode, velocity profile in datasheet is used to write velocity (except xl320)
    int res = COMM_RX_FAIL;

    for (int tries = 10; tries > 0; --tries)
    {
        res = write<typename reg_type::TYPE_PROFILE>(reg_type::ADDR_PROFILE_VELOCITY, id, data_list.at(0));
        if (COMM_SUCCESS == res)
            break;
    }

    for (int tries = 10; tries > 0; --tries)
    {
        res = write<typename reg_type::TYPE_PROFILE>(reg_type::ADDR_PROFILE_ACCELERATION, id, data_list.at(1));
        if (COMM_SUCCESS == res)
            break;
    }

    if (COMM_SUCCESS != res)
        return res;

    return res;
}

/**
 * @brief DxlDriver<reg_type>::writeTorqueEnable
 * @param id
 * @param torque_enable
 * @return
 */
template<typename reg_type>
int DxlDriver<reg_type>::writeTorqueEnable(uint8_t id, uint8_t torque_enable)
{
    return write<typename reg_type::TYPE_TORQUE_ENABLE>(reg_type::ADDR_TORQUE_ENABLE, id, torque_enable);
}

/**
 * @brief DxlDriver<reg_type>::writePositionGoal
 * @param id
 * @param position
 * @return
 */
template<typename reg_type>
int DxlDriver<reg_type>::writePositionGoal(uint8_t id, uint32_t position)
{
    return write<typename reg_type::TYPE_GOAL_POSITION>(reg_type::ADDR_GOAL_POSITION, id,
                                                        static_cast<typename reg_type::TYPE_GOAL_POSITION>(position));
}

/**
 * @brief DxlDriver<reg_type>::writeVelocityGoal
 * @param id
 * @param velocity
 * @return
 */
template<typename reg_type>
int DxlDriver<reg_type>::writeVelocityGoal(uint8_t id, uint32_t velocity)
{
    return write<typename reg_type::TYPE_GOAL_VELOCITY>(reg_type::ADDR_GOAL_VELOCITY, id,
                                                        static_cast<typename reg_type::TYPE_GOAL_VELOCITY>(velocity));
}

/**
 * @brief DxlDriver<reg_type>::syncWriteTorqueEnable
 * @param id_list
 * @param torque_enable_list
 * @return
 */
template<typename reg_type>
int DxlDriver<reg_type>::syncWriteTorqueEnable(const std::vector<uint8_t> &id_list, const std::vector<uint8_t> &torque_enable_list)
{
    return syncWrite<typename reg_type::TYPE_TORQUE_ENABLE>(reg_type::ADDR_TORQUE_ENABLE, id_list, torque_enable_list);
}

/**
 * @brief DxlDriver<reg_type>::syncWritePositionGoal
 * @param id_list
 * @param position_list
 * @return
 */
template<typename reg_type>
int DxlDriver<reg_type>::syncWritePositionGoal(const std::vector<uint8_t> &id_list, const std::vector<uint32_t> &position_list)
{
    return syncWrite<typename reg_type::TYPE_GOAL_POSITION>(reg_type::ADDR_GOAL_POSITION, id_list, position_list);
}

/**
 * @brief DxlDriver<reg_type>::syncWriteVelocityGoal
 * @param id_list
 * @param velocity_list
 * @return
 */
template<typename reg_type>
int DxlDriver<reg_type>::syncWriteVelocityGoal(const std::vector<uint8_t> &id_list, const std::vector<uint32_t> &velocity_list)
{
    return syncWrite<typename reg_type::TYPE_GOAL_VELOCITY>(reg_type::ADDR_GOAL_VELOCITY, id_list, velocity_list);
}

// ram read
template<typename reg_type>
int DxlDriver<reg_type>::readVelocityProfile(uint8_t id, std::vector<uint32_t>& data_list)
{
    data_list.clear();
    typename reg_type::TYPE_PROFILE velocity_profile{};
    typename reg_type::TYPE_PROFILE acceleration_profile{};

    int res = read<typename reg_type::TYPE_PROFILE>(reg_type::ADDR_PROFILE_VELOCITY, id, velocity_profile);
    if (COMM_SUCCESS == res)
      res = read<typename reg_type::TYPE_PROFILE>(reg_type::ADDR_PROFILE_ACCELERATION, id, acceleration_profile);

    data_list.emplace_back(velocity_profile);
    data_list.emplace_back(acceleration_profile);

    return res;
}


/**
 * @brief DxlDriver<reg_type>::readPosition
 * @param id
 * @param present_position
 * @return
 */
template<typename reg_type>
int DxlDriver<reg_type>::readPosition(uint8_t id, uint32_t& present_position)
{
    return read<typename reg_type::TYPE_PRESENT_POSITION>(reg_type::ADDR_PRESENT_POSITION, id, present_position);
}

/**
 * @brief DxlDriver<reg_type>::readTemperature
 * @param id
 * @param temperature
 * @return
 */
template<typename reg_type>
int DxlDriver<reg_type>::readTemperature(uint8_t id, uint8_t& temperature)
{
    return read<typename reg_type::TYPE_PRESENT_TEMPERATURE>(reg_type::ADDR_PRESENT_TEMPERATURE, id, temperature);
}

/**
 * @brief DxlDriver<reg_type>::readVoltage
 * @param id
 * @param voltage
 * @return
 */
template<typename reg_type>
int DxlDriver<reg_type>::readVoltage(uint8_t id, double& voltage)
{
  typename reg_type::TYPE_PRESENT_VOLTAGE voltage_mV{};
  int res = read<typename reg_type::TYPE_PRESENT_VOLTAGE>(reg_type::ADDR_PRESENT_VOLTAGE, id, voltage_mV);
  voltage = static_cast<double>(voltage_mV) / reg_type::VOLTAGE_CONVERSION;
  return res;
}

/**
 * @brief DxlDriver<reg_type>::readHwErrorStatus
 * @param id
 * @param hardware_error_status
 * @return
 */
template<typename reg_type>
int DxlDriver<reg_type>::readHwErrorStatus(uint8_t id, uint8_t& hardware_error_status)
{
    return read<typename reg_type::TYPE_HW_ERROR_STATUS>(reg_type::ADDR_HW_ERROR_STATUS, id, hardware_error_status);
}

/**
 * @brief DxlDriver<reg_type>::syncReadPosition
 * @param id_list
 * @param position_list
 * @return
 */
template<typename reg_type>
int DxlDriver<reg_type>::syncReadPosition(const std::vector<uint8_t> &id_list, std::vector<uint32_t> &position_list)
{
  return syncRead<typename reg_type::TYPE_PRESENT_POSITION>(reg_type::ADDR_PRESENT_POSITION, id_list, position_list);
}

/**
 * @brief DxlDriver<reg_type>::writePID
 * @param id
 * @param data
 * @return
 */
template<typename reg_type>
int DxlDriver<reg_type>::writePID(uint8_t id, const std::vector<uint16_t> &data)
{
    int res = COMM_TX_FAIL;

    // only rewrite params which is not success
    for (int tries = 10; tries > 0; --tries)
    {
        res = write<typename reg_type::TYPE_PID_GAIN>(reg_type::ADDR_POSITION_P_GAIN, id, data.at(0));
        if (COMM_SUCCESS == res)
            break;
    }

    if (COMM_SUCCESS != res)
        return res;

    for (int tries = 10; tries > 0; --tries)
    {
        res = write<typename reg_type::TYPE_PID_GAIN>(reg_type::ADDR_POSITION_I_GAIN, id, data.at(1));
        if (COMM_SUCCESS == res)
            break;
    }
    if (COMM_SUCCESS != res)
        return res;

    for (int tries = 10; tries > 0; --tries)
    {
        res = write<typename reg_type::TYPE_PID_GAIN>(reg_type::ADDR_POSITION_D_GAIN, id, data.at(2));
        if (COMM_SUCCESS == res)
            break;
    }
    if (COMM_SUCCESS != res)
        return res;

    for (int tries = 10; tries > 0; --tries)
    {
        res = write<typename reg_type::TYPE_PID_GAIN>(reg_type::ADDR_VELOCITY_P_GAIN, id, data.at(3));
        if (COMM_SUCCESS == res)
            break;
    }
    if (COMM_SUCCESS != res)
        return res;

    for (int tries = 10; tries > 0; --tries)
    {
        res = write<typename reg_type::TYPE_PID_GAIN>(reg_type::ADDR_VELOCITY_I_GAIN, id, data.at(4));
        if (COMM_SUCCESS == res)
            break;
    }
    if (COMM_SUCCESS != res)
        return res;

    for (int tries = 10; tries > 0; --tries)
    {
        res = write<typename reg_type::TYPE_PID_GAIN>(reg_type::ADDR_FF1_GAIN, id, data.at(5));
        if (COMM_SUCCESS == res)
            break;
    }
    if (COMM_SUCCESS != res)
        return res;

    for (int tries = 10; tries > 0; --tries)
    {
        res = write<typename reg_type::TYPE_PID_GAIN>(reg_type::ADDR_FF2_GAIN, id, data.at(6));
        if (res == COMM_SUCCESS)
            break;
    }

    return res;
}

/**
 * @brief DxlDriver<reg_type>::syncReadFirmwareVersion
 * @param id_list
 * @param firmware_list
 * @return
 */
template<typename reg_type>
int DxlDriver<reg_type>::syncReadFirmwareVersion(const std::vector<uint8_t> &id_list, std::vector<std::string> &firmware_list)
{
    int res = COMM_RX_FAIL;
    std::vector<uint8_t> data_list;
    res = syncRead<typename reg_type::TYPE_FIRMWARE_VERSION>(reg_type::ADDR_FIRMWARE_VERSION, id_list, data_list);
    for (auto const& data : data_list)
      firmware_list.emplace_back(interpretFirmwareVersion(data));
    return res;
}

/**
 * @brief DxlDriver<reg_type>::syncReadTemperature
 * @param id_list
 * @param temperature_list
 * @return
 */
template<typename reg_type>
int DxlDriver<reg_type>::syncReadTemperature(const std::vector<uint8_t> &id_list, std::vector<uint8_t>& temperature_list)
{
    return syncRead<typename reg_type::TYPE_PRESENT_TEMPERATURE>(reg_type::ADDR_PRESENT_TEMPERATURE, id_list, temperature_list);
}

/**
 * @brief DxlDriver<reg_type>::syncReadVoltage
 * @param id_list
 * @param voltage_list
 * @return
 */
template<typename reg_type>
int DxlDriver<reg_type>::syncReadVoltage(const std::vector<uint8_t> &id_list, std::vector<double> &voltage_list)
{
  voltage_list.clear();
  std::vector<typename reg_type::TYPE_PRESENT_VOLTAGE> v_read;
  int res = syncRead<typename reg_type::TYPE_PRESENT_VOLTAGE>(reg_type::ADDR_PRESENT_VOLTAGE, id_list, v_read);
  for (auto const& v : v_read)
      voltage_list.emplace_back(static_cast<double>(v) / reg_type::VOLTAGE_CONVERSION);
  return res;
}

/**
 * @brief DxlDriver<reg_type>::syncReadRawVoltage
 * @param id_list
 * @param voltage_list
 * @return
 */
template<typename reg_type>
int DxlDriver<reg_type>::syncReadRawVoltage(const std::vector<uint8_t> &id_list, std::vector<double> &voltage_list)
{
  voltage_list.clear();
  std::vector<typename reg_type::TYPE_PRESENT_VOLTAGE> v_read;
  int res = syncRead<typename reg_type::TYPE_PRESENT_VOLTAGE>(reg_type::ADDR_PRESENT_VOLTAGE, id_list, v_read);
  for (auto const& v : v_read)
      voltage_list.emplace_back(static_cast<double>(v));
  return res;
}

/**
 * @brief DxlDriver<reg_type>::syncReadHwStatus
 * @param id_list
 * @param data_list
 * @return
 */
template<typename reg_type>
int DxlDriver<reg_type>::syncReadHwStatus(const std::vector<uint8_t> &id_list,
                                          std::vector<std::pair<double, uint8_t> >& data_list)
{
    data_list.clear();

    std::vector<std::array<uint8_t, 3> > raw_data;
    int res = syncReadConsecutiveBytes<uint8_t, 3>(reg_type::ADDR_PRESENT_VOLTAGE, id_list, raw_data);

    for (auto const& data : raw_data)
    {
        // Voltage is first reg, uint16
        auto voltage = static_cast<double>((static_cast<uint16_t>(data.at(1)) << 8) | data.at(0));

        // Temperature is second reg, uint8
        uint8_t temperature = data.at(2);

        data_list.emplace_back(std::make_pair(voltage, temperature));
    }

    return res;
}

/**
 * @brief DxlDriver<reg_type>::syncReadHwErrorStatus
 * @param id_list
 * @param hw_error_list
 * @return
 */
template<typename reg_type>
int DxlDriver<reg_type>::syncReadHwErrorStatus(const std::vector<uint8_t> &id_list, std::vector<uint8_t> &hw_error_list)
{
    return syncRead<typename reg_type::TYPE_HW_ERROR_STATUS>(reg_type::ADDR_HW_ERROR_STATUS, id_list, hw_error_list);
}

//*****************************
// AbstractDxlDriver interface
//*****************************


/**
 * @brief DxlDriver<reg_type>::writeLed
 * @param id
 * @param led_value
 * @return
 */
template<typename reg_type>
int DxlDriver<reg_type>::writeLed(uint8_t id, uint8_t led_value)
{
    return write<typename reg_type::TYPE_LED>(reg_type::ADDR_LED, id, led_value);
}

/**
 * @brief DxlDriver<reg_type>::syncWriteLed
 * @param id_list
 * @param led_list
 * @return
 */
template<typename reg_type>
int DxlDriver<reg_type>::syncWriteLed(const std::vector<uint8_t> &id_list, const std::vector<uint8_t> &led_list)
{
    return syncWrite<typename reg_type::TYPE_LED>(reg_type::ADDR_LED, id_list, led_list);
}

/**
 * @brief DxlDriver<reg_type>::writeTorqueGoal
 * @param id
 * @param torque
 * @return
 */
template<typename reg_type>
int DxlDriver<reg_type>::writeTorqueGoal(uint8_t id, uint16_t torque)
{
    return write<typename reg_type::TYPE_GOAL_TORQUE>(reg_type::ADDR_GOAL_TORQUE, id, torque);
}

/**
 * @brief DxlDriver<reg_type>::syncWriteTorqueGoal
 * @param id_list
 * @param torque_list
 * @return
 */
template<typename reg_type>
int DxlDriver<reg_type>::syncWriteTorqueGoal(const std::vector<uint8_t> &id_list, const std::vector<uint16_t> &torque_list)
{
    return syncWrite<typename reg_type::TYPE_GOAL_TORQUE>(reg_type::ADDR_GOAL_TORQUE, id_list, torque_list);
}

// read

/**
 * @brief DxlDriver<reg_type>::readPID
 * @param id
 * @param data_list : [pos_p, pos_i, pos_d, vel_p, vel_i, ff1, ff2]
 * @return
 */
template<typename reg_type>
int DxlDriver<reg_type>::readPID(uint8_t id, std::vector<uint16_t>& data_list)
{
    int res = 0;
    data_list.clear();
    std::vector<std::array<typename reg_type::TYPE_PID_GAIN, 8> > raw_data;

    // only rewrite params which is not success
    for (int tries = 10; tries > 0; --tries)
    {
        res = syncReadConsecutiveBytes<typename reg_type::TYPE_PID_GAIN, 8>(reg_type::ADDR_VELOCITY_I_GAIN, {id}, raw_data);
        if (COMM_SUCCESS == res)
            break;
    }

    // we need to reorder the data in its correct place in data_list
    if (COMM_SUCCESS == res && raw_data.size() == 1)
    {
          data_list.emplace_back(raw_data.at(0).at(4));  // pos p is 5th
          data_list.emplace_back(raw_data.at(0).at(3));  // pos i is 4th
          data_list.emplace_back(raw_data.at(0).at(2));  // pos d is 3rd
          data_list.emplace_back(raw_data.at(0).at(1));  // vel p is 2nd
          data_list.emplace_back(raw_data.at(0).at(0));  // vel i is 1st
          data_list.emplace_back(raw_data.at(0).at(7));  // ff1 is 8th
          data_list.emplace_back(raw_data.at(0).at(6));  // ff2 is 7th
          // nothing at 6th
    }
    else
    {
        std::cout << "Failures during read PID gains: " << res << std::endl;
        return COMM_TX_FAIL;
    }

    return COMM_SUCCESS;
}

/**
 * @brief DxlDriver<reg_type>::writeControlMode
 * @param id
 * @param control_mode
 * @return
 */
template<typename reg_type>
int DxlDriver<reg_type>::writeControlMode(uint8_t id, uint8_t control_mode)
{
    int res = COMM_TX_ERROR;
    uint8_t torque{0};
    res = read<typename reg_type::TYPE_TORQUE_ENABLE>(reg_type::ADDR_TORQUE_ENABLE, id, torque);
    if (res == COMM_SUCCESS)
    {
        if (torque == 0)
        {
            return write<typename reg_type::TYPE_OPERATING_MODE>(reg_type::ADDR_OPERATING_MODE, id, control_mode);
        }
    }
    return res;
}

/**
 * @brief DxlDriver<reg_type>::readControlMode
 * @param id
 * @param control_mode
 * @return
 */
template<typename reg_type>
int DxlDriver<reg_type>::readControlMode(uint8_t id, uint8_t &control_mode)
{
    int res = 0;
    typename reg_type::TYPE_OPERATING_MODE raw{};
    res = read<typename reg_type::TYPE_OPERATING_MODE>(reg_type::ADDR_OPERATING_MODE, id, raw);
    control_mode = static_cast<uint8_t>(raw);
    return res;
}
//other

/**
 * @brief DxlDriver<reg_type>::readLoad
 * @param id
 * @param present_load
 * @return
 */
template<typename reg_type>
int DxlDriver<reg_type>::readLoad(uint8_t id, uint16_t& present_load)
{
    return read<typename reg_type::TYPE_PRESENT_LOAD>(reg_type::ADDR_PRESENT_LOAD, id, present_load);
}

/**
 * @brief DxlDriver<reg_type>::syncReadLoad
 * @param id_list
 * @param load_list
 * @return
 */
template<typename reg_type>
int DxlDriver<reg_type>::syncReadLoad(const std::vector<uint8_t> &id_list, std::vector<uint16_t> &load_list)
{
    return syncRead<typename reg_type::TYPE_PRESENT_LOAD>(reg_type::ADDR_PRESENT_LOAD, id_list, load_list);
}

/**
 * @brief DxlDriver<reg_type>::readVelocity
 * @param id
 * @param present_velocity
 * @return
 */
template<typename reg_type>
int DxlDriver<reg_type>::readVelocity(uint8_t id, uint32_t& present_velocity)
{
    return read<typename reg_type::TYPE_PRESENT_VELOCITY>(reg_type::ADDR_PRESENT_VELOCITY, id, present_velocity);
}

/**
 * @brief DxlDriver<reg_type>::syncReadVelocity
 * @param id_list
 * @param velocity_list
 * @return
 */
template<typename reg_type>
int DxlDriver<reg_type>::syncReadVelocity(const std::vector<uint8_t> &id_list, std::vector<uint32_t> &velocity_list)
{
  return syncRead<typename reg_type::TYPE_PRESENT_VELOCITY>(reg_type::ADDR_PRESENT_VELOCITY, id_list, velocity_list);
}

/**
 * @brief DxlDriver::syncReadJointStatus
 * @param id_list
 * @param data_array_list
 * @return
 */
template<typename reg_type>
int DxlDriver<reg_type>::syncReadJointStatus(const std::vector<uint8_t> &id_list, std::vector<std::array<uint32_t, 2> > &data_array_list)
{  
    int res = COMM_TX_FAIL;

    if(id_list.empty())
        return res;

    data_array_list.clear();

    // read torque enable on first id
    typename reg_type::TYPE_TORQUE_ENABLE torque{1};
    res = read<typename reg_type::TYPE_TORQUE_ENABLE>(reg_type::ADDR_TORQUE_ENABLE, id_list.at(0), torque);
<<<<<<< HEAD
    if (COMM_SUCCESS != res)
        std::cout << "#############"" ERROR reading dxl torque in syncReadJointStatus (error " << res << ")" << std::endl;
=======
>>>>>>> fc8d8aa7

    // if torque on, read position and velocity
    if (torque)
    {
        res = syncReadConsecutiveBytes<uint32_t, 2>(reg_type::ADDR_PRESENT_VELOCITY, id_list, data_array_list);
    }
    else  //else read position only
    {
        std::vector<uint32_t> position_list;
        res = syncReadPosition(id_list, position_list);
        for (auto p : position_list)
          data_array_list.emplace_back(std::array<uint32_t, 2>{1, p});
    }

    return res;
}

/*
 *  -----------------   specializations   --------------------
 */

// XL320

template<>
inline int DxlDriver<XL320Reg>::readMinPosition(uint8_t /*id*/, uint32_t &pos)
{
    pos = 0;
    std::cout << "min position hardcoded for motor XL320" << std::endl;
    return COMM_SUCCESS;
}

template<>
inline int DxlDriver<XL320Reg>::readMaxPosition(uint8_t /*id*/, uint32_t &pos)
{
    pos = 1023;
    std::cout << "max position hardcoded for motor XL320" << std::endl;
    return COMM_SUCCESS;
}

template<>
inline std::string DxlDriver<XL320Reg>::interpretErrorState(uint32_t hw_state) const
{
    std::string hardware_message;

    if (hw_state & 1<<0)    // 0b00000001
    {
        hardware_message += "Overload";
    }
    if (hw_state & 1<<1)    // 0b00000010
    {
        if (!hardware_message.empty())
            hardware_message += ", ";
        hardware_message += "OverHeating";
    }
    if (hw_state & 1<<2)    // 0b00000100
    {
        if (!hardware_message.empty())
            hardware_message += ", ";
        hardware_message += "Input voltage out of range";
    }
    if (hw_state & 1<<7)    // 0b10000000 => added by us : disconnected error
    {
        if (!hardware_message.empty())
            hardware_message += ", ";
        hardware_message += "Disconnection";
    }

    return hardware_message;
}

template<>
inline int DxlDriver<XL320Reg>::readVelocityProfile(uint8_t /*id*/, std::vector<uint32_t>& /*data_list*/)
{
    std::cout << "readVelocityProfile not available for XL320" << std::endl;
    return COMM_SUCCESS;
}

template<>
inline int DxlDriver<XL320Reg>::writeVelocityProfile(uint8_t /*id*/, const std::vector<uint32_t>& /*data_list*/)
{
    std::cout << "writeVelocityProfile not available for XL320" << std::endl;
    return COMM_SUCCESS;
}


template<>
inline int DxlDriver<XL320Reg>::readPosition(uint8_t id, uint32_t& present_position)
{
    typename XL320Reg::TYPE_PRESENT_POSITION raw_data{};
    int res = read<typename XL320Reg::TYPE_PRESENT_POSITION>(XL320Reg::ADDR_PRESENT_POSITION, id, raw_data);
    present_position = raw_data;
    return res;
}

template<>
inline int DxlDriver<XL320Reg>::syncReadPosition(const std::vector<uint8_t> &id_list, std::vector<uint32_t> &position_list)
{
    position_list.clear();
    std::vector<typename XL320Reg::TYPE_PRESENT_POSITION> raw_data_list{};

    int res = syncRead<typename XL320Reg::TYPE_PRESENT_POSITION>(XL320Reg::ADDR_PRESENT_POSITION, id_list, raw_data_list);
    for (auto p : raw_data_list)
        position_list.emplace_back(p);

    return res;
}

template<>
inline int DxlDriver<XL320Reg>::readVelocity(uint8_t id, uint32_t& present_velocity)
{
    typename XL320Reg::TYPE_PRESENT_VELOCITY raw_data{};
    int res = read<typename XL320Reg::TYPE_PRESENT_VELOCITY>(XL320Reg::ADDR_PRESENT_VELOCITY, id, raw_data);
    present_velocity = raw_data;

    return res;
}

template<>
inline int DxlDriver<XL320Reg>::syncReadVelocity(const std::vector<uint8_t> &id_list, std::vector<uint32_t> &velocity_list)
{
    std::vector<typename XL320Reg::TYPE_PRESENT_VELOCITY> raw_data_list;
    int res = syncRead<typename XL320Reg::TYPE_PRESENT_VELOCITY>(XL320Reg::ADDR_PRESENT_VELOCITY, id_list, raw_data_list);
    for (auto v : raw_data_list)
        velocity_list.emplace_back(v);
    return res;
}

/**
 * @brief DxlDriver::syncReadJointStatus
 * @param id_list
 * @param data_array_list
 * @return
 */
template<>
inline int DxlDriver<XL320Reg>::syncReadJointStatus(const std::vector<uint8_t> &id_list, std::vector<std::array<uint32_t, 2> > &data_array_list)
{
    int res = COMM_TX_FAIL;

    if(id_list.empty())
        return res;

    data_array_list.clear();

    std::vector<uint32_t> position_list;
    res = syncReadPosition(id_list, position_list);
    if (res == COMM_SUCCESS)
    {
        for (auto p : position_list)
            data_array_list.emplace_back(std::array<uint32_t, 2>{0, p});

    }

    return res;
}


/**
 * @brief DxlDriver<reg_type>::syncReadHwStatus
 * @param id_list
 * @param data_list
 * @return
 */
template<>
inline int DxlDriver<XL320Reg>::syncReadHwStatus(const std::vector<uint8_t> &id_list,
                                          std::vector<std::pair<double, uint8_t> >& data_list)
{
    data_list.clear();

    std::vector<std::array<uint8_t, 2> > raw_data;
    int res = syncReadConsecutiveBytes<uint8_t, 2>(XL320Reg::ADDR_PRESENT_VOLTAGE, id_list, raw_data);

    for (auto const& data : raw_data)
    {
        // Voltage is first reg, uint16
        auto voltage = static_cast<double>(data.at(0));

        // Temperature is second reg, uint8
        uint8_t temperature = data.at(1);

        data_list.emplace_back(std::make_pair(voltage, temperature));
    }

    return res;
}

/**
 * @brief DxlDriver<reg_type>::readPID : only position PID for XL320
 * @param id
 * @param data_list : [pos_p, pos_i, pos_d, vel_p, vel_i, ff1, ff2]
 * @return
 */
template<>
inline int DxlDriver<XL320Reg>::readPID(uint8_t id, std::vector<uint16_t>& data_list)
{
    int res = COMM_RX_FAIL;
    data_list.clear();
    std::vector<std::array<typename XL320Reg::TYPE_PID_GAIN, 3> > raw_data;

    // only rewrite params which is not success
    for (int tries = 10; tries > 0; --tries)
    {
        res = syncReadConsecutiveBytes<typename XL320Reg::TYPE_PID_GAIN, 3>(XL320Reg::ADDR_POSITION_D_GAIN, {id}, raw_data);
        if (COMM_SUCCESS == res)
            break;
    }

     // we need to reorder the data in its correct place in data_list
    if (COMM_SUCCESS == res && raw_data.size() == 1)
    {
          data_list.emplace_back(static_cast<uint16_t>(raw_data.at(0).at(2)));  // pos p is 3rd
          data_list.emplace_back(static_cast<uint16_t>(raw_data.at(0).at(1)));  // pos i is 2nd
          data_list.emplace_back(static_cast<uint16_t>(raw_data.at(0).at(0)));  // pos d is 1st
          data_list.emplace_back(0);  // no vel p
          data_list.emplace_back(0);  // no vel i
          data_list.emplace_back(0);  // no ff1
          data_list.emplace_back(0);  // no ff2
    }
    else
    {
        std::cout << "Failures during read PID gains: " << res << std::endl;
        return COMM_TX_FAIL;
    }

    return COMM_SUCCESS;
}


/**
 * @brief DxlDriver<reg_type>::writePID : only position PID for XL320
 * @param id
 * @param data_list
 * @return
 *  TODO(cc) bulk write all in one shot
 */
template<>
inline int DxlDriver<XL320Reg>::writePID(uint8_t id, const std::vector<uint16_t>& data_list)
{
    int res = COMM_TX_FAIL;

    // only rewrite params which is not success
    for (int tries = 10; tries > 0; --tries)
    {
        res = write<typename XL320Reg::TYPE_PID_GAIN>(XL320Reg::ADDR_POSITION_P_GAIN, id,
                                                      static_cast<typename XL320Reg::TYPE_PID_GAIN>(data_list.at(0)));
        if (COMM_SUCCESS == res)
            break;
    }
    if (COMM_SUCCESS != res)
        return res;

    for (int tries = 10; tries > 0; --tries)
    {
        res = write<typename XL320Reg::TYPE_PID_GAIN>(XL320Reg::ADDR_POSITION_I_GAIN, id,
                                                      static_cast<typename XL320Reg::TYPE_PID_GAIN>(data_list.at(1)));
        if (COMM_SUCCESS == res)
            break;
    }
    if (COMM_SUCCESS != res)
        return res;

    for (int tries = 10; tries > 0; --tries)
    {
        res = write<typename XL320Reg::TYPE_PID_GAIN>(XL320Reg::ADDR_POSITION_D_GAIN, id,
                                                      static_cast<typename XL320Reg::TYPE_PID_GAIN>(data_list.at(2)));
        if (COMM_SUCCESS == res)
            break;
    }

    return res;
}

/**
 * @brief DxlDriver<reg_type>::syncWritePositionGoal
 * @param id_list
 * @param position_list
 * @return
 */
template<>
inline int DxlDriver<XL320Reg>::syncWritePositionGoal(const std::vector<uint8_t> &id_list, const std::vector<uint32_t> &position_list)
{
    std::vector<typename XL320Reg::TYPE_GOAL_POSITION> casted_list;
    casted_list.reserve(position_list.size());
    for (auto const& p : position_list)
    {
        casted_list.emplace_back(static_cast<typename XL320Reg::TYPE_GOAL_POSITION>(p));
    }
    return syncWrite<typename XL320Reg::TYPE_GOAL_POSITION>(XL320Reg::ADDR_GOAL_POSITION, id_list, casted_list);
}

/**
 * @brief DxlDriver<reg_type>::syncWriteVelocityGoal
 * @param id_list
 * @param velocity_list
 * @return
 */
template<>
inline int DxlDriver<XL320Reg>::syncWriteVelocityGoal(const std::vector<uint8_t> &id_list, const std::vector<uint32_t> &velocity_list)
{
    std::vector<typename XL320Reg::TYPE_GOAL_VELOCITY> casted_list;
    casted_list.reserve(velocity_list.size());
    for (auto const& v : velocity_list)
    {
        casted_list.emplace_back(static_cast<typename XL320Reg::TYPE_GOAL_VELOCITY>(v));
    }
    return syncWrite<typename XL320Reg::TYPE_GOAL_VELOCITY>(XL320Reg::ADDR_GOAL_VELOCITY, id_list, casted_list);
}

template<>
inline int DxlDriver<XL320Reg>::writeControlMode(uint8_t /*id*/, uint8_t /*data*/)
{
    std::cout << "writeControlMode not available for motor XL320" << std::endl;
    return COMM_SUCCESS;
}

template<>
inline int DxlDriver<XL320Reg>::readControlMode(uint8_t /*id*/, uint8_t& /*data*/)
{
    std::cout << "readControlMode not available for motor XL320" << std::endl;
    return COMM_SUCCESS;
}

// XL430

template<>
inline std::string DxlDriver<XL430Reg>::interpretErrorState(uint32_t hw_state) const
{
    std::string hardware_message;

    if (hw_state & 1<<0)    // 0b00000001
    {
        hardware_message += "Input Voltage";
    }
    if (hw_state & 1<<2)    // 0b00000100
    {
        if (!hardware_message.empty())
            hardware_message += ", ";
        hardware_message += "OverHeating";
    }
    if (hw_state & 1<<3)    // 0b00001000
    {
        if (!hardware_message.empty())
            hardware_message += ", ";
        hardware_message += "Motor Encoder";
    }
    if (hw_state & 1<<4)    // 0b00010000
    {
        if (!hardware_message.empty())
            hardware_message += ", ";
        hardware_message += "Electrical Shock";
    }
    if (hw_state & 1<<5)    // 0b00100000
    {
        if (!hardware_message.empty())
            hardware_message += ", ";
        hardware_message += "Overload";
    }
    if (hw_state & 1<<7)    // 0b10000000 => added by us : disconnected error
    {
        if (!hardware_message.empty())
            hardware_message += ", ";
        hardware_message += "Disconnection";
    }
    if (!hardware_message.empty())
        hardware_message += " Error";

    return hardware_message;
}

template<>
inline int DxlDriver<XL430Reg>::writeTorqueGoal(uint8_t /*id*/, uint16_t /*torque*/)
{
    std::cout << "writeTorqueGoal not available for motor XL430" << std::endl;
    return COMM_TX_ERROR;
}

template<>
inline int DxlDriver<XL430Reg>::syncWriteTorqueGoal(const std::vector<uint8_t> &/*id_list*/, const std::vector<uint16_t> &/*torque_list*/)
{
    std::cout << "syncWriteTorqueGoal not available for motor XL430" << std::endl;
    return COMM_TX_ERROR;
}

// XC430

template<>
inline std::string DxlDriver<XC430Reg>::interpretErrorState(uint32_t hw_state) const
{
    std::string hardware_message;

    if (hw_state & 1<<0)    // 0b00000001
    {
        hardware_message += "Input Voltage";
    }
    if (hw_state & 1<<2)    // 0b00000100
    {
        if (!hardware_message.empty())
            hardware_message += ", ";
        hardware_message += "OverHeating";
    }
    if (hw_state & 1<<3)    // 0b00001000
    {
        if (!hardware_message.empty())
            hardware_message += ", ";
        hardware_message += "Motor Encoder";
    }
    if (hw_state & 1<<4)    // 0b00010000
    {
        if (!hardware_message.empty())
            hardware_message += ", ";
        hardware_message += "Electrical Shock";
    }
    if (hw_state & 1<<5)    // 0b00100000
    {
        if (!hardware_message.empty())
            hardware_message += ", ";
        hardware_message += "Overload";
    }
    if (hw_state & 1<<7)    // 0b10000000 => added by us : disconnected error
    {
        if (!hardware_message.empty())
            hardware_message += ", ";
        hardware_message += "Disconnection";
    }
    if (!hardware_message.empty())
        hardware_message += " Error";

    return hardware_message;
}

template<>
inline int DxlDriver<XC430Reg>::writeTorqueGoal(uint8_t /*id*/, uint16_t /*torque*/)
{
    std::cout << "writeTorqueGoal not available for motor XC430" << std::endl;
    return COMM_TX_ERROR;
}

template<>
inline int DxlDriver<XC430Reg>::syncWriteTorqueGoal(const std::vector<uint8_t> &/*id_list*/, const std::vector<uint16_t> &/*torque_list*/)
{
    std::cout << "syncWriteTorqueGoal not available for motor XC430" << std::endl;
    return COMM_TX_ERROR;
}

// XL330

template<>
inline std::string DxlDriver<XL330Reg>::interpretErrorState(uint32_t hw_state) const
{
    std::string hardware_message;

    if (hw_state & 1<<0)    // 0b00000001
    {
        hardware_message += "Input Voltage";
    }
    if (hw_state & 1<<2)    // 0b00000100
    {
        if (!hardware_message.empty())
            hardware_message += ", ";
        hardware_message += "OverHeating";
    }
    if (hw_state & 1<<3)    // 0b00001000
    {
        if (!hardware_message.empty())
            hardware_message += ", ";
        hardware_message += "Motor Encoder";
    }
    if (hw_state & 1<<4)    // 0b00010000
    {
        if (!hardware_message.empty())
            hardware_message += ", ";
        hardware_message += "Electrical Shock";
    }
    if (hw_state & 1<<5)    // 0b00100000
    {
        if (!hardware_message.empty())
            hardware_message += ", ";
        hardware_message += "Overload";
    }
    if (hw_state & 1<<7)    // 0b10000000 => added by us : disconnected error
    {
        if (!hardware_message.empty())
            hardware_message += ", ";
        hardware_message += "Disconnection";
    }
    if (!hardware_message.empty())
        hardware_message += " Error";

    return hardware_message;
}

// works with current instead of load

template<>
inline int DxlDriver<XL330Reg>::writeTorqueGoal(uint8_t id, uint16_t torque)
{
    return write<typename XL330Reg::TYPE_GOAL_CURRENT>(XL330Reg::ADDR_GOAL_CURRENT, id, torque);
}

template<>
inline int DxlDriver<XL330Reg>::syncWriteTorqueGoal(const std::vector<uint8_t> &id_list, const std::vector<uint16_t>& torque_list)
{
    return syncWrite<typename XL330Reg::TYPE_GOAL_CURRENT>(XL330Reg::ADDR_GOAL_CURRENT, id_list, torque_list);
}

template<>
inline int DxlDriver<XL330Reg>::readLoad(uint8_t id, uint16_t& present_load)
{
    return read<typename XL330Reg::TYPE_PRESENT_CURRENT>(XL330Reg::ADDR_PRESENT_CURRENT, id, present_load);
}

template<>
inline int DxlDriver<XL330Reg>::syncReadLoad(const std::vector<uint8_t> &id_list, std::vector<uint16_t> &load_list)
{
    return syncRead<typename XL330Reg::TYPE_PRESENT_CURRENT>(XL330Reg::ADDR_PRESENT_CURRENT, id_list, load_list);
}

} // ttl_driver

#endif // DxlDriver<|MERGE_RESOLUTION|>--- conflicted
+++ resolved
@@ -815,11 +815,8 @@
     // read torque enable on first id
     typename reg_type::TYPE_TORQUE_ENABLE torque{1};
     res = read<typename reg_type::TYPE_TORQUE_ENABLE>(reg_type::ADDR_TORQUE_ENABLE, id_list.at(0), torque);
-<<<<<<< HEAD
     if (COMM_SUCCESS != res)
         std::cout << "#############"" ERROR reading dxl torque in syncReadJointStatus (error " << res << ")" << std::endl;
-=======
->>>>>>> fc8d8aa7
 
     // if torque on, read position and velocity
     if (torque)
