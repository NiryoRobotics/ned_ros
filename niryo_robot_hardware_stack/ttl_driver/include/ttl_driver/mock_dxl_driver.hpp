--- conflicted
+++ resolved
@@ -101,7 +101,6 @@
         virtual int readVelocity(uint8_t id, uint32_t &present_velocity) override;
         virtual int syncReadVelocity(const std::vector<uint8_t> &id_list, std::vector<uint32_t> &velocity_list) override;
     private:
-<<<<<<< HEAD
 
         struct FakeRegister
         {
@@ -114,15 +113,11 @@
           std::string    firmware{};
         };
 
-        std::map<uint8_t, FakeRegister> _map_fake_registers{ {4,  {2048, 50, 5, 0, 4096, 1, "0.0.2"}},
-                                                             {5,  {2048, 52, 5, 0, 4096, 1, "0.0.2"}},
-                                                             {6,  {2048, 54, 5, 0, 4096, 1, "0.0.2"}},
+        std::map<uint8_t, FakeRegister> _map_fake_registers{ {5,  {2048, 50, 5, 0, 4096, 1, "0.0.2"}},
+                                                             {6,  {2048, 52, 5, 0, 4096, 1, "0.0.2"}},
+                                                             {7,  {2048, 54, 5, 0, 4096, 1, "0.0.2"}},
                                                              {11, { 370, 56, 5, 0, 4096, 1, "0.0.2"}} };
         std::vector<uint8_t> _id_list;
-=======
-        std::map<uint8_t, uint32_t> _map_fake_pos{ {5, 2048}, {6, 2048}, {7, 2048}, {11, 370} };
-        std::vector<uint8_t> _id_list{5, 6, 7, 11};
->>>>>>> 8d7e628f
 
         static constexpr int GROUP_SYNC_REDONDANT_ID = 10;
         static constexpr int LEN_ID_DATA_NOT_SAME    = 20;
@@ -231,11 +226,7 @@
 
 int MockDxlDriver::setGoalPosition(uint8_t id, uint32_t position)
 {
-<<<<<<< HEAD
     _map_fake_registers.at(id).position = position;
-=======
-    _map_fake_pos.at(id) = position;
->>>>>>> 8d7e628f
     return COMM_SUCCESS;
 }
 
