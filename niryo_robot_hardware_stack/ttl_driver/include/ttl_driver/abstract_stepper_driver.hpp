--- conflicted
+++ resolved
@@ -52,13 +52,8 @@
         // specific Stepper commands
 
         // ram write
-<<<<<<< HEAD
-        virtual int startHoming(uint8_t id) = 0;
+        virtual int startHoming(uint8_t id, uint32_t direction) = 0;
         virtual int readHomingStatus(uint8_t id, uint32_t& status) = 0;
-=======
-        virtual int startHoming(uint8_t id, uint32_t direction) = 0;
-        virtual int getHomingStatus(uint8_t id, uint32_t& status) = 0;
->>>>>>> 340fe8f1
         
         // conveyor control
         virtual int setGoalConveyorDirection(uint8_t id, int8_t direction) = 0;
