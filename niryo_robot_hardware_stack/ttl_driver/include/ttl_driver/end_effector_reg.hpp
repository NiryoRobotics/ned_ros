--- conflicted
+++ resolved
@@ -58,22 +58,6 @@
     static constexpr uint16_t ADDR_BUTTON_0_STATUS          = 1024;
     static constexpr uint8_t SIZE_BUTTON_0_STATUS           = 1;
 
-<<<<<<< HEAD
-    static constexpr uint16_t ADDR_BUTTON_1_STATUS          = 1024;
-    static constexpr uint8_t SIZE_BUTTON_1_STATUS          = 1;
-
-    static constexpr uint16_t ADDR_BUTTON_2_STATUS          = 1025;
-    static constexpr uint8_t SIZE_BUTTON_2_STATUS          = 1;
-
-    static constexpr uint16_t ADDR_BUTTON_3_STATUS          = 1026;
-    static constexpr uint8_t SIZE_BUTTON_3_STATUS          = 1;
-
-    static constexpr uint16_t ADDR_DIGITAL_IN               = 1040;
-    static constexpr uint8_t SIZE_DIGITAL_IN               = 1;
-
-    static constexpr uint16_t ADDR_DIGITAL_OUT              = 1041;
-    static constexpr uint8_t SIZE_DIGITAL_OUT              = 1;
-=======
     static constexpr uint16_t ADDR_BUTTON_1_STATUS          = 1025;
     static constexpr uint8_t SIZE_BUTTON_1_STATUS           = 1;
 
@@ -86,7 +70,6 @@
 
     static constexpr uint16_t ADDR_DIGITAL_OUT              = 1041;
     static constexpr uint8_t SIZE_DIGITAL_OUT               = 1;
->>>>>>> 0226124b
 
 
     static constexpr uint16_t ADDR_COLLISION_STATUS         = 1048;
