/*
ned3_stepper_driver.hpp
Copyright (C) 2024 Niryo
All rights reserved.
This program is free software: you can redistribute it and/or modify
it under the terms of the GNU General Public License as published by
the Free Software Foundation, either version 3 of the License, or
(at your option) any later version.
This program is distributed in the hope that it will be useful,
but WITHOUT ANY WARRANTY; without even the implied warranty of
MERCHANTABILITY or FITNESS FOR A PARTICULAR PURPOSE.  See the
GNU General Public License for more details.
You should have received a copy of the GNU General Public License
along with this program.  If not, see <http:// www.gnu.org/licenses/>.
*/

#ifndef NED3_STEPPER_DRIVER_HPP
#define NED3_STEPPER_DRIVER_HPP

#include <memory>
#include <vector>
#include <string>
#include <iostream>
#include <sstream>
#include "ros/duration.h"

#include "abstract_stepper_driver.hpp"

#include "ned3_stepper_reg.hpp"

namespace ttl_driver
{

    /**
     * @brief The Ned3StepperDriver class
     */
    template <typename reg_type = Ned3StepperReg>
    class Ned3StepperDriver : public AbstractStepperDriver
    {
    public:
        Ned3StepperDriver(std::shared_ptr<dynamixel::PortHandler> portHandler,
                          std::shared_ptr<dynamixel::PacketHandler> packetHandler);

    public:
        // AbstractTtlDriver interface
        std::string str() const override;

        int checkModelNumber(uint8_t id) override;
        int readFirmwareVersion(uint8_t id, std::string &version) override;

        int readTemperature(uint8_t id, uint8_t &temperature) override;
        int readVoltage(uint8_t id, double &voltage) override;
        int readHwErrorStatus(uint8_t id, uint8_t &hardware_error_status) override;

        int syncReadFirmwareVersion(const std::vector<uint8_t> &id_list, std::vector<std::string> &firmware_list) override;
        int syncReadTemperature(const std::vector<uint8_t> &id_list, std::vector<uint8_t> &temperature_list) override;
        int syncReadVoltage(const std::vector<uint8_t> &id_list, std::vector<double> &voltage_list) override;
        int syncReadRawVoltage(const std::vector<uint8_t> &id_list, std::vector<double> &voltage_list) override;
        int syncReadHwStatus(const std::vector<uint8_t> &id_list, std::vector<std::pair<double, uint8_t>> &data_list) override;

        int syncReadHwErrorStatus(const std::vector<uint8_t> &id_list, std::vector<uint8_t> &hw_error_list) override;

    public:
        // AbstractMotorDriver interface : we cannot define them globally in AbstractMotorDriver
        // as it is needed here for polymorphism (AbstractMotorDriver cannot be a template class and does not
        // have access to reg_type). So it seems like a duplicate of DxlDriver

        int changeId(uint8_t id, uint8_t new_id) override;

        int writeTorquePercentage(uint8_t id, uint8_t torque_percentage) override;
        int writePositionGoal(uint8_t id, uint32_t position) override;
        int writeVelocityGoal(uint8_t id, uint32_t velocity) override;

        int syncWriteTorquePercentage(const std::vector<uint8_t> &id_list, const std::vector<uint8_t> &torque_percentage_list) override;
        int syncWritePositionGoal(const std::vector<uint8_t> &id_list, const std::vector<uint32_t> &position_list) override;
        int syncWriteVelocityGoal(const std::vector<uint8_t> &id_list, const std::vector<uint32_t> &velocity_list) override;

        // ram read
        int readPosition(uint8_t id, uint32_t &present_position) override;
        int readVelocity(uint8_t id, uint32_t &present_velocity) override;

        int syncReadPosition(const std::vector<uint8_t> &id_list, std::vector<uint32_t> &position_list) override;
        int syncReadVelocity(const std::vector<uint8_t> &id_list, std::vector<uint32_t> &velocity_list) override;
        int syncReadJointStatus(const std::vector<uint8_t> &id_list, std::vector<std::array<uint32_t, 2>> &data_array_list) override;

        // AbstractNed3StepperDriver interface
    public:
        common::model::EStepperCalibrationStatus interpretHomingData(uint8_t status) const override;
        
        int writeOperatingMode(uint8_t id, const uint8_t &operating_mode);

        int writeVelocityProfile(uint8_t id, const uint32_t &velocity_profile);
        int writeAccelerationProfile(uint8_t id, const uint32_t &acceleration_profile);

        int factoryCalibration(const uint8_t id, const uint32_t &control);
        int readStatus(uint8_t id, const uint32_t &status);
        int readEncAngle(uint8_t id, const uint32_t &enc_angle);

        int readFirmwareRunning(uint8_t id, bool &is_running) override;

        // unused inherited methods
        int readMinPosition(uint8_t id, uint32_t &min_pos) override;
        int readMaxPosition(uint8_t id, uint32_t &max_pos) override;

        int readVelocityProfile(uint8_t id, std::vector<uint32_t> &data_list) override;
        int writeVelocityProfile(uint8_t id, const std::vector<uint32_t> &data_list) override;

        // ram write
        int startHoming(uint8_t id);
        int writeHomingSetup(uint8_t id, uint8_t direction, uint8_t stall_threshold);

        // read
        int readHomingStatus(uint8_t id, uint8_t &status);
        int syncReadHomingStatus(const std::vector<uint8_t> &id_list, std::vector<uint8_t> &status_list);
        int syncReadHomingAbsPosition(const std::vector<uint8_t> &id_list, std::vector<uint32_t> &abs_position);
        int syncWriteHomingAbsPosition(const std::vector<uint8_t> &id_list, const std::vector<uint32_t> &abs_position);
    };

    // definition of methods

    /**
     * @brief DxlDriver<reg_type>::DxlDriver
     */
    template <typename reg_type>
    Ned3StepperDriver<reg_type>::Ned3StepperDriver(std::shared_ptr<dynamixel::PortHandler> portHandler,
                                                   std::shared_ptr<dynamixel::PacketHandler> packetHandler) : AbstractStepperDriver(std::move(portHandler),
                                                                                                                                    std::move(packetHandler))
    {
    }

    //*****************************
    // AbstractMotorDriver interface
    //*****************************

    /**
     * @brief Ned3StepperDriver<reg_type>::str
     * @return
     */
    template <typename reg_type>
    std::string Ned3StepperDriver<reg_type>::str() const
    {
        return common::model::HardwareTypeEnum(reg_type::motor_type).toString() + " : " + AbstractStepperDriver::str();
    }

    /**
     * @brief Ned3StepperDriver<reg_type>::changeId
     * @param id
     * @param new_id
     * @return
     */
    template <typename reg_type>
    int Ned3StepperDriver<reg_type>::changeId(uint8_t id, uint8_t new_id)
    {
        // TODO(THUC) verify that COMM_RX_TIMEOUT error code do not impact on data sent to motor
        // when COMM_RX_TIMEOUT error, id changed also, so we consider that change id successfully
        int res = write<typename reg_type::TYPE_ID>(reg_type::ADDR_ID, id, new_id);
        if (res == COMM_RX_TIMEOUT)
            res = COMM_SUCCESS;
        return res;
    }

    /**
     * @brief Ned3StepperDriver<reg_type>::checkModelNumber
     * @param id
     * @return
     */
    template <typename reg_type>
    int Ned3StepperDriver<reg_type>::checkModelNumber(uint8_t id)
    {
        uint16_t model_number = 0;
        int ping_result = getModelNumber(id, model_number);

        if (ping_result == COMM_SUCCESS)
        {
            if (model_number && model_number != reg_type::MODEL_NUMBER)
            {
                return PING_WRONG_MODEL_NUMBER;
            }
        }

        return ping_result;
    }

    /**
     * @brief Ned3StepperDriver<reg_type>::readFirmwareVersion
     * @param id
     * @param version
     * @return
     */
    template <typename reg_type>
    int Ned3StepperDriver<reg_type>::readFirmwareVersion(uint8_t id, std::string &version)
    {
        int res = 0;
        uint32_t data{};
        res = read<typename reg_type::TYPE_FIRMWARE_VERSION>(reg_type::ADDR_FIRMWARE_VERSION, id, data);
        version = interpretFirmwareVersion(data);
        return res;
    }

    // ram write

    /**
     * @brief Ned3StepperDriver<reg_type>::writeTorquePercentage
     * @param id
     * @param torque_enable
     * @return
     */
    template <typename reg_type>
    int Ned3StepperDriver<reg_type>::writeTorquePercentage(uint8_t id, uint8_t torque_percentage)
    {
        return write<typename reg_type::TYPE_TORQUE_ENABLE>(reg_type::ADDR_TORQUE_ENABLE, id, torque_percentage);
    }

    /**
     * @brief Ned3StepperDriver<reg_type>::writePositionGoal
     * @param id
     * @param position
     * @return
     */
    template <typename reg_type>
    int Ned3StepperDriver<reg_type>::writePositionGoal(uint8_t id, uint32_t position)
    {
        return write<typename reg_type::TYPE_GOAL_POSITION>(reg_type::ADDR_GOAL_POSITION, id, position);
    }

    // according to the registers, the data should be an int32_t ?
    /**
     * @brief Ned3StepperDriver<reg_type>::writeVelocityGoal
     * @param id
     * @param velocity
     * @return
     */
    template <typename reg_type>
    int Ned3StepperDriver<reg_type>::writeVelocityGoal(uint8_t id, uint32_t velocity)
    {
        return write<typename reg_type::TYPE_GOAL_VELOCITY>(reg_type::ADDR_GOAL_VELOCITY, id, velocity);
    }

    /**
     * @brief Ned3StepperDriver<reg_type>::syncWriteTorquePercentage
     * @param id_list
     * @param torque_percentage_list
     * @return
     */
    template <typename reg_type>
    int Ned3StepperDriver<reg_type>::syncWriteTorquePercentage(const std::vector<uint8_t> &id_list, const std::vector<uint8_t> &torque_percentage_list)
    {
        return syncWrite<typename reg_type::TYPE_TORQUE_ENABLE>(reg_type::ADDR_TORQUE_ENABLE, id_list, torque_percentage_list);
    }

    /**
     * @brief Ned3StepperDriver<reg_type>::syncWritePositionGoal
     * @param id_list
     * @param position_list
     * @return
     */
    template <typename reg_type>
    int Ned3StepperDriver<reg_type>::syncWritePositionGoal(const std::vector<uint8_t> &id_list, const std::vector<uint32_t> &position_list)
    {
        return syncWrite<typename reg_type::TYPE_GOAL_POSITION>(reg_type::ADDR_GOAL_POSITION, id_list, position_list);
    }

    /**
     * @brief Ned3StepperDriver<reg_type>::syncWriteVelocityGoal
     * @param id_list
     * @param velocity_list
     * @return
     */
    template <typename reg_type>
    int Ned3StepperDriver<reg_type>::syncWriteVelocityGoal(const std::vector<uint8_t> &id_list, const std::vector<uint32_t> &velocity_list)
    {
        return syncWrite<typename reg_type::TYPE_GOAL_VELOCITY>(reg_type::ADDR_GOAL_VELOCITY, id_list, velocity_list);
    }

    // ram read

    /**
     * @brief Ned3StepperDriver<reg_type>::readPosition
     * @param id
     * @param present_position
     * @return
     */
    template <typename reg_type>
    int Ned3StepperDriver<reg_type>::readPosition(uint8_t id, uint32_t &present_position)
    {
        return read<typename reg_type::TYPE_PRESENT_POSITION>(reg_type::ADDR_PRESENT_POSITION, id, present_position);
    }

    /**
     * @brief Ned3StepperDriver<reg_type>::readVelocity
     * @param id
     * @param present_velocity
     * @return
     */
    template <typename reg_type>
    int Ned3StepperDriver<reg_type>::readVelocity(uint8_t id, uint32_t &present_velocity)
    {
        return read<typename reg_type::TYPE_PRESENT_VELOCITY>(reg_type::ADDR_PRESENT_VELOCITY, id, present_velocity);
    }

    /**
     * @brief Ned3StepperDriver<reg_type>::readTemperature
     * @param id
     * @param temperature
     * @return
     */
    template <typename reg_type>
    int Ned3StepperDriver<reg_type>::readTemperature(uint8_t id, uint8_t &temperature)
    {
        return read<typename reg_type::TYPE_PRESENT_TEMPERATURE>(reg_type::ADDR_PRESENT_TEMPERATURE, id, temperature);
    }

    /**
     * @brief Ned3StepperDriver<reg_type>::readVoltage
     * @param id
     * @param voltage
     * @return
     */
    template <typename reg_type>
    int Ned3StepperDriver<reg_type>::readVoltage(uint8_t id, double &voltage)
    {
        uint16_t voltage_mV = 0;
        int res = read<typename reg_type::TYPE_PRESENT_VOLTAGE>(reg_type::ADDR_PRESENT_VOLTAGE, id, voltage_mV);
        voltage = static_cast<double>(voltage_mV) / reg_type::VOLTAGE_CONVERSION;
        return res;
    }

    /**
     * @brief Ned3StepperDriver<reg_type>::readHwErrorStatus
     * @param id
     * @param hardware_error_status
     * @return
     */
    template <typename reg_type>
    int Ned3StepperDriver<reg_type>::readHwErrorStatus(uint8_t id, uint8_t &hardware_error_status)
    {
        return read<typename reg_type::TYPE_HW_ERROR_STATUS>(reg_type::ADDR_HW_ERROR_STATUS, id, hardware_error_status);
    }

    /**
     * @brief Ned3StepperDriver<reg_type>::syncReadPosition
     * @param id_list
     * @param position_list
     * @return
     */
    template <typename reg_type>
    int Ned3StepperDriver<reg_type>::syncReadPosition(const std::vector<uint8_t> &id_list, std::vector<uint32_t> &position_list)
    {
        return syncRead<typename reg_type::TYPE_PRESENT_POSITION>(reg_type::ADDR_PRESENT_POSITION, id_list, position_list);
    }

    /**
     * @brief Ned3StepperDriver<reg_type>::syncReadVelocity
     * @param id_list
     * @param velocity_list
     * @return
     */
    template <typename reg_type>
    int Ned3StepperDriver<reg_type>::syncReadVelocity(const std::vector<uint8_t> &id_list, std::vector<uint32_t> &velocity_list)
    {
        return syncRead<typename reg_type::TYPE_PRESENT_VELOCITY>(reg_type::ADDR_PRESENT_VELOCITY, id_list, velocity_list);
    }

    /**
     * @brief Ned3StepperDriver<reg_type>::syncReadJointStatus
     * @param id_list
     * @param data_array_list
     * @return
     * reads both position and velocity if torque is enabled. Reads only position otherwise
     */
    template <typename reg_type>
    int Ned3StepperDriver<reg_type>::syncReadJointStatus(const std::vector<uint8_t> &id_list,
                                                         std::vector<std::array<uint32_t, 2>> &data_array_list)
    {
        int res = COMM_TX_FAIL;

        if (id_list.empty())
            return res;

        data_array_list.clear();

        // read torque enable on first id
        typename reg_type::TYPE_TORQUE_ENABLE torque{1};
        res = read<typename reg_type::TYPE_TORQUE_ENABLE>(reg_type::ADDR_TORQUE_ENABLE, id_list.at(0), torque);
        if (COMM_SUCCESS != res)
            std::cout << "#############"
                         " ERROR reading stepper torque in syncReadJointStatus (error "
                      << res << ")" << std::endl;

        // if torque on, read position and velocity
        if (torque)
        {
            res = syncReadConsecutiveBytes<uint32_t, 2>(reg_type::ADDR_PRESENT_VELOCITY, id_list, data_array_list);
        }
        else // else read position only
        {
            std::vector<uint32_t> position_list;
            res = syncReadPosition(id_list, position_list);
            for (auto p : position_list)
                data_array_list.emplace_back(std::array<uint32_t, 2>{1, p});
        }

        return res;
    }

    /**
     * @brief Ned3StepperDriver<reg_type>::syncReadFirmwareVersion
     * @param id_list
     * @param firmware_list
     * @return
     */
    template <typename reg_type>
    int Ned3StepperDriver<reg_type>::syncReadFirmwareVersion(const std::vector<uint8_t> &id_list, std::vector<std::string> &firmware_list)
    {
        int res = 0;
        firmware_list.clear();
        std::vector<uint32_t> data_list{};
        res = syncRead<typename reg_type::TYPE_FIRMWARE_VERSION>(reg_type::ADDR_FIRMWARE_VERSION, id_list, data_list);
        for (auto const &data : data_list)
            firmware_list.emplace_back(interpretFirmwareVersion(data));
        return res;
    }

    /**
     * @brief Ned3StepperDriver<reg_type>::syncReadTemperature
     * @param id_list
     * @param temperature_list
     * @return
     */
    template <typename reg_type>
    int Ned3StepperDriver<reg_type>::syncReadTemperature(const std::vector<uint8_t> &id_list, std::vector<uint8_t> &temperature_list)
    {
        return syncRead<typename reg_type::TYPE_PRESENT_TEMPERATURE>(reg_type::ADDR_PRESENT_TEMPERATURE, id_list, temperature_list);
    }

    /**
     * @brief Ned3StepperDriver<reg_type>::syncReadVoltage
     * @param id_list
     * @param voltage_list
     * @return
     */
    template <typename reg_type>
    int Ned3StepperDriver<reg_type>::syncReadVoltage(const std::vector<uint8_t> &id_list, std::vector<double> &voltage_list)
    {
        voltage_list.clear();
        std::vector<uint16_t> v_read;
        int res = syncRead<typename reg_type::TYPE_PRESENT_VOLTAGE>(reg_type::ADDR_PRESENT_VOLTAGE, id_list, v_read);
        for (auto const &v : v_read)
            voltage_list.emplace_back(static_cast<double>(v) / reg_type::VOLTAGE_CONVERSION);
        return res;
    }

    /**
     * @brief Ned3StepperDriver<reg_type>::syncReadRawVoltage
     * @param id_list
     * @param voltage_list
     * @return
     */
    template <typename reg_type>
    int Ned3StepperDriver<reg_type>::syncReadRawVoltage(const std::vector<uint8_t> &id_list, std::vector<double> &voltage_list)
    {
        voltage_list.clear();
        std::vector<uint16_t> v_read;
        int res = syncRead<typename reg_type::TYPE_PRESENT_VOLTAGE>(reg_type::ADDR_PRESENT_VOLTAGE, id_list, v_read);
        for (auto const &v : v_read)
            voltage_list.emplace_back(static_cast<double>(v));
        return res;
    }

    /**
     * @brief Ned3StepperDriver<reg_type>::syncReadHwStatus
     * @param id_list
     * @param data_list
     * @return
     */
    template <typename reg_type>
    int Ned3StepperDriver<reg_type>::syncReadHwStatus(const std::vector<uint8_t> &id_list,
                                                      std::vector<std::pair<double, uint8_t>> &data_list)
    {
        data_list.clear();

        std::vector<std::array<uint8_t, 3>> raw_data;
        int res = syncReadConsecutiveBytes<uint8_t, 3>(reg_type::ADDR_PRESENT_VOLTAGE, id_list, raw_data);

        for (auto const &data : raw_data)
        {
            // Voltage is first reg, uint16
            auto v = static_cast<uint16_t>((static_cast<uint16_t>(data.at(1)) << 8) | data.at(0)); // concatenate 2 bytes
            auto voltage = static_cast<double>(v);

            // Temperature is second reg, uint8
            uint8_t temperature = data.at(2);

            data_list.emplace_back(std::make_pair(voltage, temperature));
        }

        return res;
    }
    /**
     * @brief Ned3StepperDriver<reg_type>::syncReadHwErrorStatus
     * @param id_list
     * @param hw_error_list
     * @return
     */
    template <typename reg_type>
    int Ned3StepperDriver<reg_type>::syncReadHwErrorStatus(const std::vector<uint8_t> &id_list, std::vector<uint8_t> &hw_error_list)
    {
        return syncRead<typename reg_type::TYPE_HW_ERROR_STATUS>(reg_type::ADDR_HW_ERROR_STATUS, id_list, hw_error_list);
    }

    //*****************************
    // AbstractNed3StepperDriver interface
    //*****************************

    /**
     * @brief AbstractStepperDriver::interpretHomingData
     * @param status
     * @return
     */
    template <typename reg_type>
    common::model::EStepperCalibrationStatus Ned3StepperDriver<reg_type>::interpretHomingData(uint8_t status) const
    {
        enum Ned3StepperCalibrationStatus {
            UNINITIALIZED_MASK = 0,
            IN_PROGRESS_MASK = 2,
            OK_MASK = 4,
            FAIL_MASK = 8
        };

        return status & IN_PROGRESS_MASK ? common::model::EStepperCalibrationStatus::IN_PROGRESS 
               : status & FAIL_MASK ? common::model::EStepperCalibrationStatus::FAIL
               : status & OK_MASK ? common::model::EStepperCalibrationStatus::OK
               : common::model::EStepperCalibrationStatus::FAIL;
    }

    /**
     * @brief Ned3StepperDriver<reg_type>::writeOperatingMode
     * @param id
     * @param operating_mode
     * @return
     */
    template <typename reg_type>
    int Ned3StepperDriver<reg_type>::writeOperatingMode(uint8_t id, const uint8_t &operating_mode)
    {
        return write<typename reg_type::TYPE_OPERATING_MODE>(reg_type::ADDR_OPERATING_MODE, id, operating_mode);
    }

    /**
     * @brief Ned3StepperDriver<reg_type>::writeVelocityProfile
     * @param id
     * @param velocity_profile
     * @return
     */
    template <typename reg_type>
    int Ned3StepperDriver<reg_type>::writeVelocityProfile(uint8_t id, const uint32_t &velocity_profile)
    {
        return write<typename reg_type::TYPE_PROFILE_VELOCITY>(reg_type::ADDR_PROFILE_VELOCITY, id, velocity_profile);
    }

    /**
     * @brief Ned3StepperDriver<reg_type>::writeAccelerationProfile
     * @param id
     * @param acceleration_profile
     * @return
     */
    template <typename reg_type>
    int Ned3StepperDriver<reg_type>::writeAccelerationProfile(uint8_t id, const uint32_t &acceleration_profile)
    {
        return write<typename reg_type::TYPE_PROFILE_ACCELERATION>(reg_type::ADDR_PROFILE_ACCELERATION, id, acceleration_profile);
    }

    /**
     * @brief Ned3StepperDriver<reg_type>::factoryCalibration
     * @param id
     * @param control
     * @return
     */
    template <typename reg_type>
    int Ned3StepperDriver<reg_type>::factoryCalibration(const uint8_t id, const uint32_t &command)
    {
        return write<typename reg_type::TYPE_CONTROL>(reg_type::ADDR_CONTROL, id, command);
    }

    /**
     * @brief Ned3StepperDriver<reg_type>::readStatus
     * @param id
     * @param status
     * @return
     */
    template <typename reg_type>
    int Ned3StepperDriver<reg_type>::readStatus(uint8_t id, const uint32_t &status)
    {
        return read<typename reg_type::TYPE_STATUS>(reg_type::ADDR_STATUS, id, status);
    }

    template <typename reg_type>
    int Ned3StepperDriver<reg_type>::syncReadHomingStatus(const std::vector<uint8_t> &id_list, std::vector<uint8_t> &status_list)
    {
        std::vector<uint32_t> status_list_tmp;
        auto result = syncRead<typename reg_type::TYPE_STATUS>(reg_type::ADDR_STATUS, id_list, status_list_tmp);
        for (const auto &status_tmp : status_list_tmp)
            status_list.push_back(static_cast<uint8_t>(status_tmp));

        return result;
    };

    /**
     * @brief Ned3StepperDriver<reg_type>::readEncAngle
     * @param id
     * @param enc_angle
     * @return
     */
    template <typename reg_type>
    int Ned3StepperDriver<reg_type>::readEncAngle(uint8_t id, const uint32_t &enc_angle)
    {
        return read<typename reg_type::TYPE_ENC_ANGLE>(reg_type::ADDR_ENC_ANGLE, id, enc_angle);
    }

    /**
     * @brief Ned3StepperDriver<reg_type>::readFirmwareRunning
     * @param id
     * @param is_running
     * @return
     */
    template <typename reg_type>
    int Ned3StepperDriver<reg_type>::readFirmwareRunning(uint8_t id, bool &is_running)
    {
        typename reg_type::TYPE_FIRMWARE_RUNNING data{};
        int res = read<typename reg_type::TYPE_FIRMWARE_RUNNING>(reg_type::ADDR_FIRMWARE_RUNNING, id, data);
        is_running = data;
        return res;
    }

    // unused inherited methods
    template <typename reg_type>
    int Ned3StepperDriver<reg_type>::readMinPosition(uint8_t id, uint32_t &min_pos)
    {
        ROS_WARN("Ned3StepperDriver::readMinPosition - Not implemented");

        return COMM_NOT_AVAILABLE;
    };

    template <typename reg_type>
    int Ned3StepperDriver<reg_type>::readMaxPosition(uint8_t id, uint32_t &max_pos)
    {
        ROS_WARN("Ned3StepperDriver::readMaxPosition - Not implemented");

        return COMM_NOT_AVAILABLE;
    };

    template <typename reg_type>
    int Ned3StepperDriver<reg_type>::readVelocityProfile(uint8_t id, std::vector<uint32_t> &data_list)
    {
        ROS_WARN("Ned3StepperDriver::readVelocityProfile std::vector<uint32_t> &data_list - Not implemented");

        return COMM_NOT_AVAILABLE;
    };

    template <typename reg_type>
    int Ned3StepperDriver<reg_type>::writeVelocityProfile(uint8_t id, const std::vector<uint32_t> &data_list)
    {
        int tries = 10;
        int res = COMM_RX_FAIL;
        double wait_duration = 0.05;

<<<<<<< HEAD
        writeTorquePercentage(id, 40);
=======
        // Random positive value to activate the torque, we need this to write on other registers
        constexpr auto ACTIVE_TORQUE_PERCENT = 40;  
        writeTorquePercentage(id, ACTIVE_TORQUE_PERCENT);
>>>>>>> 836207cb

        tries = 10;
        while (tries > 0) // try 10 times
        {
            tries--;
            ros::Duration(wait_duration).sleep();
            res = write<typename reg_type::TYPE_PROFILE_VELOCITY>(reg_type::ADDR_PROFILE_VELOCITY, id, data_list.at(4));
            if (res == COMM_SUCCESS)
                break;
        }
        if (res != COMM_SUCCESS)
            return res;

        tries = 10;
        while (tries > 0) // try 10 times
        {
            tries--;
            ros::Duration(wait_duration).sleep();
            res = write<typename reg_type::TYPE_PROFILE_ACCELERATION>(reg_type::ADDR_PROFILE_ACCELERATION, id, data_list.at(3));
            if (res == COMM_SUCCESS)
                break;
        }

        return res;
    };

    template <typename reg_type>
    int Ned3StepperDriver<reg_type>::startHoming(uint8_t id)
    {
        ROS_WARN("Ned3StepperDriver::startHoming - Not implemented");

        return COMM_NOT_AVAILABLE;
    };

    template <typename reg_type>
    int Ned3StepperDriver<reg_type>::writeHomingSetup(uint8_t id, uint8_t direction, uint8_t stall_threshold)
    {
        ROS_WARN("Ned3StepperDriver::writeHomingSetup - Not implemented");

        return COMM_NOT_AVAILABLE;
    };

    // read
    template <typename reg_type>
    int Ned3StepperDriver<reg_type>::readHomingStatus(uint8_t id, uint8_t &status)
    {
        ROS_WARN("Ned3StepperDriver::readHomingStatus - Not implemented");

        return COMM_NOT_AVAILABLE;
    };
    template <typename reg_type>
    int Ned3StepperDriver<reg_type>::syncReadHomingAbsPosition(const std::vector<uint8_t> &id_list, std::vector<uint32_t> &abs_position)
    {
        ROS_WARN("Ned3StepperDriver::syncReadHomingAbsPosition - Not implemented");

        return COMM_NOT_AVAILABLE;
    };
    template <typename reg_type>
    int Ned3StepperDriver<reg_type>::syncWriteHomingAbsPosition(const std::vector<uint8_t> &id_list, const std::vector<uint32_t> &abs_position)
    {
        ROS_WARN("Ned3StepperDriver::syncWriteHomingAbsPosition - Not implemented");

        return COMM_NOT_AVAILABLE;
    };
} // ttl_driver

#endif // NED3_STEPPER_DRIVER_HPP<|MERGE_RESOLUTION|>--- conflicted
+++ resolved
@@ -663,13 +663,9 @@
         int res = COMM_RX_FAIL;
         double wait_duration = 0.05;
 
-<<<<<<< HEAD
-        writeTorquePercentage(id, 40);
-=======
         // Random positive value to activate the torque, we need this to write on other registers
         constexpr auto ACTIVE_TORQUE_PERCENT = 40;  
         writeTorquePercentage(id, ACTIVE_TORQUE_PERCENT);
->>>>>>> 836207cb
 
         tries = 10;
         while (tries > 0) // try 10 times
