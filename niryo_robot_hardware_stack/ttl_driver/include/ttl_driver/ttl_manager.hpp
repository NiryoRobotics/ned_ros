/*
ttl_manager.hpp
Copyright (C) 2020 Niryo
All rights reserved.

This program is free software: you can redistribute it and/or modify
it under the terms of the GNU General Public License as published by
the Free Software Foundation, either version 3 of the License, or
(at your option) any later version.

This program is distributed in the hope that it will be useful,
but WITHOUT ANY WARRANTY; without even the implied warranty of
MERCHANTABILITY or FITNESS FOR A PARTICULAR PURPOSE.  See the
GNU General Public License for more details.

You should have received a copy of the GNU General Public License
along with this program.  If not, see <http:// www.gnu.org/licenses/>.
*/

#ifndef TTL_DRIVER_HPP
#define TTL_DRIVER_HPP

#include "common/util/util_defs.hpp"
#include "common/util/i_bus_manager.hpp"

// cpp
#include <memory>
#include <ros/ros.h>
#include <string>
#include <thread>
#include <queue>
#include <functional>
#include <algorithm>
#include <set>
#include <utility>

// ros
#include "ros/node_handle.h"

// niryo
#include "dynamixel_sdk/dynamixel_sdk.h"
#include "niryo_robot_msgs/MotorHeader.h"
#include "niryo_robot_msgs/SetInt.h"
#include "niryo_robot_msgs/CommandStatus.h"

#include "ttl_driver/abstract_motor_driver.hpp"
#include "ttl_driver/abstract_stepper_driver.hpp"
#include "ttl_driver/fake_ttl_data.hpp"
#include "ttl_driver/MotorCommand.h"

#include "common/model/dxl_motor_state.hpp"
#include "common/model/synchronize_motor_cmd.hpp"
#include "common/model/single_motor_cmd.hpp"
#include "common/model/stepper_calibration_status_enum.hpp"

namespace ttl_driver
{

/**
 * Parameters for DXL
*/
constexpr float TTL_BUS_PROTOCOL_VERSION = 2.0;
constexpr int TTL_FAIL_OPEN_PORT         = -4500;

constexpr int TTL_FAIL_PORT_SET_BAUDRATE = -4501;
constexpr int TTL_FAIL_SETUP_GPIO        = -4502;

constexpr int TTL_SCAN_OK                = 0;
constexpr int TTL_SCAN_MISSING_MOTOR     = -50;
constexpr int TTL_SCAN_UNALLOWED_MOTOR   = -51;
constexpr int TTL_WRONG_TYPE             = -52;

/**
 * Parameters for Stepper
*/

/**
 * @brief The TtlManager class manages the different motor drivers connected on the TTL bus
 * it is used by ttl_interface_core to send or receive data to the ttl bus
 * it also manages the lifecycle of all motors driver (do we need to add also the end effector driver in it ?)
 *
 */
class TtlManager : public common::util::IBusManager
{
public:
    TtlManager() = delete;
    TtlManager( ros::NodeHandle& nh );
    ~TtlManager() override;
    // see https://github.com/isocpp/CppCoreGuidelines/blob/master/CppCoreGuidelines.md#c21-if-you-define-or-delete-any-copy-move-or-destructor-function-define-or-delete-them-all
    TtlManager( const TtlManager& ) = delete;
    TtlManager( TtlManager&& ) = delete;
    TtlManager& operator= ( TtlManager && ) = delete;
    TtlManager& operator= ( const TtlManager& ) = delete;

    // IBusManager Interface
    bool init(ros::NodeHandle& nh) override;

    int addHardwareComponent(std::shared_ptr<common::model::AbstractHardwareState> &&state) override;

    void removeHardwareComponent(uint8_t id) override;
    bool isConnectionOk() const override;

    int scanAndCheck() override;
    bool ping(uint8_t id) override;

    size_t getNbMotors() const override;
    void getBusState(bool& connection_state, std::vector<uint8_t>& motor_id, std::string& debug_msg) const override;
    std::string getErrorMessage() const override;

    // commands

    int changeId(common::model::EHardwareType motor_type, uint8_t old_id, uint8_t new_id);

    int writeSynchronizeCommand(std::unique_ptr<common::model::AbstractTtlSynchronizeMotorCmd >&& cmd);
    int writeSingleCommand(std::unique_ptr<common::model::AbstractTtlSingleMotorCmd >&& cmd);

    void executeJointTrajectoryCmd(std::vector<std::pair<uint8_t, uint32_t> > cmd_vec);

    int rebootHardware(uint8_t id);

    int setLeds(int led);

    int sendCustomCommand(uint8_t id, int reg_address, int value, int byte_number);
    int readCustomCommand(uint8_t id, int32_t reg_address, int &value, int byte_number);

    // read status
    bool readHardwareStatus();
    bool readEndEffectorStatus();
    uint8_t readSteppersStatus();
    bool readJointsStatus();

    int readMotorPID(uint8_t id,
                     uint32_t& pos_p_gain, uint32_t& pos_i_gain, uint32_t& pos_d_gain,
                     uint32_t& vel_p_gain, uint32_t& vel_i_gain,
                     uint32_t& ff1_gain, uint32_t& ff2_gain);

    int readVelocityProfile(uint8_t id,
                            uint32_t& v_start, uint32_t& a_1, uint32_t& v_1,
                            uint32_t& a_max, uint32_t& v_max, uint32_t& d_max,
                            uint32_t& d_1, uint32_t& v_stop);

    int readControlMode(uint8_t id, uint8_t& control_mode);

    //calibration
    void startCalibration() override;
    void resetCalibration() override;

    int32_t getCalibrationResult(uint8_t id) const override;
    common::model::EStepperCalibrationStatus getCalibrationStatus() const override;
    bool needCalibration() const;
    bool isCalibrationInProgress() const;

    // getters
    int getAllIdsOnBus(std::vector<uint8_t> &id_list);

    uint32_t getPosition(const common::model::JointState &motor_state);
    int getLedState() const;

    std::vector<std::shared_ptr<common::model::JointState> > getMotorsStates() const;
    std::shared_ptr<common::model::AbstractHardwareState> getHardwareState(uint8_t motor_id) const;

    std::vector<uint8_t> getRemovedMotorList() const override;

    bool hasEndEffector() const;

    // get collision status of motors
    bool readCollisionStatus() const;

private:
    // IBusManager Interface
    int setupCommunication() override;
    void addHardwareDriver(common::model::EHardwareType hardware_type) override;

    // Config params using in fake driver
    void readFakeConfig();
    template<typename Reg>
    void retrieveFakeMotorData(const std::string& current_ns, std::map<uint8_t, Reg>& fake_params);

    // check if hardware is a motor or not
    // this helps get only one driver to use for all motors to get/set on the same address
    bool isMotorType(common::model::EHardwareType type);
private:
    ros::NodeHandle _nh;
    std::shared_ptr<dynamixel::PortHandler> _portHandler;
    std::shared_ptr<dynamixel::PacketHandler> _packetHandler;

    mutable std::mutex _sync_mutex;

    std::string _device_name;
    int _baudrate{1000000};

    std::vector<uint8_t> _all_ids_connected; // with all ttl motors connected (including the tool)
    std::vector<uint8_t> _removed_motor_id_list;

    // state of a component for a given id
    std::map<uint8_t, std::shared_ptr<common::model::AbstractHardwareState> > _state_map;
    // map of associated ids for a given hardware type
    std::map<common::model::EHardwareType, std::vector<uint8_t> > _ids_map;
    // map of drivers for a given hardware type (dxl, stepper, end effector)
    std::map<common::model::EHardwareType, std::shared_ptr<ttl_driver::AbstractTtlDriver> > _driver_map;

    // default ttl driver is always available
    std::shared_ptr<ttl_driver::AbstractTtlDriver> _default_ttl_driver;
    std::shared_ptr<ttl_driver::AbstractStepperDriver> _default_stepper_driver;

    // vector of ids of motors and conveyors
    // Theses vector help remove loop not necessary
    std::vector<uint8_t> _conveyor_list;
    // TODO(CC) add tools_list ?

    // for hardware control
    bool _is_connection_ok{false};
    std::string _debug_error_message;

    uint32_t _hw_fail_counter_read{0};
    uint32_t _end_effector_fail_counter_read{0};

    std::string _led_motor_type_cfg;

    static constexpr uint32_t MAX_HW_FAILURE = 50;
    static constexpr uint32_t MAX_READ_EE_FAILURE = 150;

    // at init, no hw, so no calib needed
    common::model::EStepperCalibrationStatus _calibration_status{common::model::EStepperCalibrationStatus::OK};

    // for simulation only
    std::shared_ptr<FakeTtlData> _fake_data;
    bool _use_simu_gripper = true;
    bool _simulation_mode{false};

    // status to track collision status
    bool _collision_status{false};
    double _last_collision_detected{0.0};

    class CalibrationMachineState
    {

    public:
        enum class State
        {
          IDLE = 1,
          STARTING = 2,
          IN_PROGRESS = 3,
          UPDATING = 4
        };

        void reset()
        {
            s = State::IDLE;
        }

        void start()
        {
            s = State::STARTING;
            _time = ros::Time::now().toSec(); // keep last date updated
        }

        /**
         * @brief next : next state, stops at updating (dont circle)
         */
        void next()
        {
            int newState = static_cast<int>(s);
            if (State::UPDATING != s)
               newState++;

            _time = ros::Time::now().toSec(); // keep last date updated
            s = static_cast<State>(newState);
        }

        void setStatus(const State state)
        {
            s = state;
        }

        State status()
        {
            return s;
        }

        bool isTimeout()
        {
            return (ros::Time::now().toSec() - _time > _calibration_timeout);
        }

        double getCalibrationTime()
        {
            return _calibration_timeout;            
        }

        void setCalibrationTimeOut(const double timeout)
        {
            _calibration_timeout = timeout;
        }

    private:
        State s{State::UPDATING};
<<<<<<< HEAD
        double _time{};
        static constexpr double _calibration_timeout{5.0};
=======
        double _calibration_timeout{0.0};
>>>>>>> ffdc6bc8
    };

    CalibrationMachineState _calib_machine_state;

<<<<<<< HEAD
=======
    static constexpr double _calibration_timeout{15.0};
>>>>>>> ffdc6bc8
};

// inline getters

/**
 * @brief TtlManager::isConnectionOk
 * @return
 */
inline
bool TtlManager::isConnectionOk() const
{
    return _is_connection_ok;
}

/**
 * @brief TtlManager::getNbMotors
 * @return
 */
inline
size_t TtlManager::getNbMotors() const
{
    return _state_map.size();
}

/**
 * @brief TtlManager::getRemovedMotorList
 * @return
 */
inline
std::vector<uint8_t> TtlManager::getRemovedMotorList() const
{
    return _removed_motor_id_list;
}

/**
 * @brief TtlManager::getErrorMessage
 * @return
 */
inline
std::string TtlManager::getErrorMessage() const
{
    return _debug_error_message;
}

/**
 * @brief TtlManager::getCalibrationStatus
 * @return
 */
inline
common::model::EStepperCalibrationStatus
TtlManager::getCalibrationStatus() const
{
  return _calibration_status;
}

/**
 * @brief TtlManager::needCalibration
 * @return
 */
inline
bool TtlManager::needCalibration() const
{
  return (common::model::EStepperCalibrationStatus::OK != getCalibrationStatus() &&
          common::model::EStepperCalibrationStatus::IN_PROGRESS != getCalibrationStatus());
}

/**
 * @brief TtlManager::isCalibrationInProgress
 * @return
 */
inline
bool TtlManager::isCalibrationInProgress() const
{
    return (common::model::EStepperCalibrationStatus::IN_PROGRESS == getCalibrationStatus());
}

/**
 * @brief TtlManager::hasEndEffector
 * @return
 */
inline
bool TtlManager::hasEndEffector() const
{
    return (_driver_map.count(common::model::EHardwareType::END_EFFECTOR) ||
            _driver_map.count(common::model::EHardwareType::FAKE_END_EFFECTOR));
}

/**
 * @brief TtlManager::retrieveFakeMotorData
 * @param current_ns
 * @param fake_params
 */
template<typename Reg>
void TtlManager::retrieveFakeMotorData(const std::string& current_ns, std::map<uint8_t, Reg> &fake_params)
{
    std::vector<int> stepper_ids;
    _nh.getParam(current_ns + "id", stepper_ids);

    std::vector<int> stepper_positions;
    _nh.getParam(current_ns + "position", stepper_positions);
    assert(stepper_ids.size() == stepper_positions.size());

    std::vector<int> stepper_velocities;
    _nh.getParam(current_ns + "velocity", stepper_velocities);
    assert(stepper_ids.size() == stepper_velocities.size());

    std::vector<int> stepper_temperatures;
    _nh.getParam(current_ns + "temperature", stepper_temperatures);
    assert(stepper_positions.size() == stepper_temperatures.size());

     std::vector<double> stepper_voltages;
    _nh.getParam(current_ns + "voltage", stepper_voltages);
    assert(stepper_temperatures.size() == stepper_voltages.size());

    std::vector<int> stepper_min_positions;
    _nh.getParam(current_ns + "min_position", stepper_min_positions);
    assert(stepper_voltages.size() == stepper_min_positions.size());

    std::vector<int> stepper_max_positions;
    _nh.getParam(current_ns + "max_position", stepper_max_positions);
    assert(stepper_min_positions.size() == stepper_max_positions.size());

    std::vector<int> stepper_model_numbers;
    _nh.getParam(current_ns + "model_number", stepper_model_numbers);
    assert(stepper_max_positions.size() == stepper_model_numbers.size());

     std::vector<std::string> stepper_firmwares;
    _nh.getParam(current_ns + "firmware", stepper_firmwares);
    assert(stepper_firmwares.size() == stepper_firmwares.size());

    for (size_t i = 0; i < stepper_ids.size(); i++)
    {
        Reg tmp;
        tmp.id = static_cast<uint8_t>(stepper_ids.at(i));
        tmp.position = static_cast<uint32_t>(stepper_positions.at(i));
        tmp.velocity = static_cast<uint32_t>(stepper_velocities.at(i));
        tmp.temperature = static_cast<uint32_t>(stepper_temperatures.at(i));
        tmp.voltage = stepper_voltages.at(i);
        tmp.model_number = static_cast<uint16_t>(stepper_model_numbers.at(i));
        tmp.firmware = stepper_firmwares.at(i);
        fake_params.insert(std::make_pair(tmp.id, tmp));
    }
}

/**
 * @brief TtlManager::readCollisionStatus
 * @return true
 * @return false
 */
inline
bool TtlManager::readCollisionStatus() const
{
    return _collision_status;
}

} // ttl_driver

#endif // TTLDRIVER_HPP<|MERGE_RESOLUTION|>--- conflicted
+++ resolved
@@ -295,20 +295,12 @@
 
     private:
         State s{State::UPDATING};
-<<<<<<< HEAD
         double _time{};
         static constexpr double _calibration_timeout{5.0};
-=======
-        double _calibration_timeout{0.0};
->>>>>>> ffdc6bc8
     };
 
     CalibrationMachineState _calib_machine_state;
 
-<<<<<<< HEAD
-=======
-    static constexpr double _calibration_timeout{15.0};
->>>>>>> ffdc6bc8
 };
 
 // inline getters
