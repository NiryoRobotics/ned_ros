--- conflicted
+++ resolved
@@ -177,11 +177,8 @@
 
         std::string _led_motor_type_cfg;
 
-<<<<<<< HEAD
-        static constexpr int MAX_HW_FAILURE = 500;
-=======
+        // TODO(cc) To be changed back to 50 when connection pb with new steppers and end effector will be corrected
         static constexpr int MAX_HW_FAILURE = 2500;
->>>>>>> a0c35e23
         static constexpr int CALIBRATION_IDLE = 0;
         static constexpr int CALIBRATION_IN_PROGRESS = 1;
         static constexpr int CALIBRATION_SUCCESS = 2;
