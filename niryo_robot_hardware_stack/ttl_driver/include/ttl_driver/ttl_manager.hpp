--- conflicted
+++ resolved
@@ -159,15 +159,9 @@
 
     bool hasEndEffector() const;
 
-<<<<<<< HEAD
-=======
-    // TtlManager will manage each type of hw to avoid unnecessary loop to find id 
-    void addToMotorList(uint8_t id);
-    void addToConveyorList(uint8_t id);
-
     // get collision status of motors
     bool readCollisionStatus() const;
->>>>>>> 923e684c
+    
 private:
     // IBusManager Interface
     int setupCommunication() override;
