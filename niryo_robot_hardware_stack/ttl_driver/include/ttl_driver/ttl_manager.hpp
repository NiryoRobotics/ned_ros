--- conflicted
+++ resolved
@@ -120,11 +120,6 @@
         int32_t getCalibrationResult(uint8_t id) const;
         common::model::EStepperCalibrationStatus getCalibrationStatus() const;
         void updateCurrentCalibrationStatus();
-<<<<<<< HEAD
-        
-=======
-
->>>>>>> 340fe8f1
         // getters
         uint32_t getPosition(common::model::JointState& motor_state);
         int getLedState() const;
