--- conflicted
+++ resolved
@@ -217,11 +217,7 @@
 
     std::string _led_motor_type_cfg;
 
-<<<<<<< HEAD
-    static constexpr uint32_t MAX_HW_FAILURE = 25;
-=======
     static constexpr uint32_t MAX_HW_FAILURE = 200;
->>>>>>> 5b119b8d
     static constexpr uint32_t MAX_READ_EE_FAILURE = 50;
 
     common::model::EStepperCalibrationStatus _calibration_status{common::model::EStepperCalibrationStatus::UNINITIALIZED};
@@ -311,8 +307,6 @@
 }
 
 /**
-<<<<<<< HEAD
-=======
  * @brief TtlManager::getLedState
  * @return
  * TODO(CC) to be removed from TtlManager : not the purpose of the manager to register states
@@ -335,7 +329,6 @@
 }
 
 /**
->>>>>>> 5b119b8d
  * @brief TtlManager::retrieveFakeMotorData
  * @param current_ns
  * @param fake_params
