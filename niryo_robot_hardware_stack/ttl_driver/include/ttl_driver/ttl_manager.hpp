/*
ttl_manager.hpp
Copyright (C) 2020 Niryo
All rights reserved.

This program is free software: you can redistribute it and/or modify
it under the terms of the GNU General Public License as published by
the Free Software Foundation, either version 3 of the License, or
(at your option) any later version.

This program is distributed in the hope that it will be useful,
but WITHOUT ANY WARRANTY; without even the implied warranty of
MERCHANTABILITY or FITNESS FOR A PARTICULAR PURPOSE.  See the
GNU General Public License for more details.

You should have received a copy of the GNU General Public License
along with this program.  If not, see <http:// www.gnu.org/licenses/>.
*/

#ifndef TTL_DRIVER_HPP
#define TTL_DRIVER_HPP

#include "common/util/util_defs.hpp"
#include "common/util/i_bus_manager.hpp"

// cpp
#include <memory>
#include <ros/ros.h>
#include <string>
#include <thread>
#include <queue>
#include <functional>
#include <algorithm>
#include <set>

// ros
#include "ros/node_handle.h"

// niryo
#include "dynamixel_sdk/dynamixel_sdk.h"
#include "niryo_robot_msgs/MotorHeader.h"
#include "niryo_robot_msgs/SetInt.h"
#include "niryo_robot_msgs/CommandStatus.h"

#include "ttl_driver/abstract_motor_driver.hpp"
#include "ttl_driver/fake_ttl_data.hpp"
#include "ttl_driver/MotorCommand.h"

#include "common/model/dxl_motor_state.hpp"
#include "common/model/synchronize_motor_cmd.hpp"
#include "common/model/single_motor_cmd.hpp"
#include "common/model/stepper_calibration_status_enum.hpp"

namespace ttl_driver
{

/**
 * Parameters for DXL
*/
constexpr float TTL_BUS_PROTOCOL_VERSION = 2.0;
constexpr int TTL_FAIL_OPEN_PORT         = -4500;

constexpr int TTL_FAIL_PORT_SET_BAUDRATE = -4501;
constexpr int TTL_FAIL_SETUP_GPIO        = -4502;

constexpr int TTL_SCAN_OK                = 0;
constexpr int TTL_SCAN_MISSING_MOTOR     = -50;
constexpr int TTL_SCAN_UNALLOWED_MOTOR   = -51;
constexpr int TTL_WRONG_TYPE             = -52;

/**
 * Parameters for Stepper
*/

/**
 * @brief The TtlManager class manages the different motor drivers connected on the TTL bus
 * it is used by ttl_interface_core to send or receive data to the ttl bus
 * it also manages the lifecycle of all motors driver (do we need to add also the end effector driver in it ?)
 *
 */
class TtlManager : public common::util::IBusManager
{
public:
    TtlManager() = delete;
    TtlManager( ros::NodeHandle& nh );
    ~TtlManager() override = default;

    // see https://github.com/isocpp/CppCoreGuidelines/blob/master/CppCoreGuidelines.md#c21-if-you-define-or-delete-any-copy-move-or-destructor-function-define-or-delete-them-all
    TtlManager( const TtlManager& ) = delete;
    TtlManager( TtlManager&& ) = delete;
    TtlManager& operator= ( TtlManager && ) = delete;
    TtlManager& operator= ( const TtlManager& ) = delete;

    // IBusManager Interface
    bool init(ros::NodeHandle& nh) override;

    void addHardwareComponent(const std::shared_ptr<common::model::AbstractHardwareState> &state) override;

    void removeHardwareComponent(uint8_t id) override;
    bool isConnectionOk() const override;

    int scanAndCheck() override;
    bool ping(uint8_t id) override;

    size_t getNbMotors() const override;
    void getBusState(bool& connection_state, std::vector<uint8_t>& motor_id, std::string& debug_msg) const override;
    std::string getErrorMessage() const override;

    // commands

    int changeId(common::model::EHardwareType motor_type, uint8_t old_id, uint8_t new_id);

    int writeSynchronizeCommand(const std::shared_ptr<common::model::AbstractTtlSynchronizeMotorCmd >& cmd);
    int writeSingleCommand(const std::shared_ptr<common::model::AbstractTtlSingleMotorCmd >& cmd);

    void executeJointTrajectoryCmd(std::vector<std::pair<uint8_t, uint32_t> > cmd_vec);

    int rebootMotors();
    int rebootMotor(uint8_t motor_id);

    int setLeds(int led);

    int sendCustomCommand(uint8_t id, int reg_address, int value, int byte_number);
    int readCustomCommand(uint8_t id, int32_t reg_address, int &value, int byte_number);

    // read status
    bool readPositionStatus();
    bool readEndEffectorStatus();
    bool readHwStatus();
    int readMotorPID(uint8_t id,
                     uint32_t& pos_p_gain, uint32_t& pos_i_gain, uint32_t& pos_d_gain,
                     uint32_t& vel_p_gain, uint32_t& vel_i_gain,
                     uint32_t& ff1_gain, uint32_t& ff2_gain);

    //calibration
    void startCalibration() override;
    void resetCalibration() override;
    bool isCalibrationInProgress() const override;
    int32_t getCalibrationResult(uint8_t id) const override;
    common::model::EStepperCalibrationStatus getCalibrationStatus() const override;

    // getters
    int getAllIdsOnBus(std::vector<uint8_t> &id_list);

    uint32_t getPosition(const common::model::JointState &motor_state);
    int getLedState() const;

    std::vector<std::shared_ptr<common::model::JointState> > getMotorsStates() const;
    std::shared_ptr<common::model::AbstractHardwareState> getHardwareState(uint8_t motor_id) const;

    std::vector<uint8_t> getRemovedMotorList() const override;

    bool hasEndEffector() const;

private:
    // IBusManager Interface
    int setupCommunication() override;
    void addHardwareDriver(common::model::EHardwareType hardware_type) override;

    void updateCurrentCalibrationStatus() override;

    void checkRemovedMotors();

    // Config params using in fake driver
    void readFakeConfig();
    template<typename Reg>
    void retrieveFakeMotorData(const std::string& current_ns, std::map<uint8_t, Reg>& fake_params);

private:
    ros::NodeHandle _nh;
    std::shared_ptr<dynamixel::PortHandler> _portHandler;
    std::shared_ptr<dynamixel::PacketHandler> _packetHandler;

    std::string _device_name;
    int _baudrate{1000000};

    std::vector<uint8_t> _all_motor_connected; // with all ttl motors connected (including the tool)
    std::vector<uint8_t> _removed_motor_id_list;

    // state of a component for a given id
    std::map<uint8_t, std::shared_ptr<common::model::AbstractHardwareState> > _state_map;
    // map of associated ids for a given hardware type
    std::map<common::model::EHardwareType, std::vector<uint8_t> > _ids_map;
    // map of drivers for a given hardware type (xl, stepper, end effector)
    std::map<common::model::EHardwareType, std::shared_ptr<ttl_driver::AbstractTtlDriver> > _driver_map;

    common::model::EStepperCalibrationStatus _calibration_status{common::model::EStepperCalibrationStatus::CALIBRATION_UNINITIALIZED};

    // for hardware control
    bool _is_connection_ok{false};
    std::string _debug_error_message;

    uint32_t _hw_fail_counter_read{0};

    int _led_state{-1};

    std::string _led_motor_type_cfg;

    // TODO(cc) To be changed back to 50 when connection pb with new steppers and end effector will be corrected
    static constexpr uint32_t MAX_HW_FAILURE = 2500;
    static constexpr uint32_t CALIBRATION_IDLE = 0;
    static constexpr uint32_t CALIBRATION_IN_PROGRESS = 1;
    static constexpr uint32_t CALIBRATION_SUCCESS = 2;
    static constexpr uint32_t CALIBRATION_ERROR = 3;
    std::map<uint32_t, common::model::EStepperCalibrationStatus> _map_calibration_status {
                                    {CALIBRATION_SUCCESS, common::model::EStepperCalibrationStatus::CALIBRATION_OK},
                                    {CALIBRATION_IN_PROGRESS, common::model::EStepperCalibrationStatus::CALIBRATION_IN_PROGRESS},
                                    {CALIBRATION_ERROR, common::model::EStepperCalibrationStatus::CALIBRATION_FAIL},
                                    {CALIBRATION_IDLE, common::model::EStepperCalibrationStatus::CALIBRATION_UNINITIALIZED}};

    bool _use_simu_gripper = true;
    std::shared_ptr<FakeTtlData> _fake_data;

<<<<<<< HEAD
        int _conveyor_direction{0};

        bool _use_simu_gripper = true;
        std::shared_ptr<FakeTtlData> _fake_data;
=======
>>>>>>> a2c5d799
};

// inline getters

/**
 * @brief TtlManager::isConnectionOk
 * @return
 */
inline
bool TtlManager::isConnectionOk() const
{
    return _is_connection_ok;
}

/**
 * @brief TtlManager::getNbMotors
 * @return
 */
inline
size_t TtlManager::getNbMotors() const
{
    return _state_map.size();
}

/**
 * @brief TtlManager::getRemovedMotorList
 * @return
 */
inline
std::vector<uint8_t> TtlManager::getRemovedMotorList() const
{
    return _removed_motor_id_list;
}

/**
 * @brief TtlManager::getErrorMessage
 * @return
 */
inline
std::string TtlManager::getErrorMessage() const
{
    return _debug_error_message;
}

/**
 * @brief TtlManager::isCalibrationInProgress
 * @return
 */
inline
bool TtlManager::isCalibrationInProgress() const
{
  return (common::model::EStepperCalibrationStatus::CALIBRATION_IN_PROGRESS == _calibration_status);
}

/**
 * @brief TtlManager::getCalibrationStatus
 * @return
 */
inline
common::model::EStepperCalibrationStatus
TtlManager::getCalibrationStatus() const
{
  return _calibration_status;
}

/**
 * @brief TtlManager::getLedState
 * @return
 * TODO(CC) to be removed from TtlManager : not the purpose of the manager to register states
 */
inline
int TtlManager::getLedState() const
{
    return _led_state;
}

/**
 * @brief TtlManager::hasEndEffector
 * @return
 */
inline
bool TtlManager::hasEndEffector() const
{
    return _driver_map.count(common::model::EHardwareType::END_EFFECTOR);
}

/**
 * @brief TtlManager::retrieveFakeMotorData
 * @param current_ns
 * @param fake_params
 */
template<typename Reg>
void TtlManager::retrieveFakeMotorData(const std::string& current_ns, std::map<uint8_t, Reg> &fake_params)
{
    std::vector<int> stepper_ids;
    _nh.getParam(current_ns + "id", stepper_ids);

    std::vector<int> stepper_positions;
    _nh.getParam(current_ns + "position", stepper_positions);
    assert(stepper_ids.size() == stepper_positions.size());

    std::vector<int> stepper_temperatures;
    _nh.getParam(current_ns + "temperature", stepper_temperatures);
    assert(stepper_positions.size() == stepper_temperatures.size());

     std::vector<double> stepper_voltages;
    _nh.getParam(current_ns + "voltage", stepper_voltages);
    assert(stepper_temperatures.size() == stepper_voltages.size());

    std::vector<int> stepper_min_positions;
    _nh.getParam(current_ns + "min_position", stepper_min_positions);
    assert(stepper_voltages.size() == stepper_min_positions.size());

    std::vector<int> stepper_max_positions;
    _nh.getParam(current_ns + "max_position", stepper_max_positions);
    assert(stepper_min_positions.size() == stepper_max_positions.size());

    std::vector<int> stepper_model_numbers;
    _nh.getParam(current_ns + "model_number", stepper_model_numbers);
    assert(stepper_max_positions.size() == stepper_model_numbers.size());

     std::vector<std::string> stepper_firmwares;
    _nh.getParam(current_ns + "firmware", stepper_firmwares);
    assert(stepper_firmwares.size() == stepper_firmwares.size());

    for (size_t i = 0; i < stepper_ids.size(); i++)
    {
        Reg tmp;
        tmp.id = static_cast<uint8_t>(stepper_ids.at(i));
        tmp.position = static_cast<uint32_t>(stepper_positions.at(i));
        tmp.temperature = static_cast<uint32_t>(stepper_temperatures.at(i));
        tmp.voltage = stepper_voltages.at(i);
        tmp.model_number = static_cast<uint16_t>(stepper_model_numbers.at(i));
        tmp.firmware = stepper_firmwares.at(i);
        fake_params.insert(std::make_pair(tmp.id, tmp));
    }
}

} // ttl_driver

#endif // TTLDRIVER_HPP<|MERGE_RESOLUTION|>--- conflicted
+++ resolved
@@ -210,14 +210,7 @@
 
     bool _use_simu_gripper = true;
     std::shared_ptr<FakeTtlData> _fake_data;
-
-<<<<<<< HEAD
-        int _conveyor_direction{0};
-
-        bool _use_simu_gripper = true;
-        std::shared_ptr<FakeTtlData> _fake_data;
-=======
->>>>>>> a2c5d799
+    int _conveyor_direction{0};
 };
 
 // inline getters
