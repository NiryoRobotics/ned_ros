/*
ttl_driver.hpp
Copyright (C) 2020 Niryo
All rights reserved.

This program is free software: you can redistribute it and/or modify
it under the terms of the GNU General Public License as published by
the Free Software Foundation, either version 3 of the License, or
(at your option) any later version.

This program is distributed in the hope that it will be useful,
but WITHOUT ANY WARRANTY; without even the implied warranty of
MERCHANTABILITY or FITNESS FOR A PARTICULAR PURPOSE.  See the
GNU General Public License for more details.

You should have received a copy of the GNU General Public License
along with this program.  If not, see <http:// www.gnu.org/licenses/>.
*/

#ifndef TTL_DRIVER_HPP
#define TTL_DRIVER_HPP

#include <memory>
#include <ros/ros.h>
#include <string>
#include <thread>
#include <queue>
#include <functional>
#include <algorithm>
#include <set>

#include "dynamixel_sdk/dynamixel_sdk.h"

#include "ttl_driver/MotorCommand.h"
#include "niryo_robot_msgs/MotorHeader.h"
#include "niryo_robot_msgs/SetInt.h"
#include "niryo_robot_msgs/CommandStatus.h"

#include "common/model/idriver.hpp"

// drivers
#include "ttl_driver/abstract_motor_driver.hpp"
#include "common/model/dxl_motor_state.hpp"
#include "common/model/synchronize_motor_cmd.hpp"
#include "common/model/single_motor_cmd.hpp"
#include "common/model/stepper_calibration_status_enum.hpp"

namespace ttl_driver
{

/**
 * Parameters for DXL
*/
constexpr float DXL_BUS_PROTOCOL_VERSION = 2.0;
constexpr int DXL_FAIL_OPEN_PORT         = -4500;

constexpr int DXL_FAIL_PORT_SET_BAUDRATE = -4501;
constexpr int DXL_FAIL_SETUP_GPIO        = -4502;

constexpr int DXL_SCAN_OK                = 0;
constexpr int DXL_SCAN_MISSING_MOTOR     = -50;
constexpr int DXL_SCAN_UNALLOWED_MOTOR   = -51;
constexpr int DXL_WRONG_TYPE             = -52;

/**
 * Parameters for Stepper
*/

/**
 * @brief The TtlDriver class
 */
class TtlDriver : public common::model::IDriver
{
    public:
<<<<<<< HEAD
        enum class EType
        {
            TOOL,
            CONVOYER,
            JOINT,
        };
    public:
        TtlDriver();
=======
        TtlDriver(ros::NodeHandle& nh);
>>>>>>> 230c59a9
        virtual ~TtlDriver() override;

        bool init(ros::NodeHandle& nh) override;

        // commands
        void addMotor(common::model::EMotorType type,
                      uint8_t id, EType type_used);
        
        template<typename Type>
        int readSynchronizeCommand(std::shared_ptr<common::model::SynchronizeMotorCmdI> cmd);
        
        template<typename Type>
        int readSingleCommand(std::shared_ptr<common::model::SingleMotorCmdI> cmd);
            
        void executeJointTrajectoryCmd(std::vector<std::pair<uint8_t, uint32_t> > cmd_vec);

        int rebootMotors();
        int rebootMotor(uint8_t motor_id);

        int setLeds(int led, common::model::EMotorType type);

        int sendCustomCommand(common::model::EMotorType motor_type, uint8_t id, int reg_address, int value, int byte_number);
        int readCustomCommand(common::model::EMotorType motor_type, uint8_t id, int32_t reg_address, int &value, int byte_number);

        void readPositionStatus();
        void readHwStatus();

        int getAllIdsOnBus(std::vector<uint8_t> &id_list);

        void startCalibration();
        void resetCalibration();
        bool isCalibrationInProgress() const;
        int32_t getCalibrationResult(uint8_t id) const;
        common::model::EStepperCalibrationStatus getCalibrationStatus() const;

        // getters
        uint32_t getPosition(common::model::JointState& motor_state);
        int getLedState() const;

        std::vector<std::shared_ptr<common::model::JointState> > getMotorsStates() const;
        template<class T>
        T getMotorState(uint8_t motor_id) const;

        std::vector<uint8_t> getRemovedMotorList() const;

        // IDriver Interface
        void removeMotor(uint8_t id) override;
        bool isConnectionOk() const override;

        int scanAndCheck() override;
        bool ping(uint8_t id) override;

        size_t getNbMotors() const override;
        void getBusState(bool& connection_state, std::vector<uint8_t>& motor_id, std::string& debug_msg) const override;
        std::string getErrorMessage() const override;
    private:
        bool hasMotors() override;

        int setupCommunication();

        void checkRemovedMotors();

        int _syncWrite(int (AbstractMotorDriver::*syncWriteFunction)(const std::vector<uint8_t> &, const std::vector<uint32_t> &),
                              std::shared_ptr<common::model::SynchronizeMotorCmdI> cmd);
        
        int _singleWrite(int (AbstractMotorDriver::*singleWriteFunction)(uint8_t id, uint32_t), common::model::EMotorType motor_type,
                              std::shared_ptr<common::model::SingleMotorCmdI> cmd);
    private:
<<<<<<< HEAD
        ros::NodeHandle _nh;

        std::shared_ptr<dynamixel::PortHandler> _PortHandler;
        std::shared_ptr<dynamixel::PacketHandler> _PacketHandler;
=======
        std::shared_ptr<dynamixel::PortHandler> _dxlPortHandler;
        std::shared_ptr<dynamixel::PacketHandler> _dxlPacketHandler;
>>>>>>> 230c59a9

        std::string _device_name;
        int _uart_baudrate;

        std::vector<uint8_t> _all_motor_connected; // with all dxl motors connected (including the tool)
        std::vector<uint8_t> _removed_motor_id_list;

        std::map<uint8_t, std::shared_ptr<common::model::JointState> > _state_map;
        std::map<common::model::EMotorType, std::vector<uint8_t> > _ids_map;
        std::map<common::model::EMotorType, std::shared_ptr<AbstractMotorDriver> > _driver_map;

        double _calibration_timeout{30.0};
        common::model::EStepperCalibrationStatus _calibration_status;
        // for hardware control
        bool _is_connection_ok;
        std::string _debug_error_message;

        int _hw_fail_counter_read;
        
        int _led_state;

        static constexpr int MAX_HW_FAILURE = 25;
};

// inline getters

/**
 * @brief TtlDriver::getMotorState
 * @param motor_id
 * @return
 */
template<class T>
T TtlDriver::getMotorState(uint8_t motor_id) const
{
    if (!_state_map.count(motor_id) && _state_map.at(motor_id))
        throw std::out_of_range("TtlDriver::getMotorsState: Unknown motor id");

    return *(dynamic_cast<T*>(_state_map.at(motor_id).get()));
}

inline
bool TtlDriver::isConnectionOk() const
{
    return _is_connection_ok;
}

/**
 * @brief TtlDriver::getNbMotors
 * @return
 */
inline
size_t TtlDriver::getNbMotors() const
{
    return _state_map.size();
}

/**
 * @brief TtlDriver::getRemovedMotorList
 * @return
 */
inline
std::vector<uint8_t> TtlDriver::getRemovedMotorList() const
{
    return _removed_motor_id_list;
}

/**
 * @brief TtlDriver::getErrorMessage
 * @return
 */
inline
std::string TtlDriver::getErrorMessage() const
{
    return _debug_error_message;
}

/**
 * @brief TtlDriver::getLedState
 * @return
 */
inline
int TtlDriver::getLedState() const
{
    return _led_state;
}

/**
 * @brief TtlDriver::getBusState
 * @param connection_state
 * @param motor_id
 * @param debug_msg
 */
inline
void TtlDriver::getBusState(bool &connection_state, std::vector<uint8_t> &motor_id,
                            std::string &debug_msg) const
{
    debug_msg = _debug_error_message;
    motor_id = _all_motor_connected;
    connection_state = isConnectionOk();
}

/**
 * @brief TtlDriver::hasMotors
 * @return
 */
inline
bool TtlDriver::hasMotors()
{
    return _state_map.size() > 0;
}

// ******************
//  Write operations
// ******************

/**
 * @brief TtlDriver::readSynchronizeCommand
 * @param cmd
 */
template<typename Type>
int TtlDriver::readSynchronizeCommand(std::shared_ptr<common::model::SynchronizeMotorCmdI> cmd)
{
    int result = COMM_TX_ERROR;
    ROS_DEBUG_THROTTLE(0.5, "TtlDriver::readSynchronizeCommand:  %s", cmd->str().c_str());

    if (cmd->isValid())
    {
        switch (Type(cmd->getTypeCmd()))
        {
            case Type::CMD_TYPE_POSITION:
                result = _syncWrite(&AbstractMotorDriver::syncWritePositionGoal, cmd);
            break;
            case Type::CMD_TYPE_VELOCITY:
                result = _syncWrite(&AbstractMotorDriver::syncWriteVelocityGoal, cmd);
            break;
            case Type::CMD_TYPE_EFFORT:
                result = _syncWrite(&AbstractMotorDriver::syncWriteTorqueGoal, cmd);
            break;
            case Type::CMD_TYPE_TORQUE:
                result = _syncWrite(&AbstractMotorDriver::syncWriteTorqueEnable, cmd);
            break;
            case Type::CMD_TYPE_LEARNING_MODE:
                result = _syncWrite(&AbstractMotorDriver::syncWriteTorqueEnable, cmd);
            break;
            default:
                ROS_ERROR("TtlDriver::readSynchronizeCommand - Unsupported command type: %d",
                                cmd->getTypeCmd());
            break;
        }
    }
    else
{
        ROS_ERROR("TtlDriver::readSynchronizeCommand - Invalid command");
    }

    return result;
}

/**
 * @brief TtlDriver::readSingleCommand
 * @param cmd
 */
template<typename Type>
int TtlDriver::readSingleCommand(std::shared_ptr<common::model::SingleMotorCmdI> cmd)
{
    int result = COMM_TX_ERROR;
    uint8_t id = cmd->getId();
    
    if (cmd->isValid())
    {
        int counter = 0;

        ROS_DEBUG_THROTTLE(0.5, "TtlDriver::readSingleCommand:  %s", cmd->str().c_str());

        if (_state_map.count(id) != 0)
        {
            auto state = _state_map.at(id);

            while ((COMM_SUCCESS != result) && (counter < 50))
            {
                switch ((Type)cmd->getTypeCmd())
                {
                case Type::CMD_TYPE_VELOCITY:
                    result = _singleWrite(&AbstractMotorDriver::setGoalVelocity, state->getType(), cmd);
                    break;
                case Type::CMD_TYPE_POSITION:
                    result = _singleWrite(&AbstractMotorDriver::setGoalPosition, state->getType(), cmd);
                    break;
                case Type::CMD_TYPE_EFFORT:
                    result = _singleWrite(&AbstractMotorDriver::setGoalTorque, state->getType(), cmd);
                    break;
                case Type::CMD_TYPE_TORQUE:
                    result = _singleWrite(&AbstractMotorDriver::setTorqueEnable, state->getType(), cmd);
                    break;
                case Type::CMD_TYPE_P_GAIN:
                    result = _singleWrite(&AbstractMotorDriver::setPGain, state->getType(), cmd);
                    break;
                case Type::CMD_TYPE_I_GAIN:
                    result = _singleWrite(&AbstractMotorDriver::setIGain, state->getType(), cmd);
                    break;
                case Type::CMD_TYPE_D_GAIN:
                    result = _singleWrite(&AbstractMotorDriver::setDGain, state->getType(), cmd);
                    break;
                case Type::CMD_TYPE_FF1_GAIN:
                    result = _singleWrite(&AbstractMotorDriver::setff1Gain, state->getType(), cmd);
                    break;
                case Type::CMD_TYPE_FF2_GAIN:
                    result = _singleWrite(&AbstractMotorDriver::setff2Gain, state->getType(), cmd);
                    break;
                case Type::CMD_TYPE_PING:
                    result = ping(state->getId()) ? COMM_SUCCESS : COMM_TX_FAIL;
                    break;
                default:
                    break;
                }

                counter += 1;

                ros::Duration(TIME_TO_WAIT_IF_BUSY).sleep();
            }
        }
    }

    if (result != COMM_SUCCESS)
    {
        ROS_WARN("TtlDriver::readSingleCommand - Failed to write a single command on dxl motor id : %d", id);
        _debug_error_message = "TtlDriver - Failed to write a single command";
    }

    return result;
}

}

#endif // TTLDRIVER_HPP<|MERGE_RESOLUTION|>--- conflicted
+++ resolved
@@ -72,7 +72,6 @@
 class TtlDriver : public common::model::IDriver
 {
     public:
-<<<<<<< HEAD
         enum class EType
         {
             TOOL,
@@ -80,10 +79,7 @@
             JOINT,
         };
     public:
-        TtlDriver();
-=======
         TtlDriver(ros::NodeHandle& nh);
->>>>>>> 230c59a9
         virtual ~TtlDriver() override;
 
         bool init(ros::NodeHandle& nh) override;
@@ -152,15 +148,10 @@
         int _singleWrite(int (AbstractMotorDriver::*singleWriteFunction)(uint8_t id, uint32_t), common::model::EMotorType motor_type,
                               std::shared_ptr<common::model::SingleMotorCmdI> cmd);
     private:
-<<<<<<< HEAD
         ros::NodeHandle _nh;
 
         std::shared_ptr<dynamixel::PortHandler> _PortHandler;
         std::shared_ptr<dynamixel::PacketHandler> _PacketHandler;
-=======
-        std::shared_ptr<dynamixel::PortHandler> _dxlPortHandler;
-        std::shared_ptr<dynamixel::PacketHandler> _dxlPacketHandler;
->>>>>>> 230c59a9
 
         std::string _device_name;
         int _uart_baudrate;
@@ -355,14 +346,20 @@
                 case Type::CMD_TYPE_TORQUE:
                     result = _singleWrite(&AbstractMotorDriver::setTorqueEnable, state->getType(), cmd);
                     break;
-                case Type::CMD_TYPE_P_GAIN:
-                    result = _singleWrite(&AbstractMotorDriver::setPGain, state->getType(), cmd);
-                    break;
-                case Type::CMD_TYPE_I_GAIN:
-                    result = _singleWrite(&AbstractMotorDriver::setIGain, state->getType(), cmd);
-                    break;
-                case Type::CMD_TYPE_D_GAIN:
-                    result = _singleWrite(&AbstractMotorDriver::setDGain, state->getType(), cmd);
+                case Type::CMD_TYPE_POSITION_P_GAIN:
+                    result = _singleWrite(&AbstractMotorDriver::setPositionPGain, state->getType(), cmd);
+                    break;
+                case Type::CMD_TYPE_POSITION_I_GAIN:
+                    result = _singleWrite(&AbstractMotorDriver::setPositionIGain, state->getType(), cmd);
+                    break;
+                case Type::CMD_TYPE_POSITION_D_GAIN:
+                    result = _singleWrite(&AbstractMotorDriver::setPositionDGain, state->getType(), cmd);
+                    break;
+                case Type::CMD_TYPE_VELOCITY_P_GAIN:
+                    result = _singleWrite(&AbstractMotorDriver::setVelocityPGain, state->getType(), cmd);
+                    break;
+                case Type::CMD_TYPE_VELOCITY_I_GAIN:
+                    result = _singleWrite(&AbstractMotorDriver::setVelocityIGain, state->getType(), cmd);
                     break;
                 case Type::CMD_TYPE_FF1_GAIN:
                     result = _singleWrite(&AbstractMotorDriver::setff1Gain, state->getType(), cmd);
