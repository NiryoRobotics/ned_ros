--- conflicted
+++ resolved
@@ -94,7 +94,6 @@
         virtual int readConveyorState(uint8_t id, bool &state) override;
     
     private:
-<<<<<<< HEAD
         struct FakeRegister
         {
           uint32_t       position{};
@@ -106,15 +105,11 @@
           std::string    firmware{};
         };
 
-        std::map<uint8_t, FakeRegister> _map_fake_registers{ {1, {0,    50, 12, 0, 4096, 1, "0.0.1"}},
-                                                             {2, {1090, 52, 12, 0, 4096, 1, "0.0.1"}},
-                                                             {3, {2447, 54, 12, 0, 4096, 1, "0.0.1"}}};
+        std::map<uint8_t, FakeRegister> _map_fake_registers{ {2, {0,    50, 12, 0, 4096, 1, "0.0.1"}},
+                                                             {3, {1090, 52, 12, 0, 4096, 1, "0.0.1"}},
+                                                             {4, {2447, 54, 12, 0, 4096, 1, "0.0.1"}}};
 
         std::vector<uint8_t> _id_list;
-=======
-        std::map<uint8_t, uint32_t> _map_fake_pos{ {2, 0}, {3, 1090}, {4, 2447} };
-        std::vector<uint8_t> _id_list{2, 3, 4};
->>>>>>> 8d7e628f
 
         static constexpr int GROUP_SYNC_REDONDANT_ID = 10;
         static constexpr int LEN_ID_DATA_NOT_SAME    = 20;
@@ -224,11 +219,7 @@
 
 int MockStepperDriver::setGoalPosition(uint8_t id, uint32_t position)
 {
-<<<<<<< HEAD
     _map_fake_registers.at(id).position = position;
-=======
-    _map_fake_pos.at(id) = position;
->>>>>>> 8d7e628f
     return COMM_SUCCESS;
 }
 
