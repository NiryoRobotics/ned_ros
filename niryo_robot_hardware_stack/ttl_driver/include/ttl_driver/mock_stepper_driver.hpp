/*
mock_stepper_driver.hpp
Copyright (C) 2020 Niryo
All rights reserved.
This program is free software: you can redistribute it and/or modify
it under the terms of the GNU General Public License as published by
the Free Software Foundation, either version 3 of the License, or
(at your option) any later version.
This program is distributed in the hope that it will be useful,
but WITHOUT ANY WARRANTY; without even the implied warranty of
MERCHANTABILITY or FITNESS FOR A PARTICULAR PURPOSE.  See the
GNU General Public License for more details.
You should have received a copy of the GNU General Public License
along with this program.  If not, see <http:// www.gnu.org/licenses/>.
*/

#ifndef MOCK_STEPPER_DRIVER_HPP
#define MOCK_STEPPER_DRIVER_HPP

#include <memory>
#include <vector>
#include <string>
#include <iostream>
#include <sstream>

#include "abstract_stepper_driver.hpp"
#include "common/model/stepper_calibration_status_enum.hpp"

namespace ttl_driver
{

/**
 * @brief The StepperDriver class
 */
class MockStepperDriver : public AbstractStepperDriver
{
    public:
        MockStepperDriver(std::shared_ptr<dynamixel::PortHandler> portHandler,
                      std::shared_ptr<dynamixel::PacketHandler> packetHandler);
        virtual ~MockStepperDriver() override;

        virtual std::string str() const override;

        // AbstractTtlDriver interface : we cannot define them globally in AbstractTtlDriver
        // as it is needed here for polymorphism (AbstractTtlDriver cannot be a template class and does not
        // have access to reg_type). So it seems like a duplicate of DxlDriver
    public:
        virtual int ping(uint8_t id) override;
        virtual int getModelNumber(uint8_t id,
                            uint16_t& model_number) override;
        virtual int scan(std::vector<uint8_t>& id_list) override;
        virtual int reboot(uint8_t id) override;

        virtual std::string interpreteErrorState(uint32_t hw_state) const override;

        // eeprom write
        virtual int changeId(uint8_t id, uint8_t new_id) override;

        // eeprom read
        virtual int checkModelNumber(uint8_t id) override;
        virtual int readFirmwareVersion(uint8_t id, std::string &version) override;
        virtual int readMinPosition(uint8_t id, uint32_t &min_pos) override;
        virtual int readMaxPosition(uint8_t id, uint32_t &max_pos) override;

        // ram write
        virtual int setTorqueEnable(uint8_t id, uint32_t torque_enable) override;
        virtual int setGoalPosition(uint8_t id, uint32_t position) override;
        virtual int setGoalVelocity(uint8_t id, uint32_t velocity) override;
        virtual int syncWriteTorqueEnable(const std::vector<uint8_t> &id_list, const std::vector<uint32_t> &torque_enable_list) override;
        virtual int syncWritePositionGoal(const std::vector<uint8_t> &id_list, const std::vector<uint32_t> &position_list) override;
        virtual int syncWriteVelocityGoal(const std::vector<uint8_t> &id_list, const std::vector<uint32_t> &velocity_list) override;

        // ram read
        virtual int readPosition(uint8_t id, uint32_t &present_position) override;
        virtual int readTemperature(uint8_t id, uint32_t &temperature) override;
        virtual int readVoltage(uint8_t id, double &voltage) override;
        virtual int readHwErrorStatus(uint8_t id, uint32_t &hardware_status) override;


        virtual int syncReadPosition(const std::vector<uint8_t> &id_list, std::vector<uint32_t> &position_list) override;

        virtual int syncReadFirmwareVersion(const std::vector<uint8_t> &id_list, std::vector<std::string> &firmware_list) override;
        virtual int syncReadTemperature(const std::vector<uint8_t> &id_list, std::vector<uint32_t> &temperature_list) override;
        virtual int syncReadVoltage(const std::vector<uint8_t> &id_list, std::vector<double> &voltage_list) override;
        virtual int syncReadHwErrorStatus(const std::vector<uint8_t> &id_list, std::vector<uint32_t> &hw_error_list) override;

        // AbstractStepperDriver interface
    public:
        virtual int startHoming(uint8_t id) override;
        virtual int setHomingDirection(uint8_t id, uint8_t direction) override;
        virtual int readHomingStatus(uint8_t id, uint32_t &status) override;
    
    private:
        struct FakeRegister
        {
          uint32_t       position{};
          uint32_t       temperature{};
          double       voltage{};
          uint32_t       min_position{};
          uint32_t       max_position{};
          uint16_t       model_number{};
          std::string    firmware{};
        };

        std::map<uint8_t, FakeRegister> _map_fake_registers{ {2, {1900, 50, 12.1, 0, 4096, 1, "0.0.1"}},
                                                             {3, {0, 52, 12.2, 0, 4096, 1, "0.0.1"}},
                                                             {4, {0, 54, 12.3, 0, 4096, 1, "0.0.1"}}};

        std::vector<uint8_t> _full_id_list{2,3,4,5,6,7,11};
        std::vector<uint8_t> _id_list;

        static constexpr int GROUP_SYNC_REDONDANT_ID = 10;
        static constexpr int LEN_ID_DATA_NOT_SAME    = 20;

<<<<<<< HEAD
        common::model::EStepperCalibrationStatus _calibration_status = common::model::EStepperCalibrationStatus::CALIBRATION_UNINITIALIZED;
        static constexpr int CALIBRATION_SUCCESS = 2;
=======
        static constexpr int CALIBRATION_IDLE = 0;
        static constexpr int CALIBRATION_IN_PROGRESS = 1;
        static constexpr int CALIBRATION_SUCCESS = 2;
        static constexpr int CALIBRATION_ERROR = 3;
        uint32_t _calibration_status = CALIBRATION_IDLE;
>>>>>>> 93423562
        uint8_t fake_time = 0;
};

// definition of methods

/**
 * @brief DxlDriver<reg_type>::DxlDriver
 */
MockStepperDriver::MockStepperDriver(std::shared_ptr<dynamixel::PortHandler> portHandler,
                                       std::shared_ptr<dynamixel::PacketHandler> packetHandler) :
    AbstractStepperDriver(portHandler, packetHandler)
{
    // retrieve list of ids
    for(auto const& imap: _map_fake_registers)
        _id_list.emplace_back(imap.first);
}

/**
 * @brief DxlDriver<reg_type>::~DxlDriver
 */
MockStepperDriver::~MockStepperDriver()
{
}

std::string MockStepperDriver::str() const
{
  return "Mock Stepper Driver (OK)";
}

//*****************************
// AbstractTtlDriver interface
//*****************************
int MockStepperDriver::ping(uint8_t id)
{
  return _map_fake_registers.count(id) ? COMM_SUCCESS : COMM_TX_FAIL;
}

int MockStepperDriver::getModelNumber(uint8_t id, uint16_t& model_number)
{
    model_number = _map_fake_registers.at(id).model_number;
    return COMM_SUCCESS;
}

int MockStepperDriver::scan(std::vector<uint8_t>& id_list)
{
    id_list = _full_id_list;
    return COMM_SUCCESS;
}

int MockStepperDriver::reboot(uint8_t id)
{
    if (std::find(_id_list.begin(), _id_list.end(), id) == _id_list.end())
        return COMM_TX_FAIL;
    return COMM_SUCCESS;
}

std::string MockStepperDriver::interpreteErrorState(uint32_t /*hw_state*/) const
{
    return "";
}

int MockStepperDriver::changeId(uint8_t id, uint8_t new_id)
{
    return COMM_TX_FAIL;
}

int MockStepperDriver::checkModelNumber(uint8_t id)
{
    uint16_t model_number = 0;
    int ping_result = getModelNumber(id, model_number);

    if (ping_result == COMM_SUCCESS)
    {
        if (model_number && model_number != 0)
        {
            return PING_WRONG_MODEL_NUMBER;
        }
    }

    return ping_result;
}

int MockStepperDriver::readFirmwareVersion(uint8_t id, std::string &version)
{
    version = _map_fake_registers.at(id).firmware;
    return COMM_SUCCESS;
}

int MockStepperDriver::readMinPosition(uint8_t id, uint32_t &pos)
{
    pos = _map_fake_registers.at(id).min_position;
    return COMM_SUCCESS;
}

int MockStepperDriver::readMaxPosition(uint8_t id, uint32_t &pos)
{
    pos = _map_fake_registers.at(id).max_position;
    return COMM_SUCCESS;
}

// ram write

int MockStepperDriver::setTorqueEnable(uint8_t id, uint32_t torque_enable)
{
    return COMM_SUCCESS;
}

int MockStepperDriver::setGoalPosition(uint8_t id, uint32_t position)
{
    _map_fake_registers.at(id).position = position;
    return COMM_SUCCESS;
}

// according to the registers, the data should be an int32_t ?
int MockStepperDriver::setGoalVelocity(uint8_t id, uint32_t velocity)
{
    return COMM_SUCCESS;
}

int MockStepperDriver::syncWriteTorqueEnable(const std::vector<uint8_t> &id_list, const std::vector<uint32_t> &torque_enable_list)
{
    // Create a map to store the frequency of each element in vector
    std::map<uint8_t, uint8_t> countMap;
    // Iterate over the vector and store the frequency of each element in map
    for (auto & id : id_list)
    {
        auto result = countMap.insert(std::pair<uint8_t, uint8_t>(id, 1));
        if (result.second == false)
            return GROUP_SYNC_REDONDANT_ID;  // redondant id
    }
    return COMM_SUCCESS;
}

int MockStepperDriver::syncWritePositionGoal(const std::vector<uint8_t> &id_list, const std::vector<uint32_t> &position_list)
{
    if (id_list.size() != position_list.size())
        return LEN_ID_DATA_NOT_SAME;

    // Create a map to store the frequency of each element in vector
    std::map<uint8_t, uint8_t> countMap;    
    for (size_t i = 0; i < id_list.size(); ++i)
    {
        _map_fake_registers.at(id_list.at(i)).position = position_list.at(i);
        auto result = countMap.insert(std::pair<uint8_t, uint8_t>(id_list.at(i), 1));
        if (result.second == false)
            return GROUP_SYNC_REDONDANT_ID;  // redondant id
    }
    return COMM_SUCCESS;
}

int MockStepperDriver::syncWriteVelocityGoal(const std::vector<uint8_t> &id_list, const std::vector<uint32_t> &velocity_list)
{
    // Create a map to store the frequency of each element in vector
    std::map<uint8_t, uint8_t> countMap;
    // Iterate over the vector and store the frequency of each element in map
    for (auto & id : id_list)
    {
        auto result = countMap.insert(std::pair<uint8_t, uint8_t>(id, 1));
        if (result.second == false)
            return GROUP_SYNC_REDONDANT_ID;  // redondant id
    }
    return COMM_SUCCESS;
}

// ram read

int MockStepperDriver::readPosition(uint8_t id, uint32_t& present_position)
{
    present_position = _map_fake_registers.at(id).position;
    return COMM_SUCCESS;
}

int MockStepperDriver::readTemperature(uint8_t id, uint32_t& temperature)
{
    temperature = _map_fake_registers.at(id).temperature;
    return COMM_SUCCESS;
}

int MockStepperDriver::readVoltage(uint8_t id, double &voltage)
{
    voltage = _map_fake_registers.at(id).voltage;
    return COMM_SUCCESS;
}

int MockStepperDriver::readHwErrorStatus(uint8_t /*id*/, uint32_t& hardware_status)
{
    hardware_status = 0;
    return COMM_SUCCESS;
}

int MockStepperDriver::syncReadPosition(const std::vector<uint8_t> &id_list, std::vector<uint32_t> &position_list)
{
    std::map<uint8_t, uint8_t> countMap;
    position_list.clear();
    for (auto & id : id_list)
    {
        position_list.emplace_back(_map_fake_registers.at(id).position);
        auto result = countMap.insert(std::pair<uint8_t, uint8_t>(id, 1));
        if (result.second == false)
            return GROUP_SYNC_REDONDANT_ID;  // redondant id
    }
    return COMM_SUCCESS;
}

int MockStepperDriver::syncReadFirmwareVersion(const std::vector<uint8_t> &id_list, std::vector<std::string> &firmware_list)
{
    std::map<uint8_t, uint8_t> countMap;
    firmware_list.clear();
    for (auto & id : id_list)
    {
        firmware_list.emplace_back(_map_fake_registers.at(id).firmware);
        auto result = countMap.insert(std::pair<uint8_t, uint8_t>(id, 1));
        if (result.second == false)
            return GROUP_SYNC_REDONDANT_ID;  // redondant id
    }
    return COMM_SUCCESS;
}

int MockStepperDriver::syncReadTemperature(const std::vector<uint8_t> &id_list, std::vector<uint32_t> &temperature_list)
{
    std::map<uint8_t, uint8_t> countMap;
    temperature_list.clear();
    for (auto & id : id_list)
    {
        temperature_list.emplace_back(_map_fake_registers.at(id).temperature);
        auto result = countMap.insert(std::pair<uint8_t, uint8_t>(id, 1));
        if (result.second == false)
            return GROUP_SYNC_REDONDANT_ID;  // redondant id
    }
    return COMM_SUCCESS;
}

int MockStepperDriver::syncReadVoltage(const std::vector<uint8_t> &id_list, std::vector<double> &voltage_list)
{
    std::map<uint8_t, uint8_t> countMap;
    voltage_list.clear();
    for (auto & id : id_list)
    {
        voltage_list.emplace_back(_map_fake_registers.at(id).voltage);
        auto result = countMap.insert(std::pair<uint8_t, uint8_t>(id, 1));
        if (result.second == false)
            return GROUP_SYNC_REDONDANT_ID;  // redondant id
    }
    return COMM_SUCCESS;
}

int MockStepperDriver::syncReadHwErrorStatus(const std::vector<uint8_t> &id_list, std::vector<uint32_t> &hw_error_list)
{
    std::map<uint8_t, uint8_t> countMap;
    hw_error_list.clear();
    for (auto & id : id_list)
    {
        hw_error_list.push_back(0);
        auto result = countMap.insert(std::pair<uint8_t, uint8_t>(id, 1));
        if (result.second == false)
            return GROUP_SYNC_REDONDANT_ID;  // redondant id
    }
    return COMM_SUCCESS;
}

//*****************************
// AbstractStepperDriver interface
//*****************************

int MockStepperDriver::startHoming(uint8_t id)
{
    _calibration_status = CALIBRATION_IN_PROGRESS;
    fake_time = 5;
    return COMM_SUCCESS;
}

int MockStepperDriver::setHomingDirection(uint8_t id, uint8_t direction)
{
    return COMM_SUCCESS;
}

int MockStepperDriver::readHomingStatus(uint8_t id, uint32_t &status)
{
    if (fake_time)
    {
        fake_time--;
    }
    else
        _calibration_status = CALIBRATION_SUCCESS;

<<<<<<< HEAD
    status = static_cast<uint32_t>(_calibration_status);

    return (common::model::EStepperCalibrationStatus::CALIBRATION_OK == _calibration_status) ? COMM_SUCCESS : COMM_PORT_BUSY;
=======
    status = _calibration_status;
    return COMM_SUCCESS;
>>>>>>> 93423562
}

}
#endif // MOCK_STEPPER_DRIVER_HPP<|MERGE_RESOLUTION|>--- conflicted
+++ resolved
@@ -112,16 +112,11 @@
         static constexpr int GROUP_SYNC_REDONDANT_ID = 10;
         static constexpr int LEN_ID_DATA_NOT_SAME    = 20;
 
-<<<<<<< HEAD
-        common::model::EStepperCalibrationStatus _calibration_status = common::model::EStepperCalibrationStatus::CALIBRATION_UNINITIALIZED;
-        static constexpr int CALIBRATION_SUCCESS = 2;
-=======
         static constexpr int CALIBRATION_IDLE = 0;
         static constexpr int CALIBRATION_IN_PROGRESS = 1;
         static constexpr int CALIBRATION_SUCCESS = 2;
         static constexpr int CALIBRATION_ERROR = 3;
         uint32_t _calibration_status = CALIBRATION_IDLE;
->>>>>>> 93423562
         uint8_t fake_time = 0;
 };
 
@@ -407,14 +402,8 @@
     else
         _calibration_status = CALIBRATION_SUCCESS;
 
-<<<<<<< HEAD
-    status = static_cast<uint32_t>(_calibration_status);
-
-    return (common::model::EStepperCalibrationStatus::CALIBRATION_OK == _calibration_status) ? COMM_SUCCESS : COMM_PORT_BUSY;
-=======
     status = _calibration_status;
     return COMM_SUCCESS;
->>>>>>> 93423562
 }
 
 }
