/*
    abstract_motor_driver.cpp
    Copyright (C) 2020 Niryo
    All rights reserved.
    This program is free software: you can redistribute it and/or modify
    it under the terms of the GNU General Public License as published by
    the Free Software Foundation, either version 3 of the License, or
    (at your option) any later version.
    This program is distributed in the hope that it will be useful,
    but WITHOUT ANY WARRANTY; without even the implied warranty of
    MERCHANTABILITY or FITNESS FOR A PARTICULAR PURPOSE.  See the
    GNU General Public License for more details.
    You should have received a copy of the GNU General Public License
    along with this program.  If not, see <http:// www.gnu.org/licenses/>.
*/

#include "ttl_driver/abstract_stepper_driver.hpp"
#include "common/model/stepper_command_type_enum.hpp"

#include <cassert>
#include <ros/ros.h>
#include <string>
#include <utility>
#include <vector>

using ::common::model::EStepperCalibrationStatus;
using ::common::model::EStepperCommandType;

namespace ttl_driver
{

<<<<<<< HEAD
/**
 * @brief AbstractStepperDriver::AbstractStepperDriver
 */
AbstractStepperDriver::AbstractStepperDriver(std::shared_ptr<dynamixel::PortHandler> portHandler, std::shared_ptr<dynamixel::PacketHandler> packetHandler)
    : AbstractMotorDriver(std::move(portHandler), std::move(packetHandler))
{
}

/**
 * @brief AbstractStepperDriver::str
 * @return
 */
std::string AbstractStepperDriver::str() const { return "Abstract Stepper Driver  (" + AbstractMotorDriver::str() + ")"; }

/**
 * @brief AbstractStepperDriver::writeSingleCmd
 * @param cmd
 */
int AbstractStepperDriver::writeSingleCmd(const std::unique_ptr<common::model::AbstractTtlSingleMotorCmd> &cmd)
{
    if (cmd->isValid() && cmd->isStepperCmd())
=======
    /**
     * @brief AbstractStepperDriver::AbstractStepperDriver
     */
    AbstractStepperDriver::AbstractStepperDriver(std::shared_ptr<dynamixel::PortHandler> portHandler,
                                                 std::shared_ptr<dynamixel::PacketHandler> packetHandler) : AbstractMotorDriver(std::move(portHandler), std::move(packetHandler))
    {
    }

    /**
     * @brief AbstractStepperDriver::str
     * @return
     */
    std::string AbstractStepperDriver::str() const
>>>>>>> 22e518e3
    {
        return "Abstract Stepper Driver  (" + AbstractMotorDriver::str() + ")";
    }

    /**
     * @brief AbstractStepperDriver::writeSingleCmd
     * @param cmd
     */
    int AbstractStepperDriver::writeSingleCmd(const std::unique_ptr<common::model::AbstractTtlSingleMotorCmd> &cmd)
    {
        if (cmd->isValid() && cmd->isStepperCmd())
        {
            switch (EStepperCommandType(cmd->getCmdType()))
            {
            case EStepperCommandType::CMD_TYPE_VELOCITY:
                return writeVelocityGoal(cmd->getId(), cmd->getParam());
            case EStepperCommandType::CMD_TYPE_POSITION:
                return writePositionGoal(cmd->getId(), cmd->getParam());
            case EStepperCommandType::CMD_TYPE_TORQUE:
                return writeTorqueEnable(cmd->getId(), static_cast<uint8_t>(cmd->getParam()));
            case EStepperCommandType::CMD_TYPE_LEARNING_MODE:
                return writeTorqueEnable(cmd->getId(), static_cast<uint8_t>(!cmd->getParam()));
            case EStepperCommandType::CMD_TYPE_CALIBRATION:
                return startHoming(cmd->getId());
            case EStepperCommandType::CMD_TYPE_CALIBRATION_SETUP:
                return writeHomingSetup(cmd->getId(), static_cast<uint8_t>(cmd->getParams().at(0)),
                                        static_cast<uint8_t>(cmd->getParams().at(1)));
            case EStepperCommandType::CMD_TYPE_PING:
                return ping(cmd->getId());
            case EStepperCommandType::CMD_TYPE_CONVEYOR:
            {
                std::vector<uint32_t> params = cmd->getParams();
                if (!params[0])
                {
                    return writeVelocityGoal(cmd->getId(), 0);
                }

                // convert direction and speed into signed speed
                int8_t dir = static_cast<int8_t>(cmd->getParams().at(2));
                // normal warning : we need to put an int32 inside an uint32_t
                // param received from user/app is in percentage. It have to be converted to speed (unit 0.01 rpm) accepted by ttl conveyor
                // TODO(Thuc) avoid hardcode 6000 here
                uint32_t speed = static_cast<uint32_t>(static_cast<int>(cmd->getParams().at(1)) * dir * 5000 / 100);
                return writeVelocityGoal(cmd->getId(), speed);
            }
            case EStepperCommandType::CMD_TYPE_VELOCITY_PROFILE:
                return writeVelocityProfile(cmd->getId(), cmd->getParams());                       
            default:
                std::cout << "Command not implemented " << cmd->getCmdType() << std::endl;
            }
        }

        std::cout << "AbstractStepperDriver::writeSingleCmd: Command not validated : " << cmd->str() << std::endl;
        return -1;
    }

    /**
     * @brief AbstractStepperDriver::writeSyncCmd
     * @param type
     * @param ids
     * @param params
     */
    int AbstractStepperDriver::writeSyncCmd(int type, const std::vector<uint8_t> &ids, const std::vector<uint32_t> &params)
    {
        assert(!ids.empty() && "AbstractStepperDriver::writeSyncCmdwriteSyncCmd: ids is empty");
        assert(!params.empty() && "AbstractStepperDriver::writeSyncCmdwriteSyncCmd: params is empty");

        switch (EStepperCommandType(type))
        {
        case EStepperCommandType::CMD_TYPE_POSITION:
            return syncWritePositionGoal(ids, params);
        case EStepperCommandType::CMD_TYPE_VELOCITY:
            return syncWriteVelocityGoal(ids, params);
        case EStepperCommandType::CMD_TYPE_TORQUE:
        {
            std::vector<uint8_t> params_conv;
            params_conv.reserve(params.size());
            for (auto const &p : params)
            {
                params_conv.emplace_back(static_cast<uint8_t>(p));
            }
            return syncWriteTorqueEnable(ids, params_conv);
        }
        case EStepperCommandType::CMD_TYPE_LEARNING_MODE:
<<<<<<< HEAD
            return writeTorqueEnable(cmd->getId(), static_cast<uint8_t>(!cmd->getParam()));
        case EStepperCommandType::CMD_TYPE_CALIBRATION:
            return startHoming(cmd->getId());
        case EStepperCommandType::CMD_TYPE_CALIBRATION_SETUP:
            return writeHomingSetup(cmd->getId(), static_cast<uint8_t>(cmd->getParams().at(0)), static_cast<uint8_t>(cmd->getParams().at(1)));
        case EStepperCommandType::CMD_TYPE_PING:
            return ping(cmd->getId());
        case EStepperCommandType::CMD_TYPE_CONVEYOR:
=======
>>>>>>> 22e518e3
        {
            std::vector<uint8_t> params_inv;
            params_inv.reserve(params.size());
            for (auto const &p : params)
            {
                params_inv.emplace_back(!p);
            }
<<<<<<< HEAD

            // convert direction and speed into signed speed
            int8_t dir = static_cast<int8_t>(cmd->getParams().at(2));
            // normal warning : we need to put an int32 inside an uint32_t
            // param received from user/app is in percentage. It have to be converted to speed (unit 0.01 rpm) accepted by ttl conveyor
            // TODO(Thuc) avoid hardcode 6000 here
            uint32_t speed = static_cast<uint32_t>(static_cast<int>(cmd->getParams().at(1)) * dir * 5000 / 100);
            return writeVelocityGoal(cmd->getId(), speed);
=======
            return syncWriteTorqueEnable(ids, params_inv);
>>>>>>> 22e518e3
        }
        case EStepperCommandType::CMD_TYPE_WRITE_HOMING_ABS_POSITION:
            return syncWriteHomingAbsPosition(ids, params);
        default:
            std::cout << "Command not implemented " << type << std::endl;
        }

        std::cout << "AbstractStepperDriver::writeSyncCmd : Command not validated : " << type << std::endl;
        return -1;
    }

    /**
     * @brief AbstractStepperDriver::interpretFirmwareVersion
     * @param fw_version
     * @return
     */
    std::string AbstractStepperDriver::interpretFirmwareVersion(uint32_t fw_version) const
    {
        auto v_major = static_cast<uint8_t>(fw_version >> 24);
        auto v_minor = static_cast<uint16_t>(fw_version >> 8);
        auto v_patch = static_cast<uint8_t>(fw_version >> 0);

<<<<<<< HEAD
/**
 * @brief AbstractStepperDriver::writeSyncCmd
 * @param type
 * @param ids
 * @param params
 */
int AbstractStepperDriver::writeSyncCmd(int type, const std::vector<uint8_t> &ids, const std::vector<uint32_t> &params)
{
    assert(!ids.empty() && "AbstractStepperDriver::writeSyncCmdwriteSyncCmd: ids is empty");
    assert(!params.empty() && "AbstractStepperDriver::writeSyncCmdwriteSyncCmd: params is empty");
=======
        std::ostringstream ss;
        ss << std::to_string(v_major) << "."
           << std::to_string(v_minor) << "."
           << std::to_string(v_patch);
        std::string version = ss.str();
>>>>>>> 22e518e3

        return version;
    }

    /**
     * @brief AbstractStepperDriver::interpretErrorState
     * @param hw_state
     * @return
     */
    std::string AbstractStepperDriver::interpretErrorState(uint32_t hw_state) const
    {
<<<<<<< HEAD
        std::vector<uint8_t> params_conv;
        params_conv.reserve(params.size());
        for (auto const &p : params)
=======
        std::string hardware_message;

        if (hw_state & 1 << 0) // 0b00000001
>>>>>>> 22e518e3
        {
            hardware_message += "Input Voltage";
        }
<<<<<<< HEAD
        return syncWriteTorqueEnable(ids, params_conv);
    }
    case EStepperCommandType::CMD_TYPE_LEARNING_MODE:
    {
        std::vector<uint8_t> params_inv;
        params_inv.reserve(params.size());
        for (auto const &p : params)
=======
        if (hw_state & 1 << 2) // 0b00000100
>>>>>>> 22e518e3
        {
            if (!hardware_message.empty())
                hardware_message += ", ";
            hardware_message += "OverHeating";
        }
        if (hw_state & 1 << 3) // 0b00001000
        {
            if (!hardware_message.empty())
                hardware_message += ", ";
            hardware_message += "Motor Encoder";
        }
        if (hw_state & 1 << 7) // 0b10000000 => added by us : disconnected error
        {
            if (!hardware_message.empty())
                hardware_message += ", ";
            hardware_message += "Disconnection";
        }
<<<<<<< HEAD
        return syncWriteTorqueEnable(ids, params_inv);
    }
    case EStepperCommandType::CMD_TYPE_WRITE_HOMING_ABS_POSITION:
        return syncWriteHomingAbsPosition(ids, params);
    default:
        std::cout << "Command not implemented " << type << std::endl;
    }

    std::cout << "AbstractStepperDriver::writeSyncCmd : Command not validated : " << type << std::endl;
    return -1;
}

/**
 * @brief AbstractStepperDriver::interpretFirmwareVersion
 * @param fw_version
 * @return
 */
std::string AbstractStepperDriver::interpretFirmwareVersion(uint32_t fw_version) const
{
    auto v_major = static_cast<uint8_t>(fw_version >> 24);
    auto v_minor = static_cast<uint16_t>(fw_version >> 8);
    auto v_patch = static_cast<uint8_t>(fw_version >> 0);

    std::ostringstream ss;
    ss << std::to_string(v_major) << "." << std::to_string(v_minor) << "." << std::to_string(v_patch);
    std::string version = ss.str();

    return version;
}

/**
 * @brief AbstractStepperDriver::interpretErrorState
 * @param hw_state
 * @return
 */
std::string AbstractStepperDriver::interpretErrorState(uint32_t hw_state) const
{
    std::string hardware_message;

    if (hw_state & 1 << 0)  // 0b00000001
    {
        hardware_message += "Input Voltage";
    }
    if (hw_state & 1 << 2)  // 0b00000100
    {
        if (!hardware_message.empty())
            hardware_message += ", ";
        hardware_message += "OverHeating";
    }
    if (hw_state & 1 << 3)  // 0b00001000
    {
        if (!hardware_message.empty())
            hardware_message += ", ";
        hardware_message += "Motor Encoder";
    }
    if (hw_state & 1 << 7)  // 0b10000000 => added by us : disconnected error
    {
        if (!hardware_message.empty())
            hardware_message += ", ";
        hardware_message += "Disconnection";
    }
=======

        if (!hardware_message.empty())
            hardware_message += " Error";
>>>>>>> 22e518e3

        return hardware_message;
    }

    /**
     * @brief AbstractStepperDriver::interpretHomingData
     * @param status
     * @return
     */
    common::model::EStepperCalibrationStatus
    AbstractStepperDriver::interpretHomingData(uint8_t status) const
    {
        EStepperCalibrationStatus homing_status{EStepperCalibrationStatus::UNINITIALIZED};

<<<<<<< HEAD
/**
 * @brief AbstractStepperDriver::interpretHomingData
 * @param status
 * @return
 */
common::model::EStepperCalibrationStatus AbstractStepperDriver::interpretHomingData(uint8_t status) const
{
    EStepperCalibrationStatus homing_status{EStepperCalibrationStatus::UNINITIALIZED};

    switch (status)
    {
    case 0:
        homing_status = EStepperCalibrationStatus::UNINITIALIZED;
        break;
    case 1:
        homing_status = EStepperCalibrationStatus::IN_PROGRESS;
        break;
    case 2:
        homing_status = EStepperCalibrationStatus::OK;
        break;
    case 3:
        homing_status = EStepperCalibrationStatus::FAIL;
        break;
    default:
        homing_status = EStepperCalibrationStatus::FAIL;
        break;
=======
        switch (status)
        {
        case 0:
            homing_status = EStepperCalibrationStatus::UNINITIALIZED;
            break;
        case 1:
            homing_status = EStepperCalibrationStatus::IN_PROGRESS;
            break;
        case 2:
            homing_status = EStepperCalibrationStatus::OK;
            break;
        case 3:
            homing_status = EStepperCalibrationStatus::FAIL;
            break;
        default:
            homing_status = EStepperCalibrationStatus::FAIL;
            break;
        }

        return homing_status;
>>>>>>> 22e518e3
    }

} // namespace ttl_driver<|MERGE_RESOLUTION|>--- conflicted
+++ resolved
@@ -29,29 +29,6 @@
 namespace ttl_driver
 {
 
-<<<<<<< HEAD
-/**
- * @brief AbstractStepperDriver::AbstractStepperDriver
- */
-AbstractStepperDriver::AbstractStepperDriver(std::shared_ptr<dynamixel::PortHandler> portHandler, std::shared_ptr<dynamixel::PacketHandler> packetHandler)
-    : AbstractMotorDriver(std::move(portHandler), std::move(packetHandler))
-{
-}
-
-/**
- * @brief AbstractStepperDriver::str
- * @return
- */
-std::string AbstractStepperDriver::str() const { return "Abstract Stepper Driver  (" + AbstractMotorDriver::str() + ")"; }
-
-/**
- * @brief AbstractStepperDriver::writeSingleCmd
- * @param cmd
- */
-int AbstractStepperDriver::writeSingleCmd(const std::unique_ptr<common::model::AbstractTtlSingleMotorCmd> &cmd)
-{
-    if (cmd->isValid() && cmd->isStepperCmd())
-=======
     /**
      * @brief AbstractStepperDriver::AbstractStepperDriver
      */
@@ -65,7 +42,6 @@
      * @return
      */
     std::string AbstractStepperDriver::str() const
->>>>>>> 22e518e3
     {
         return "Abstract Stepper Driver  (" + AbstractMotorDriver::str() + ")";
     }
@@ -112,7 +88,7 @@
                 return writeVelocityGoal(cmd->getId(), speed);
             }
             case EStepperCommandType::CMD_TYPE_VELOCITY_PROFILE:
-                return writeVelocityProfile(cmd->getId(), cmd->getParams());                       
+                return writeVelocityProfile(cmd->getId(), cmd->getParams());
             default:
                 std::cout << "Command not implemented " << cmd->getCmdType() << std::endl;
             }
@@ -150,17 +126,6 @@
             return syncWriteTorqueEnable(ids, params_conv);
         }
         case EStepperCommandType::CMD_TYPE_LEARNING_MODE:
-<<<<<<< HEAD
-            return writeTorqueEnable(cmd->getId(), static_cast<uint8_t>(!cmd->getParam()));
-        case EStepperCommandType::CMD_TYPE_CALIBRATION:
-            return startHoming(cmd->getId());
-        case EStepperCommandType::CMD_TYPE_CALIBRATION_SETUP:
-            return writeHomingSetup(cmd->getId(), static_cast<uint8_t>(cmd->getParams().at(0)), static_cast<uint8_t>(cmd->getParams().at(1)));
-        case EStepperCommandType::CMD_TYPE_PING:
-            return ping(cmd->getId());
-        case EStepperCommandType::CMD_TYPE_CONVEYOR:
-=======
->>>>>>> 22e518e3
         {
             std::vector<uint8_t> params_inv;
             params_inv.reserve(params.size());
@@ -168,18 +133,7 @@
             {
                 params_inv.emplace_back(!p);
             }
-<<<<<<< HEAD
-
-            // convert direction and speed into signed speed
-            int8_t dir = static_cast<int8_t>(cmd->getParams().at(2));
-            // normal warning : we need to put an int32 inside an uint32_t
-            // param received from user/app is in percentage. It have to be converted to speed (unit 0.01 rpm) accepted by ttl conveyor
-            // TODO(Thuc) avoid hardcode 6000 here
-            uint32_t speed = static_cast<uint32_t>(static_cast<int>(cmd->getParams().at(1)) * dir * 5000 / 100);
-            return writeVelocityGoal(cmd->getId(), speed);
-=======
             return syncWriteTorqueEnable(ids, params_inv);
->>>>>>> 22e518e3
         }
         case EStepperCommandType::CMD_TYPE_WRITE_HOMING_ABS_POSITION:
             return syncWriteHomingAbsPosition(ids, params);
@@ -202,24 +156,11 @@
         auto v_minor = static_cast<uint16_t>(fw_version >> 8);
         auto v_patch = static_cast<uint8_t>(fw_version >> 0);
 
-<<<<<<< HEAD
-/**
- * @brief AbstractStepperDriver::writeSyncCmd
- * @param type
- * @param ids
- * @param params
- */
-int AbstractStepperDriver::writeSyncCmd(int type, const std::vector<uint8_t> &ids, const std::vector<uint32_t> &params)
-{
-    assert(!ids.empty() && "AbstractStepperDriver::writeSyncCmdwriteSyncCmd: ids is empty");
-    assert(!params.empty() && "AbstractStepperDriver::writeSyncCmdwriteSyncCmd: params is empty");
-=======
         std::ostringstream ss;
         ss << std::to_string(v_major) << "."
            << std::to_string(v_minor) << "."
            << std::to_string(v_patch);
         std::string version = ss.str();
->>>>>>> 22e518e3
 
         return version;
     }
@@ -231,29 +172,13 @@
      */
     std::string AbstractStepperDriver::interpretErrorState(uint32_t hw_state) const
     {
-<<<<<<< HEAD
-        std::vector<uint8_t> params_conv;
-        params_conv.reserve(params.size());
-        for (auto const &p : params)
-=======
         std::string hardware_message;
 
         if (hw_state & 1 << 0) // 0b00000001
->>>>>>> 22e518e3
         {
             hardware_message += "Input Voltage";
         }
-<<<<<<< HEAD
-        return syncWriteTorqueEnable(ids, params_conv);
-    }
-    case EStepperCommandType::CMD_TYPE_LEARNING_MODE:
-    {
-        std::vector<uint8_t> params_inv;
-        params_inv.reserve(params.size());
-        for (auto const &p : params)
-=======
         if (hw_state & 1 << 2) // 0b00000100
->>>>>>> 22e518e3
         {
             if (!hardware_message.empty())
                 hardware_message += ", ";
@@ -271,73 +196,9 @@
                 hardware_message += ", ";
             hardware_message += "Disconnection";
         }
-<<<<<<< HEAD
-        return syncWriteTorqueEnable(ids, params_inv);
-    }
-    case EStepperCommandType::CMD_TYPE_WRITE_HOMING_ABS_POSITION:
-        return syncWriteHomingAbsPosition(ids, params);
-    default:
-        std::cout << "Command not implemented " << type << std::endl;
-    }
-
-    std::cout << "AbstractStepperDriver::writeSyncCmd : Command not validated : " << type << std::endl;
-    return -1;
-}
-
-/**
- * @brief AbstractStepperDriver::interpretFirmwareVersion
- * @param fw_version
- * @return
- */
-std::string AbstractStepperDriver::interpretFirmwareVersion(uint32_t fw_version) const
-{
-    auto v_major = static_cast<uint8_t>(fw_version >> 24);
-    auto v_minor = static_cast<uint16_t>(fw_version >> 8);
-    auto v_patch = static_cast<uint8_t>(fw_version >> 0);
-
-    std::ostringstream ss;
-    ss << std::to_string(v_major) << "." << std::to_string(v_minor) << "." << std::to_string(v_patch);
-    std::string version = ss.str();
-
-    return version;
-}
-
-/**
- * @brief AbstractStepperDriver::interpretErrorState
- * @param hw_state
- * @return
- */
-std::string AbstractStepperDriver::interpretErrorState(uint32_t hw_state) const
-{
-    std::string hardware_message;
-
-    if (hw_state & 1 << 0)  // 0b00000001
-    {
-        hardware_message += "Input Voltage";
-    }
-    if (hw_state & 1 << 2)  // 0b00000100
-    {
-        if (!hardware_message.empty())
-            hardware_message += ", ";
-        hardware_message += "OverHeating";
-    }
-    if (hw_state & 1 << 3)  // 0b00001000
-    {
-        if (!hardware_message.empty())
-            hardware_message += ", ";
-        hardware_message += "Motor Encoder";
-    }
-    if (hw_state & 1 << 7)  // 0b10000000 => added by us : disconnected error
-    {
-        if (!hardware_message.empty())
-            hardware_message += ", ";
-        hardware_message += "Disconnection";
-    }
-=======
 
         if (!hardware_message.empty())
             hardware_message += " Error";
->>>>>>> 22e518e3
 
         return hardware_message;
     }
@@ -352,34 +213,6 @@
     {
         EStepperCalibrationStatus homing_status{EStepperCalibrationStatus::UNINITIALIZED};
 
-<<<<<<< HEAD
-/**
- * @brief AbstractStepperDriver::interpretHomingData
- * @param status
- * @return
- */
-common::model::EStepperCalibrationStatus AbstractStepperDriver::interpretHomingData(uint8_t status) const
-{
-    EStepperCalibrationStatus homing_status{EStepperCalibrationStatus::UNINITIALIZED};
-
-    switch (status)
-    {
-    case 0:
-        homing_status = EStepperCalibrationStatus::UNINITIALIZED;
-        break;
-    case 1:
-        homing_status = EStepperCalibrationStatus::IN_PROGRESS;
-        break;
-    case 2:
-        homing_status = EStepperCalibrationStatus::OK;
-        break;
-    case 3:
-        homing_status = EStepperCalibrationStatus::FAIL;
-        break;
-    default:
-        homing_status = EStepperCalibrationStatus::FAIL;
-        break;
-=======
         switch (status)
         {
         case 0:
@@ -400,7 +233,6 @@
         }
 
         return homing_status;
->>>>>>> 22e518e3
     }
 
 } // namespace ttl_driver