--- conflicted
+++ resolved
@@ -35,12 +35,8 @@
 
 int AbstractStepperDriver::writeSingleCmd(std::shared_ptr<common::model::AbstractTtlSingleMotorCmd>& cmd)
 {
-<<<<<<< HEAD
     int result = COMM_TX_FAIL;
-    if (cmd)
-=======
-    if (cmd && cmd->isValid())
->>>>>>> d0a658bc
+    if (cmd->isValid())
     {
         switch (EStepperCommandType(cmd->getCmdType()))
         {
