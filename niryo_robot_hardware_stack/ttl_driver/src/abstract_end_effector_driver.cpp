/*
    abstract_end_effector_driver.cpp
    Copyright (C) 2020 Niryo
    All rights reserved.
    This program is free software: you can redistribute it and/or modify
    it under the terms of the GNU General Public License as published by
    the Free Software Foundation, either version 3 of the License, or
    (at your option) any later version.
    This program is distributed in the hope that it will be useful,
    but WITHOUT ANY WARRANTY; without even the implied warranty of
    MERCHANTABILITY or FITNESS FOR A PARTICULAR PURPOSE.  See the
    GNU General Public License for more details.
    You should have received a copy of the GNU General Public License
    along with this program.  If not, see <http:// www.gnu.org/licenses/>.
*/

#include "ttl_driver/abstract_end_effector_driver.hpp"

#include <sstream>
#include <vector>
#include <string>

using ::std::shared_ptr;
using ::std::string;
using ::std::ostringstream;

namespace ttl_driver
{

/**
 * @brief AbstractEndEffectorDriver::AbstractEndEffectorDriver
 */
AbstractEndEffectorDriver::AbstractEndEffectorDriver() :
  AbstractTtlDriver()
<<<<<<< HEAD
{
}
=======
{}
>>>>>>> f1fa6632

/**
 * @brief AbstractEndEffectorDriver::AbstractEndEffectorDriver
 * @param portHandler
 * @param packetHandler
 */
AbstractEndEffectorDriver::AbstractEndEffectorDriver(shared_ptr<dynamixel::PortHandler> portHandler,
                                                     shared_ptr<dynamixel::PacketHandler> packetHandler) :
  AbstractTtlDriver(portHandler, packetHandler)
<<<<<<< HEAD
{
}
=======
{}
>>>>>>> f1fa6632

/**
 * @brief AbstractEndEffectorDriver::~AbstractEndEffectorDriver
 */
AbstractEndEffectorDriver::~AbstractEndEffectorDriver()
{}

/**
 * @brief AbstractEndEffectorDriver::str : build a string describing the object. For debug purpose only
 * @return
 */
std::string AbstractEndEffectorDriver::str() const
{
  return "AbstractEndEffectorDriver (" + AbstractTtlDriver::str() + ")";
}

/**
 * @brief MockEndEffectorDriver::interpreteErrorState
 * @return
 * TODO(CC) to be implemented
 */
std::string AbstractEndEffectorDriver::interpreteErrorState(uint32_t /*hw_state*/) const
{
    return "";
}

/**
 * @brief MockEndEffectorDriver::interpreteFirwmareVersion
 * @return
 */
std::string AbstractEndEffectorDriver::interpreteFirmwareVersion(uint32_t fw_version) const
{
    uint8_t v_major = static_cast<uint8_t>(fw_version >> 24);
    uint16_t v_minor = static_cast<uint16_t>(fw_version >> 8);
    uint8_t v_patch = static_cast<uint8_t>(fw_version >> 0);

    std::ostringstream ss;
    ss << std::to_string(v_major) << "."
       << std::to_string(v_minor) << "."
       << std::to_string(v_patch);
    std::string version = ss.str();

    return version;
}

/**
 * @brief MockEndEffectorDriver::interpreteActionValue
 * @param value
 * @return
 */
common::model::EActionType
AbstractEndEffectorDriver::interpreteActionValue(uint32_t value) const
{
  common::model::EActionType action = common::model::EActionType::NO_ACTION;

  // HANDLE HELD en premier car c'est le seul cas ou il peut etre actif en meme temps qu'une autre action (long push)

  if (value & 1<<0)    // 0b00000001
  {
    action = common::model::EActionType::SINGLE_PUSH_ACTION;
  }
  else if (value & 1<<1)    // 0b00000010
  {
    action = common::model::EActionType::DOUBLE_PUSH_ACTION;
  }
  else if (value & 1<<2)    // 0b0000100
  {
    action = common::model::EActionType::LONG_PUSH_ACTION;
  }
  else if (value & 1<<3)    // 0b00001000
  {
    action = common::model::EActionType::HANDLE_HELD_ACTION;
  }
  return action;
}

/**
 * @brief MockEndEffectorDriver::writeSingleCmd
 * @param cmd
 * @return
 */
int AbstractEndEffectorDriver::writeSingleCmd(const std::shared_ptr<common::model::AbstractTtlSingleMotorCmd> &cmd)
{
  if (cmd && cmd->isValid())
  {
    switch (common::model::EEndEffectorCommandType(cmd->getCmdType()))
    {
        case common::model::EEndEffectorCommandType::CMD_TYPE_DIGITAL_OUTPUT:
            writeDigitalOutput(cmd->getId(), cmd->getParam());
            break;
        case common::model::EEndEffectorCommandType::CMD_TYPE_PING:
            ping(cmd->getId());
            break;
        default:
            std::cout << "Command not implemented" << std::endl;
    }
  }

  return 0;
}

/**
 * @brief MockEndEffectorDriver::writeSyncCmd
 * @return
 */
int AbstractEndEffectorDriver::writeSyncCmd(int /*type*/, const std::vector<uint8_t>& /*ids*/, const std::vector<uint32_t>& /*params*/)
{
  std::cout << "Synchronized cmd not implemented for end effector" << std::endl;

  return 0;
}

}  // namespace ttl_driver<|MERGE_RESOLUTION|>--- conflicted
+++ resolved
@@ -32,12 +32,8 @@
  */
 AbstractEndEffectorDriver::AbstractEndEffectorDriver() :
   AbstractTtlDriver()
-<<<<<<< HEAD
 {
 }
-=======
-{}
->>>>>>> f1fa6632
 
 /**
  * @brief AbstractEndEffectorDriver::AbstractEndEffectorDriver
@@ -47,16 +43,9 @@
 AbstractEndEffectorDriver::AbstractEndEffectorDriver(shared_ptr<dynamixel::PortHandler> portHandler,
                                                      shared_ptr<dynamixel::PacketHandler> packetHandler) :
   AbstractTtlDriver(portHandler, packetHandler)
-<<<<<<< HEAD
 {
 }
-=======
-{}
->>>>>>> f1fa6632
 
-/**
- * @brief AbstractEndEffectorDriver::~AbstractEndEffectorDriver
- */
 AbstractEndEffectorDriver::~AbstractEndEffectorDriver()
 {}
 
