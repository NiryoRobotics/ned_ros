--- conflicted
+++ resolved
@@ -273,11 +273,7 @@
 {
     int dxl_comm_result = COMM_TX_FAIL;
 
-<<<<<<< HEAD
-    if(data_len <= 4)
-=======
     if (data_len <= 4)
->>>>>>> c1ed21b4
     {
         if (address.size() == id_list.size())
         {
