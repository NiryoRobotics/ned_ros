/*
    ttl_interface_core.cpp
    Copyright (C) 2020 Niryo
    All rights reserved.
    This program is free software: you can redistribute it and/or modify
    it under the terms of the GNU General Public License as published by
    the Free Software Foundation, either version 3 of the License, or
    (at your option) any later version.
    This program is distributed in the hope that it will be useful,
    but WITHOUT ANY WARRANTY; without even the implied warranty of
    MERCHANTABILITY or FITNESS FOR A PARTICULAR PURPOSE.  See the
    GNU General Public License for more details.
    You should have received a copy of the GNU General Public License
    along with this program.  If not, see <http:// www.gnu.org/licenses/>.
*/

#include "ttl_driver/ttl_interface_core.hpp"
#include "ttl_driver/dxl_driver.hpp"
#include "common/model/abstract_single_motor_cmd.hpp"
#include "common/model/abstract_synchronize_motor_cmd.hpp"
#include "common/model/hardware_type_enum.hpp"
#include "common/model/joint_state.hpp"
#include "niryo_robot_msgs/CommandStatus.h"
#include "ros/duration.h"
#include "ros/serialization.h"
#include "common/util/unique_ptr_cast.hpp"

#include "ttl_driver/CollisionStatus.h"

// c++
#include <cstdint>
#include <cstdlib>
#include <algorithm>
#include <cmath>
#include <functional>
#include <memory>
#include <vector>
#include <utility>
#include <string>
#include <tuple>
#include <sstream>

#include <common/model/conveyor_state.hpp>

using ::std::lock_guard;
using ::std::mutex;
using ::std::vector;
using ::std::ostringstream;
using ::std::string;

using ::common::model::EHardwareType;
using ::common::model::HardwareTypeEnum;
using ::common::model::EndEffectorState;
using ::common::model::JointState;
using ::common::model::EDxlCommandType;
using ::common::model::EStepperCommandType;
using ::common::model::StepperTtlSingleCmd;
using ::common::model::AbstractTtlSingleMotorCmd;
using ::common::model::DxlSingleCmd;
using ::common::model::EndEffectorSingleCmd;

namespace ttl_driver
{
/**
 * @brief TtlInterfaceCore::TtlInterfaceCore
 */
TtlInterfaceCore::TtlInterfaceCore(ros::NodeHandle& nh)
{
    ROS_DEBUG("TtlInterfaceCore - ctor");

    init(nh);
}

/**
 * @brief TtlInterfaceCore::~TtlInterfaceCore
 */
TtlInterfaceCore::~TtlInterfaceCore()
{
    if (_control_loop_thread.joinable())
        _control_loop_thread.join();
}

/**
 * @brief TtlInterfaceCore::init
 */
bool TtlInterfaceCore::init(ros::NodeHandle& nh)
{
    ROS_DEBUG("TtlInterfaceCore::init - Init parameters...");
    initParameters(nh);

    _ttl_manager = std::make_unique<TtlManager>(nh);
    _ttl_manager->scanAndCheck();
    startControlLoop();

    ROS_DEBUG("TtlInterfaceCore::init - Starting services...");
    startServices(nh);

    ROS_DEBUG("TtlInterfaceCore::init - Starting publishers...");
    startPublishers(nh);

    ROS_DEBUG("TtlInterfaceCore::init - Starting subscribers...");
    startSubscribers(nh);

    return true;
}

/**
 * @brief TtlInterfaceCore::initParameters
 */
void TtlInterfaceCore::initParameters(ros::NodeHandle& nh)
{
    _control_loop_frequency = 0.0;
    double write_frequency = 0.0;
    double read_data_frequency = 0.0;
    double read_end_effector_frequency = 0.0;
    double read_status_frequency = 0.0;

    nh.getParam("ttl_hardware_control_loop_frequency",
                 _control_loop_frequency);

    nh.getParam("ttl_hardware_write_frequency",
                 write_frequency);

    nh.getParam("ttl_hardware_read_data_frequency",
                 read_data_frequency);

    nh.getParam("ttl_hardware_read_data_frequency",
                 read_end_effector_frequency);

    nh.getParam("ttl_hardware_read_status_frequency",
                 read_status_frequency);

    ROS_DEBUG("TtlInterfaceCore::initParameters - ttl_hardware_control_loop_frequency : %f", _control_loop_frequency);
    ROS_DEBUG("TtlInterfaceCore::initParameters - ttl_hardware_write_frequency : %f", write_frequency);
    ROS_DEBUG("TtlInterfaceCore::initParameters - ttl_hardware_read_data_frequency : %f", read_data_frequency);
    ROS_DEBUG("TtlInterfaceCore::initParameters - ttl_hardware_read_end_effector_frequency : %f", read_end_effector_frequency);
    ROS_DEBUG("TtlInterfaceCore::initParameters - ttl_hardware_read_status_frequency : %f", read_status_frequency);

    _delta_time_data_read = 1.0 / read_data_frequency;
    _delta_time_end_effector_read = 1.0 / read_end_effector_frequency;
    _delta_time_status_read = 1.0 / read_status_frequency;
    _delta_time_write = 1.0 / write_frequency;
}

/**
 * @brief TtlInterfaceCore::startServices
 * @param nh
 */
void TtlInterfaceCore::startServices(ros::NodeHandle& nh)
{
    // advertise services
    _activate_leds_server = nh.advertiseService("/niryo_robot/ttl_driver/set_dxl_leds",
                                                 &TtlInterfaceCore::_callbackActivateLeds, this);

    _custom_cmd_server = nh.advertiseService("/niryo_robot/ttl_driver/send_custom_value",
                                              &TtlInterfaceCore::_callbackWriteCustomValue, this);

    _custom_cmd_getter = nh.advertiseService("/niryo_robot/ttl_driver/read_custom_value",
                                              &TtlInterfaceCore::_callbackReadCustomValue, this);

    _pid_server = nh.advertiseService("/niryo_robot/ttl_driver/read_pid_value",
                                              &TtlInterfaceCore::_callbackReadPIDValue, this);


    _pid_getter = nh.advertiseService("/niryo_robot/ttl_driver/write_pid_value",
                                              &TtlInterfaceCore::_callbackWritePIDValue, this);


    _velocity_profile_server = nh.advertiseService("/niryo_robot/ttl_driver/read_velocity_profile",
                                              &TtlInterfaceCore::_callbackReadVelocityProfile, this);


    _velocity_profile_getter = nh.advertiseService("/niryo_robot/ttl_driver/write_velocity_profile",
                                              &TtlInterfaceCore::_callbackWriteVelocityProfile, this);
}

/**
 * @brief TtlInterfaceCore::startPublishers
 * @param nh
 */
void TtlInterfaceCore::startPublishers(ros::NodeHandle &nh)
{
    _collision_status_publisher = nh.advertise<ttl_driver::CollisionStatus>("/niryo_robot/collision_detected", 1, true);
    _collision_status_publisher_timer = nh.createTimer(_collision_status_publisher_duration,
                                                      &TtlInterfaceCore::_publishCollisionStatus,
                                                      this);
}

/**
 * @brief TtlInterfaceCore::startSubscribers
 * @param nh
 */
void TtlInterfaceCore::startSubscribers(ros::NodeHandle &/*nh*/)
{
    ROS_DEBUG("TtlInterfaceCore::startSubscribers - no subscribers to start");
}

// ***************
//  Commands
// ***************

/**
 * @brief TtlInterfaceCore::rebootMotor
 * @return
 */
bool TtlInterfaceCore::rebootHardware(const std::shared_ptr<common::model::AbstractHardwareState> &hw_state)
{
    int result = COMM_TX_FAIL;

    if (hw_state && hw_state->isValid())
    {
        ROS_INFO("TtlInterfaceCore::rebootHardware - Reboot hardware %d", static_cast<int>(hw_state->getId()));
        lock_guard<mutex> lck(_control_loop_mutex);
        result = _ttl_manager->rebootHardware(hw_state->getId());
        ros::Duration(1.5).sleep();
    }

    // return true if result is COMM_SUCCESS
    return (COMM_SUCCESS == result);
}

/**
 * @brief TtlInterfaceCore::scanTools
 * @return
 */
vector<uint8_t> TtlInterfaceCore::scanTools()
{
    vector<uint8_t> motor_list;
    lock_guard<mutex> lck(_control_loop_mutex);
    ROS_INFO("TtlInterfaceCore::scanTools - Scan tools...");
    int result = COMM_PORT_BUSY;

    for (int counter = 0; counter < 50 && COMM_SUCCESS != result; ++counter)
    {
        result = _ttl_manager->getAllIdsOnBus(motor_list);
        ROS_DEBUG_COND(COMM_SUCCESS != result, "Driver::scanTools status: %d (counter: %d)", result, counter);
        ros::Duration(TIME_TO_WAIT_IF_BUSY).sleep();
    }
    ROS_DEBUG("TtlInterfaceCore::scanTools - Result getAllIdsOnDxlBus: %d", result);

    ostringstream ss;
    for (auto const& m : motor_list)
        ss << static_cast<int>(m) << " ";
    string motor_id_list_string = ss.str();
    if (!motor_id_list_string.empty())
        motor_id_list_string.pop_back();  // remove trailing " "

    ROS_DEBUG("TtlInterfaceCore::scanTools - All id on bus: [%s]", motor_id_list_string.c_str());
    return motor_list;
}

/**
 * @brief TtlInterfaceCore::motorScanReport
 * @param motor_id
 * @return
 */
int TtlInterfaceCore::motorScanReport(uint8_t motor_id)
{
    if (_debug_flag)
    {
        ros::Duration(1.0).sleep();
        if (_ttl_manager->ping(motor_id))
        {
            ROS_INFO("TtlInterfaceCore::motorScanReport - Debug - Motor %d found", motor_id);
        }
        else
        {
            ROS_ERROR("TtlInterfaceCore::motorScanReport - Debug - Motor %d not found", motor_id);
            return niryo_robot_msgs::CommandStatus::FAILURE;
        }
        return niryo_robot_msgs::CommandStatus::SUCCESS;
    }
    ROS_ERROR("TtlInterfaceCore::motorScanReport - Debug mode not enabled");
    return niryo_robot_msgs::CommandStatus::ABORTED;
}

/**
 * @brief TtlInterfaceCore::motorCmdReport
 * @param jState
 * @param motor_type
 * @return
 */
int TtlInterfaceCore::motorCmdReport(const JointState& jState, EHardwareType motor_type)
{
    int ret = niryo_robot_msgs::CommandStatus::ABORTED;

    if (motor_type != EHardwareType::UNKNOWN)
    {
        if (_debug_flag)
        {
            uint8_t motor_id = jState.getId();

            // torque on
            ros::Duration(0.5).sleep();
            ROS_INFO("TtlInterfaceCore::motorCmdReport - Debug - Send torque on command to motor %d", motor_id);
            if (motor_type == EHardwareType::STEPPER || motor_type == EHardwareType::FAKE_STEPPER_MOTOR)
            {
                ret = niryo_robot_msgs::CommandStatus::SUCCESS;
                ROS_INFO("TtlInterfaceCore::motorCmdReport: Implement in case we have stepper");
            }
            else
            {
                _ttl_manager->writeSingleCommand(std::make_unique<DxlSingleCmd>(EDxlCommandType::CMD_TYPE_TORQUE,
                                                                                motor_id,
                                                                                std::initializer_list<uint32_t>{1}));
                ros::Duration(0.5).sleep();

                // set position to old position + 200
                uint32_t old_position = _ttl_manager->getPosition(jState);
                ROS_INFO("TtlInterfaceCore::motorCmdReport - Debug - get dxl %d pose: %d ", motor_id, old_position);
                ros::Duration(0.5).sleep();

                ROS_INFO("TtlInterfaceCore::motorCmdReport - Debug - Send dxl %d pose: %d ", motor_id, old_position + 200);
                _ttl_manager->writeSingleCommand(std::make_unique<DxlSingleCmd>(EDxlCommandType::CMD_TYPE_POSITION,
                                                                                motor_id,
                                                                                std::initializer_list<uint32_t>{old_position + 200}));
                ros::Duration(2).sleep();

                // set position back to old position
                uint32_t new_position = _ttl_manager->getPosition(jState);
                ROS_INFO("TtlInterfaceCore::motorCmdReport - Debug - get dxl %d pose: %d ", motor_id, new_position);
                int rest = static_cast<int>(new_position - old_position);
                ros::Duration(0.5).sleep();

                ROS_INFO("TtlInterfaceCore - Debug - Send dxl %d pose: %d ", motor_id, old_position);
                _ttl_manager->writeSingleCommand(std::make_unique<DxlSingleCmd>(EDxlCommandType::CMD_TYPE_POSITION,
                                                                                motor_id,
                                                                                std::initializer_list<uint32_t>{old_position}));
                ros::Duration(2).sleep();
                uint32_t new_position2 = _ttl_manager->getPosition(jState);
                ROS_INFO("TtlInterfaceCore::motorCmdReport - Debug - get ttl motor %d pose: %d ", motor_id, new_position2);
                int rest2 = static_cast<int>(new_position2 - new_position);
                ros::Duration(0.5).sleep();

                // torque off
                ROS_INFO("TtlInterfaceCore::motorCmdReport - Debug - Send torque off command on ttl motor %d", motor_id);
                _ttl_manager->writeSingleCommand(std::make_unique<DxlSingleCmd>(EDxlCommandType::CMD_TYPE_TORQUE,
                                                                                motor_id,
                                                                                std::initializer_list<uint32_t>{0}));

                if (abs(rest) < 50 || abs(rest2) < 50)
                {
                    ROS_WARN("TtlInterfaceCore::motorCmdReport - Debug - Dynamixel Motor %d problem", motor_id);
                    ret = niryo_robot_msgs::CommandStatus::FAILURE;
                }
                else
                {
                    ROS_INFO("TtlInterfaceCore::motorCmdReport - Debug - Dynamixel Motor %d OK", motor_id);
                    ret = niryo_robot_msgs::CommandStatus::SUCCESS;
                }
            }
        }
        else
        {
            ROS_ERROR("TtlInterfaceCore::motorCmdReport - Debug - Debug mode not enabled");
        }
    }


    return ret;
}

/**
 * @brief TtlInterfaceCore::launchMotorsReport
 * @return
 */
int TtlInterfaceCore::launchMotorsReport()
{
    int response = niryo_robot_msgs::CommandStatus::SUCCESS;
    unsigned int nbSuccess = 0;
    unsigned int nbFailure = 0;

    std::vector<std::tuple<uint8_t, EHardwareType, int, int> > results;

    if (_debug_flag)
    {
        ROS_INFO("TtlInterfaceCore::launchMotorsReport - Debug - Start Motor Report");
        ros::Duration(1.0).sleep();

        for (auto const& state : _ttl_manager->getMotorsStates())
        {
            if (state)
            {
                ROS_INFO("TtlInterfaceCore::launchMotorsReport - Debug - Motor %d report start :",
                         static_cast<int>(state->getId()));

                int scan_res = motorScanReport(state->getId());
                int cmd_res = motorCmdReport(*state, state->getHardwareType());

                if (niryo_robot_msgs::CommandStatus::SUCCESS == scan_res
                        && niryo_robot_msgs::CommandStatus::SUCCESS == cmd_res)
                {
                    nbSuccess++;
                }
                else
                {
                    nbFailure++;
                    response = niryo_robot_msgs::CommandStatus::FAILURE;
                }

                results.emplace_back(state->getId(), state->getHardwareType(), scan_res, cmd_res);

                if (niryo_robot_msgs::CommandStatus::ABORTED == scan_res ||
                        niryo_robot_msgs::CommandStatus::ABORTED == cmd_res)
                {
                    ROS_INFO("TtlInterfaceCore::launchMotorsReport - Debug - Debug motor aborted");
                    break;
                }
            }
        }

        ros::Duration(1.0).sleep();
        ROS_INFO("TtlInterfaceCore::launchMotorsReport - Debug - Check for unflashed motors");

        // check if some id 1 are found (id = 1 is for unflashed dxl motors)
        if (_ttl_manager->ping(1))
        {
            ROS_ERROR("TtlInterfaceCore::launchMotorsReport - Debug - Find an unflashed motor");
            results.emplace_back(1, EHardwareType::UNKNOWN, niryo_robot_msgs::CommandStatus::SUCCESS,
                                 niryo_robot_msgs::CommandStatus::FAILURE);
            response = niryo_robot_msgs::CommandStatus::FAILURE;
            nbFailure++;
        }

        // display synthesis
        ROS_INFO("Synthesis of motors report :");
        ROS_INFO("--------");
        ROS_INFO("Nb Success : %d, Nb Failure: %d", nbSuccess, nbFailure);
        ROS_INFO("Details: ");
        ROS_INFO("--------");
        ROS_INFO("id \t| type \t| scan result | cmd result");

        for (auto const& res : results)
        {
            ROS_INFO("%d \t| %s \t| %d | %d", std::get<0>(res),
                                              HardwareTypeEnum(std::get<1>(res)).toString().c_str(),
                                              std::get<2>(res),
                                              std::get<3>(res));
        }
    }
    else
    {
        ROS_ERROR("TtlInterfaceCore::launchMotorsReport - Debug - Debug mode not enabled");
    }

    return response;
}

// ****************
//  Control Loop
// ****************

/**
 * @brief TtlInterfaceCore::startControlLoop
 */
void TtlInterfaceCore::startControlLoop()
{
    resetHardwareControlLoopRates();
    if (!_control_loop_flag)
    {
        ROS_INFO("TtlInterfaceCore::startControlLoop - Start control loop");
        _control_loop_flag = true;
        _control_loop_thread = std::thread(&TtlInterfaceCore::controlLoop, this);
    }
}

/**
 * @brief TtlInterfaceCore::scanMotorId
*/
bool TtlInterfaceCore::scanMotorId(uint8_t motor_to_find)
{
    lock_guard<mutex> lck(_control_loop_mutex);
    return _ttl_manager->ping(motor_to_find);
}

/**
 * @brief TtlInterfaceCore::startCalibration
 */
void TtlInterfaceCore::startCalibration()
{
    if (_ttl_manager)
        _ttl_manager->startCalibration();
}

/**
 * @brief TtlInterfaceCore::resetCalibration
 */
void TtlInterfaceCore::resetCalibration()
{
    if (_ttl_manager)
        _ttl_manager->resetCalibration();
}

/**
 * @brief TtlInterfaceCore::getCalibrationResult
 * @param id
 * @return
 */
int32_t TtlInterfaceCore::getCalibrationResult(uint8_t id) const
{
    return _ttl_manager->getCalibrationResult(id);
}

/**
 * @brief TtlInterfaceCore::getCalibrationStatus
 * @return
 */
inline
common::model::EStepperCalibrationStatus
TtlInterfaceCore::getCalibrationStatus() const
{
    return _ttl_manager->getCalibrationStatus();
}

/**
 * @brief TtlInterfaceCore::resetHardwareControlLoopRates
 */
void TtlInterfaceCore::resetHardwareControlLoopRates()
{
    ROS_DEBUG("TtlInterfaceCore::resetHardwareControlLoopRates - Reset control loop rates");
    double now = ros::Time::now().toSec();
    _time_hw_data_last_write = now;
    _time_hw_data_last_read = now;
    _time_hw_status_last_read = now;
    _time_check_connection_last_read = now;
    _time_check_end_effector_last_read = now;
}

/**
 * @brief TtlInterfaceCore::activeDebugMode
 * @param mode
 */
void TtlInterfaceCore::activeDebugMode(bool mode)
{
    ROS_INFO("TtlInterfaceCore::activeDebugMode - Activate debug mode for driver core: %d", mode);
    _debug_flag = mode;
    _control_loop_flag = !mode;

    if (mode)
    {
        _control_loop_mutex.lock();
    }
    else
    {
        _control_loop_mutex.unlock();
    }
}

/**
 * @brief TtlInterfaceCore::controlLoop
 */
void TtlInterfaceCore::controlLoop()
{
    ros::Rate control_loop_rate = ros::Rate(_control_loop_frequency);
    resetHardwareControlLoopRates();

    while (ros::ok())
    {
        if (!_debug_flag)
        {
            // 1. check connection status of motors
            if (!_ttl_manager->isConnectionOk())
            {
                // clear all commands concerned move joints to avoid when a motor reconnected, it moves a little bit because of command unsent yet
                _joint_trajectory_cmd.clear();

                // scan motors again
                ROS_WARN_THROTTLE(1.0, "TtlInterfaceCore::controlLoop - motor connection error");
                ros::Duration(0.1).sleep();

                vector<uint8_t> missing_ids;

                int bus_state = COMM_PORT_BUSY;

                while (TTL_SCAN_OK != bus_state)
                {
                    // scan and get removed motor
                    {
                        lock_guard<mutex> lck(_control_loop_mutex);
                        bus_state = _ttl_manager->scanAndCheck();
                    }

                    if (bus_state == TTL_SCAN_OK)
                        break;
                    else
                    {
                        missing_ids = getRemovedMotorList();

                        std::string msg;
                        msg += "TtlInterfaceCore::controlLoop - motor";
                        for (auto const& id : missing_ids)
                        {
                            msg += " " + std::to_string(id);
                        }
                        msg += " do not seem to be connected";
                        ROS_WARN_THROTTLE(1.0, "%s", msg.c_str());

                    }
                    // still keep hardware status updated
                    _ttl_manager->readHardwareStatus();
                    ros::Duration(0.25).sleep();
                }

                ROS_INFO("TtlInterfaceCore::controlLoop - Bus is ok");
            }

            if (_control_loop_flag)
            {
                lock_guard<mutex> lck(_control_loop_mutex);
                if (ros::Time::now().toSec() - _time_hw_data_last_read >= _delta_time_data_read)
                {
                    _ttl_manager->readJointsStatus();
                    _time_hw_data_last_read = ros::Time::now().toSec();
                }
                if (ros::Time::now().toSec() - _time_hw_data_last_write >= _delta_time_write)
                {
                    _executeCommand();
                    _time_hw_data_last_write = ros::Time::now().toSec();
                }
                if (ros::Time::now().toSec() - _time_hw_status_last_read >= _delta_time_status_read)
                {
                    _ttl_manager->readHardwareStatus();
                    _time_hw_status_last_read = ros::Time::now().toSec();
                }
                if (_ttl_manager->hasEndEffector() &&
                   ros::Time::now().toSec() - _time_hw_end_effector_last_read >= _delta_time_end_effector_read)
                {
                    _ttl_manager->readEndEffectorStatus();
                    _time_hw_end_effector_last_read = ros::Time::now().toSec();
                }
                ros::Rate(_control_loop_frequency).sleep();
            }
            else
            {
                ros::Duration(TIME_TO_WAIT_IF_BUSY).sleep();
                resetHardwareControlLoopRates();
            }
        }
        else
        {
            ros::Duration(0.5).sleep();
        }
    }
}

/**
 * @brief TtlInterfaceCore::_executeCommand : execute all the cmd in the current queue
 */  // create a unique queue using polymorphism
void TtlInterfaceCore::_executeCommand()
{
    bool _need_sleep = false;
    if (!_joint_trajectory_cmd.empty())
    {
        _ttl_manager->executeJointTrajectoryCmd(_joint_trajectory_cmd);
        _joint_trajectory_cmd.clear();
        _need_sleep = true;
    }
    if (!_single_cmds_queue.empty())
    {
        std::lock_guard<std::mutex> lock(_single_cmd_queue_mutex);
        if (_need_sleep)
            ros::Duration(0.001).sleep();
        _ttl_manager->writeSingleCommand(std::move(_single_cmds_queue.front()));
        _single_cmds_queue.pop();
        _need_sleep = true;
    }
    if (!_conveyor_cmds_queue.empty())
    {
        std::lock_guard<std::mutex> lock(_conveyor_cmd_queue_mutex);

        if (_need_sleep)
            ros::Duration(0.001).sleep();
        _ttl_manager->writeSingleCommand(std::move(_conveyor_cmds_queue.front()));
        _conveyor_cmds_queue.pop();
    }
    if (!_sync_cmds_queue.empty())
    {
        std::lock_guard<std::mutex> lock(_sync_cmd_queue_mutex);

        if (_need_sleep)
            ros::Duration(0.001).sleep();
        _ttl_manager->writeSynchronizeCommand(std::move(_sync_cmds_queue.front()));
        _sync_cmds_queue.pop();
        _need_sleep = true;
    }
    if (_need_sleep)
        ros::Duration(0.001).sleep();
}

// *************
//  Setters
// *************

/**
 * @brief TtlInterfaceCore::addJoint
 * @param jointState
 * @return
 */
int TtlInterfaceCore::addJoint(const std::shared_ptr<common::model::JointState>& jointState)
{
<<<<<<< HEAD
    int result = niryo_robot_msgs::CommandStatus::FAILURE;

    //lock_guard<mutex> lck(_control_loop_mutex);
    return _ttl_manager->addHardwareComponent(jointState);
/*
    // try to find motor
    if (_ttl_manager->ping(jointState->getId()))
    {
        // add dynamixel as a new joint
        result = _ttl_manager->addHardwareComponent(jointState);
    }
    else
    {
        ROS_WARN("TtlInterfaceCore::addJoint - No joint found with motor id %d", jointState->getId());
    }*/
=======
    int result = niryo_robot_msgs::CommandStatus::TTL_READ_ERROR;

    result = _ttl_manager->addHardwareComponent(jointState);
>>>>>>> b2b57e0c

    return result;
}

/**
 * @brief TtlInterfaceCore::setTool
 * @param toolState
 * @return
 */
int TtlInterfaceCore::setTool(const std::shared_ptr<common::model::ToolState>& toolState)
{
    int result = niryo_robot_msgs::CommandStatus::TTL_READ_ERROR;

    lock_guard<mutex> lck(_control_loop_mutex);

    // try to find motor
    if (_ttl_manager->ping(toolState->getId()))
    {
        // add motor as a new tool
        result = _ttl_manager->addHardwareComponent(toolState);
    }
    else
    {
        ROS_WARN("TtlInterfaceCore::setTool - No tool found with motor id %d", toolState->getId());
    }

    return result;
}

/**
 * @brief TtlInterfaceCore::unsetTool
 * @param motor_id
 */
void TtlInterfaceCore::unsetTool(uint8_t motor_id)
{
    lock_guard<mutex> lck(_control_loop_mutex);

    ROS_DEBUG("TtlInterfaceCore::unsetTool - UnsetTool: id %d", motor_id);
    _ttl_manager->removeHardwareComponent(motor_id);
}

/**
 * @brief TtlInterfaceCore::setEndEffector
 * @param end_effector_state
 * @return
 */
int TtlInterfaceCore::setEndEffector(const std::shared_ptr<common::model::EndEffectorState>& end_effector_state)
{
    int result = niryo_robot_msgs::CommandStatus::TTL_READ_ERROR;

    lock_guard<mutex> lck(_control_loop_mutex);

    result = _ttl_manager->addHardwareComponent(end_effector_state);
    // try to find hw
    if (_ttl_manager->ping(end_effector_state->getId()))
    {
        result = niryo_robot_msgs::CommandStatus::SUCCESS;
    }
    else
    {
        ROS_WARN("TtlInterfaceCore::setEndEffector - No end effector found with id %d", end_effector_state->getId());
    }
    return result;
}

/**
 * @brief TtlInterfaceCore::setConveyor
 * @param state
 * @return
 */
int TtlInterfaceCore::setConveyor(const std::shared_ptr<common::model::ConveyorState>& state)
{
    int result = niryo_robot_msgs::CommandStatus::NO_CONVEYOR_FOUND;

    lock_guard<mutex> lck(_control_loop_mutex);

    if (_ttl_manager->ping(state->getId()))
    {
        // add hw component before to get driver
        result = _ttl_manager->addHardwareComponent(state);
    }
    else
    {
        ROS_DEBUG("TtlInterfaceCore::setConveyor - No conveyor found");
    }
    return result;
}

/**
 * @brief TtlInterfaceCore::unsetConveyor
 * @param motor_id
 * @param default_conveyor_id
 */
void TtlInterfaceCore::unsetConveyor(uint8_t motor_id, uint8_t default_conveyor_id)
{
    lock_guard<mutex> lck(_control_loop_mutex);

    ROS_DEBUG("TtlInterfaceCore::unsetConveyor - unsetConveyor: id %d", motor_id);

    auto state = getJointState(motor_id);
    if (COMM_SUCCESS == _ttl_manager->changeId(state->getHardwareType(), motor_id, default_conveyor_id))
    {
        _ttl_manager->removeHardwareComponent(default_conveyor_id);
    }
    else
        ROS_ERROR("TtlInterfaceCore::unsetConveyor : unable to change conveyor ID");
}

/**
 * @brief TtlInterfaceCore::changeId
 * @param motor_type
 * @param old_id
 * @param new_id
 * @return
 */
int TtlInterfaceCore::changeId(common::model::EHardwareType motor_type, uint8_t old_id, uint8_t new_id)
{
    if (COMM_SUCCESS == _ttl_manager->changeId(motor_type, old_id, new_id))
        return niryo_robot_msgs::CommandStatus::SUCCESS;

    ROS_ERROR("TtlInterfaceCore::setConveyor : unable to change conveyor ID");
    return niryo_robot_msgs::CommandStatus::TTL_WRITE_ERROR;
}


/**
 * @brief TtlInterfaceCore::clearSingleCommandQueue
 */
void TtlInterfaceCore::clearSingleCommandQueue()
{
    std::lock_guard<std::mutex> lock(_single_cmd_queue_mutex);

    while (!_single_cmds_queue.empty())
        _single_cmds_queue.pop();
}

/**
 * @brief TtlInterfaceCore::clearConveyorCommandQueue
 */
void TtlInterfaceCore::clearConveyorCommandQueue()
{
    std::lock_guard<std::mutex> lock(_conveyor_cmd_queue_mutex);

    while (!_conveyor_cmds_queue.empty())
        _conveyor_cmds_queue.pop();
}

/**
 * @brief TtlInterfaceCore::clearSyncCommandQueue
 */
void TtlInterfaceCore::clearSyncCommandQueue()
{
    std::lock_guard<std::mutex> lock(_sync_cmd_queue_mutex);

    while (!_sync_cmds_queue.empty())
        _sync_cmds_queue.pop();
}

/**
 * @brief TtlInterfaceCore::setTrajectoryControllerCommands
 * @param cmd
 */
void TtlInterfaceCore::setTrajectoryControllerCommands(std::vector<std::pair<uint8_t, uint32_t> > && cmd)
{
    _joint_trajectory_cmd = cmd;
}

/**
 * @brief TtlInterfaceCore::setSyncCommand
 * @param cmd
 */
void TtlInterfaceCore::addSyncCommandToQueue(std::unique_ptr<common::model::ISynchronizeMotorCmd> && cmd)
{
    std::lock_guard<std::mutex> lock(_sync_cmd_queue_mutex);

    if (cmd->isValid())
    {
        _sync_cmds_queue.push(common::util::static_unique_ptr_cast<common::model::AbstractTtlSynchronizeMotorCmd>(std::move(cmd)));
    }
    else
        ROS_WARN("TtlInterfaceCore::setSyncCommand : Invalid command %s", cmd->str().c_str());
}

/**
 * @brief TtlInterfaceCore::addSingleCommandToQueue
 * @param cmd
 *
 */
void TtlInterfaceCore::addSingleCommandToQueue(std::unique_ptr<common::model::ISingleMotorCmd> && cmd)
{
    ROS_DEBUG("TtlInterfaceCore::addSingleCommandToQueue - %s", cmd->str().c_str());

    if (cmd->isValid())
    {
        if (cmd->getCmdType() == static_cast<int>(EStepperCommandType::CMD_TYPE_CONVEYOR))
        {
            if (_conveyor_cmds_queue.size() > QUEUE_OVERFLOW)
                ROS_WARN("TtlInterfaceCore::addCommandToQueue: Cmd queue overflow ! %d", static_cast<int>(_conveyor_cmds_queue.size()));
            else
            {
                std::lock_guard<std::mutex> lock(_conveyor_cmd_queue_mutex);
                _conveyor_cmds_queue.push(common::util::static_unique_ptr_cast<common::model::AbstractTtlSingleMotorCmd>(std::move(cmd)));
            }
        }
        else
        {
            if (_single_cmds_queue.size() > QUEUE_OVERFLOW)
                ROS_WARN("TtlInterfaceCore::addSingleCommandToQueue: dxl cmd queue overflow ! %d", static_cast<int>(_single_cmds_queue.size()));
            else
            {
                std::lock_guard<std::mutex> lock(_single_cmd_queue_mutex);
                _single_cmds_queue.push(common::util::static_unique_ptr_cast<common::model::AbstractTtlSingleMotorCmd>(std::move(cmd)));
            }
        }
    }
    else
    {
        ROS_WARN("TtlInterfaceCore::addSingleCommandToQueue : Invalid command %s", cmd->str().c_str());
    }
}

/**
 * @brief TtlInterfaceCore::addSingleCommandToQueue
 * @param cmd
 */
void TtlInterfaceCore::addSingleCommandToQueue(std::vector<std::unique_ptr<common::model::ISingleMotorCmd> > cmd)
{
    for (auto& c : cmd)
        addSingleCommandToQueue(std::move(c));
}

// ***************
//  Getters
// ***************

/**
 * @brief TtlInterfaceCore::getJointStates
 * @return
 */
std::vector<std::shared_ptr<common::model::JointState> >
TtlInterfaceCore::getJointStates() const
{
    return _ttl_manager->getMotorsStates();
}

/**
 * @brief TtlInterfaceCore::getState
 * @param motor_id
 * @return
 */
std::shared_ptr<common::model::JointState>
TtlInterfaceCore::getJointState(uint8_t motor_id) const
{
    return std::dynamic_pointer_cast<common::model::JointState>(_ttl_manager->getHardwareState(motor_id));
}

/**
 * @brief TtlInterfaceCore::getEndEffectorState
 * @param id
 * @return
 */
std::shared_ptr<common::model::EndEffectorState>
TtlInterfaceCore::getEndEffectorState(uint8_t id)
{
  return std::dynamic_pointer_cast<common::model::EndEffectorState>(_ttl_manager->getHardwareState(id));
}

/**
 * @brief TtlInterfaceCore::getPosition
 * @param id
 * @return
 */
double TtlInterfaceCore::getPosition(uint8_t id) const
{
    return static_cast<double>(getJointState(id)->getPosition());
}

/**
 * @brief TtlInterfaceCore::getBusState
 * @return
 */
niryo_robot_msgs::BusState TtlInterfaceCore::getBusState() const
{
    niryo_robot_msgs::BusState bus_state;

    string error;
    bool connection;
    vector<uint8_t> motor_id;

    _ttl_manager->getBusState(connection, motor_id, error);
    bus_state.connection_status = connection;
    bus_state.motor_id_connected = motor_id;
    bus_state.error = error;
    return bus_state;
}

/**
 * @brief TtlInterfaceCore::waitSyncQueueFree
 */
void TtlInterfaceCore::waitSyncQueueFree()
{
    while (!_sync_cmds_queue.empty())
    {
        ros::Duration(0.2).sleep();
    }
}

/**
 * @brief TtlInterfaceCore::waitSingleQueueFree
 */
void TtlInterfaceCore::waitSingleQueueFree()
{
    while (!_single_cmds_queue.empty())
    {
        ros::Duration(0.2).sleep();
    }
}

// *******************
//    Callbacks     *
// *******************

/**
 * @brief TtlInterfaceCore::callbackActivateLeds
 * @param req
 * @param res
 * @return
 */
bool TtlInterfaceCore::_callbackActivateLeds(niryo_robot_msgs::SetInt::Request &req,
                                          niryo_robot_msgs::SetInt::Response &res)
{
    int led = req.value;
    string message;

    lock_guard<mutex> lck(_control_loop_mutex);
    int result = _ttl_manager->setLeds(led);

    res.status = result;
    res.message = message;
    return (niryo_robot_msgs::CommandStatus::SUCCESS == result);
}


/**
 * @brief TtlInterfaceCore::callbackReadCustomValue
 * @param req
 * @param res
 * @return
 */
bool TtlInterfaceCore::_callbackReadCustomValue(ttl_driver::ReadCustomValue::Request &req,
                                                ttl_driver::ReadCustomValue::Response &res)
{
    int result = niryo_robot_msgs::CommandStatus::FAILURE;

    lock_guard<mutex> lck(_control_loop_mutex);
    int value = 0;
    result = _ttl_manager->readCustomCommand(req.id,
                                             req.reg_address,
                                             value,
                                             req.byte_number);

    if (COMM_SUCCESS == result)
    {
        res.value = value;
        res.message = "TtlInterfaceCore - Reading successful";
        result = niryo_robot_msgs::CommandStatus::SUCCESS;
    }
    else
    {
        res.message = "TtlInterfaceCore - Reading custom registry failed";
    }

    res.status = result;
    return (niryo_robot_msgs::CommandStatus::SUCCESS == result);
}

/**
 * @brief TtlInterfaceCore::callbackSendCustomValue
 * @param req
 * @param res
 * @return
 */
bool TtlInterfaceCore::_callbackWriteCustomValue(ttl_driver::SendCustomValue::Request &req,
                                               ttl_driver::SendCustomValue::Response &res)
{
    int result = niryo_robot_msgs::CommandStatus::FAILURE;

    lock_guard<mutex> lck(_control_loop_mutex);
    result = _ttl_manager->sendCustomCommand(req.id,
                                             req.reg_address,
                                             req.value,
                                             req.byte_number);


    if (COMM_SUCCESS == result)
    {
        res.message = "TtlInterfaceCore - Send custom command done";
        result = niryo_robot_msgs::CommandStatus::SUCCESS;
    }
    else
    {
        res.message = "TtlInterfaceCore - Send custom command failed";
    }

    res.status = result;
    return (niryo_robot_msgs::CommandStatus::SUCCESS == result);
}

/**
 * @brief TtlInterfaceCore::_callbackReadPIDValue
 * @param req
 * @param res
 * @return
 */
bool TtlInterfaceCore::_callbackReadPIDValue(ttl_driver::ReadPIDValue::Request &req,
                                             ttl_driver::ReadPIDValue::Response &res)
{
    int result = niryo_robot_msgs::CommandStatus::FAILURE;

    uint8_t id = req.id;
    uint32_t pos_p_gain{0};
    uint32_t pos_i_gain{0};
    uint32_t pos_d_gain{0};

    uint32_t vel_p_gain{0};
    uint32_t vel_i_gain{0};

    uint32_t ff1_gain{0};
    uint32_t ff2_gain{0};


    if (COMM_SUCCESS == _ttl_manager->readMotorPID(id, pos_p_gain, pos_i_gain, pos_d_gain,
                                                   vel_p_gain, vel_i_gain, ff1_gain, ff2_gain))
    {
        res.pos_p_gain = pos_p_gain;
        res.pos_i_gain = pos_i_gain;
        res.pos_d_gain = pos_d_gain;
        res.vel_p_gain = vel_p_gain;
        res.vel_i_gain = vel_i_gain;
        res.ff1_gain = ff1_gain;
        res.ff2_gain = ff2_gain;

        res.message = "TtlInterfaceCore - Reading PID successful";
        result = niryo_robot_msgs::CommandStatus::SUCCESS;
    }
    else
    {
        res.message = "TtlInterfaceCore - Reading PID failed";
    }

    res.status = result;

    return (niryo_robot_msgs::CommandStatus::SUCCESS == result);
}

/**
 * @brief TtlInterfaceCore::_callbackWritePIDValue
 * @param req
 * @param res
 * @return
 */
bool TtlInterfaceCore::_callbackWritePIDValue(ttl_driver::WritePIDValue::Request &req,
                                              ttl_driver::WritePIDValue::Response &res)
{
    int result = niryo_robot_msgs::CommandStatus::FAILURE;

    auto dxl_cmd_pos_p = std::make_unique<DxlSingleCmd>(EDxlCommandType::CMD_TYPE_PID,
                                                        req.id, std::initializer_list<uint32_t>{req.pos_p_gain, req.pos_i_gain, req.pos_d_gain,
                                                                                                req.vel_p_gain, req.vel_i_gain,
                                                                                                req.ff1_gain, req.ff2_gain});

    if (dxl_cmd_pos_p->isValid())
    {
        addSingleCommandToQueue(std::move(dxl_cmd_pos_p));
        result = niryo_robot_msgs::CommandStatus::SUCCESS;
    }

    res.status = result;

    return (niryo_robot_msgs::CommandStatus::SUCCESS == result);
}

/**
 * @brief TtlInterfaceCore::_callbackReadVelocityProfile
 * @param req
 * @param res
 * @return
 */
bool TtlInterfaceCore::_callbackReadVelocityProfile(ttl_driver::ReadVelocityProfile::Request &req,
                                                    ttl_driver::ReadVelocityProfile::Response &res)
{
    int result = niryo_robot_msgs::CommandStatus::FAILURE;

    uint8_t id = req.id;

    uint32_t v_start{1};
    uint32_t a_1{0};
    uint32_t v_1{0};
    uint32_t a_max{6000};
    uint32_t v_max{6};
    uint32_t d_max{6000};
    uint32_t d_1{0};
    uint32_t v_stop{2};


    if (COMM_SUCCESS == _ttl_manager->readVelocityProfile(id, v_start, a_1, v_1,
                                                          a_max, v_max, d_max, d_1, v_stop))
    {
        res.v_start = v_start;
        res.a_1 = a_1;
        res.v_1 = v_1;
        res.a_max = a_max;
        res.v_max = v_max;
        res.d_max = d_max;
        res.d_1 = d_1;
        res.v_stop = v_stop;

        res.message = "TtlInterfaceCore - Reading Velocity Profile successful";
        result = niryo_robot_msgs::CommandStatus::SUCCESS;
    }
    else
    {
        res.message = "TtlInterfaceCore - Reading Velocity Profile failed";
    }

    res.status = result;

    return (niryo_robot_msgs::CommandStatus::SUCCESS == result);
}

/**
 * @brief TtlInterfaceCore::_callbackWriteVelocityProfile
 * @param req
 * @param res
 * @return
 */
bool TtlInterfaceCore::_callbackWriteVelocityProfile(ttl_driver::WriteVelocityProfile::Request &req,
                                                     ttl_driver::WriteVelocityProfile::Response &res)
{
  int result = niryo_robot_msgs::CommandStatus::FAILURE;

  auto dxl_cmd_pos_p = std::make_unique<StepperTtlSingleCmd>(EStepperCommandType::CMD_TYPE_VELOCITY_PROFILE,
                                                      req.id, std::initializer_list<uint32_t>{req.v_start, req.a_1, req.v_1,
                                                                                              req.a_max, req.v_max, req.d_max,
                                                                                              req.d_1, req.v_stop});

  if (dxl_cmd_pos_p->isValid())
  {
      addSingleCommandToQueue(std::move(dxl_cmd_pos_p));
      result = niryo_robot_msgs::CommandStatus::SUCCESS;
      res.message = "TtlInterfaceCore - Writing Velocity Profile successful";
  }
  else
  {
      res.message = "TtlInterfaceCore - Writing Velocity Profile failed";
  }

  res.status = result;

  return (niryo_robot_msgs::CommandStatus::SUCCESS == result);
}

void TtlInterfaceCore::_publishCollisionStatus(const ros::TimerEvent&)
{
    ttl_driver::CollisionStatus msg;
    msg.collision_detected = readCollisionStatus();
    _collision_status_publisher.publish(msg);
}

}  // namespace ttl_driver<|MERGE_RESOLUTION|>--- conflicted
+++ resolved
@@ -698,29 +698,7 @@
  */
 int TtlInterfaceCore::addJoint(const std::shared_ptr<common::model::JointState>& jointState)
 {
-<<<<<<< HEAD
-    int result = niryo_robot_msgs::CommandStatus::FAILURE;
-
-    //lock_guard<mutex> lck(_control_loop_mutex);
     return _ttl_manager->addHardwareComponent(jointState);
-/*
-    // try to find motor
-    if (_ttl_manager->ping(jointState->getId()))
-    {
-        // add dynamixel as a new joint
-        result = _ttl_manager->addHardwareComponent(jointState);
-    }
-    else
-    {
-        ROS_WARN("TtlInterfaceCore::addJoint - No joint found with motor id %d", jointState->getId());
-    }*/
-=======
-    int result = niryo_robot_msgs::CommandStatus::TTL_READ_ERROR;
-
-    result = _ttl_manager->addHardwareComponent(jointState);
->>>>>>> b2b57e0c
-
-    return result;
 }
 
 /**
