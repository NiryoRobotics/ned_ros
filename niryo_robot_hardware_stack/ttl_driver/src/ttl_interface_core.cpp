--- conflicted
+++ resolved
@@ -1135,15 +1135,9 @@
 bool TtlInterfaceCore::_callbackWritePIDValue(ttl_driver::WritePIDValue::Request &req,
                                               ttl_driver::WritePIDValue::Response &res)
 {
-<<<<<<< HEAD
-  int result = niryo_robot_msgs::CommandStatus::FAILURE;
-
-  DxlMotorState state(req.id);
-=======
     int result = niryo_robot_msgs::CommandStatus::FAILURE;
 
     DxlMotorState state(req.id);
->>>>>>> f1fa6632
 
     state.setPositionPGain(req.pos_p_gain);
     state.setPositionIGain(req.pos_i_gain);
