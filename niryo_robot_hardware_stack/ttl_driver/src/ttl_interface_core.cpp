/*
    ttl_interface_core.cpp
    Copyright (C) 2020 Niryo
    All rights reserved.
    This program is free software: you can redistribute it and/or modify
    it under the terms of the GNU General Public License as published by
    the Free Software Foundation, either version 3 of the License, or
    (at your option) any later version.
    This program is distributed in the hope that it will be useful,
    but WITHOUT ANY WARRANTY; without even the implied warranty of
    MERCHANTABILITY or FITNESS FOR A PARTICULAR PURPOSE.  See the
    GNU General Public License for more details.
    You should have received a copy of the GNU General Public License
    along with this program.  If not, see <http:// www.gnu.org/licenses/>.
*/

#include "ttl_driver/ttl_interface_core.hpp"
#include "common/model/hardware_type_enum.hpp"
#include "common/model/joint_state.hpp"
#include "niryo_robot_msgs/CommandStatus.h"

// c++
#include <cstdint>
#include <cstdlib>
#include <algorithm>
#include <cmath>
#include <functional>
#include <vector>
#include <utility>
#include <string>
#include <tuple>

#include <common/model/conveyor_state.hpp>

using ::std::lock_guard;
using ::std::mutex;
using ::std::vector;
using ::std::ostringstream;
using ::std::string;
using ::std::to_string;

using ::common::model::EHardwareType;
using ::common::model::HardwareTypeEnum;
using ::common::model::EndEffectorState;
using ::common::model::DxlMotorState;
using ::common::model::JointState;
using ::common::model::EDxlCommandType;
using ::common::model::EStepperCommandType;
using ::common::model::AbstractTtlSingleMotorCmd;
using ::common::model::DxlSingleCmd;
using ::common::model::EndEffectorSingleCmd;

namespace ttl_driver
{
/**
 * @brief TtlInterfaceCore::TtlInterfaceCore
 */
TtlInterfaceCore::TtlInterfaceCore(ros::NodeHandle& nh)
{
    ROS_DEBUG("TtlInterfaceCore - ctor");

    init(nh);
}

/**
 * @brief TtlInterfaceCore::~TtlInterfaceCore
 */
TtlInterfaceCore::~TtlInterfaceCore()
{
    if (_control_loop_thread.joinable())
        _control_loop_thread.join();
}

/**
 * @brief TtlInterfaceCore::init
 */
bool TtlInterfaceCore::init(ros::NodeHandle& nh)
{
    ROS_DEBUG("TtlInterfaceCore::init - Init parameters...");
    initParameters(nh);

    _ttl_manager = std::make_unique<TtlManager>(nh);
    _ttl_manager->scanAndCheck();
    startControlLoop();

    ROS_DEBUG("TtlInterfaceCore::init - Starting services...");
    startServices(nh);

    ROS_DEBUG("TtlInterfaceCore::init - Starting publishers...");
    startPublishers(nh);

    ROS_DEBUG("TtlInterfaceCore::init - Starting subscribers...");
    startSubscribers(nh);

    return true;
}

/**
 * @brief TtlInterfaceCore::initParameters
 */
void TtlInterfaceCore::initParameters(ros::NodeHandle& nh)
{
    _control_loop_frequency = 0.0;
    double write_frequency = 0.0;
    double read_data_frequency = 0.0;
    double read_end_effector_frequency = 0.0;
    double read_status_frequency = 0.0;

    nh.getParam("ttl_hardware_control_loop_frequency",
                 _control_loop_frequency);

    nh.getParam("ttl_hardware_write_frequency",
                 write_frequency);

    nh.getParam("ttl_hardware_read_data_frequency",
                 read_data_frequency);

    nh.getParam("ttl_hardware_read_data_frequency",
                 read_end_effector_frequency);

    nh.getParam("ttl_hardware_read_status_frequency",
                 read_status_frequency);

    ROS_DEBUG("TtlInterfaceCore::initParameters - ttl_hardware_control_loop_frequency : %f", _control_loop_frequency);
    ROS_DEBUG("TtlInterfaceCore::initParameters - ttl_hardware_write_frequency : %f", write_frequency);
    ROS_DEBUG("TtlInterfaceCore::initParameters - ttl_hardware_read_data_frequency : %f", read_data_frequency);
    ROS_DEBUG("TtlInterfaceCore::initParameters - ttl_hardware_read_end_effector_frequency : %f", read_end_effector_frequency);
    ROS_DEBUG("TtlInterfaceCore::initParameters - ttl_hardware_read_status_frequency : %f", read_status_frequency);

    _delta_time_data_read = 1.0 / read_data_frequency;
    _delta_time_end_effector_read = 1.0 / read_end_effector_frequency;
    _delta_time_status_read = 1.0 / read_status_frequency;
    _delta_time_write = 1.0 / write_frequency;
}

/**
 * @brief TtlInterfaceCore::startServices
 * @param nh
 */
void TtlInterfaceCore::startServices(ros::NodeHandle& nh)
{
    // advertise services
    _activate_leds_server = nh.advertiseService("/niryo_robot/ttl_driver/set_dxl_leds",
                                                 &TtlInterfaceCore::_callbackActivateLeds, this);

    _custom_cmd_server = nh.advertiseService("/niryo_robot/ttl_driver/send_custom_value",
                                              &TtlInterfaceCore::_callbackSendCustomValue, this);

    _custom_cmd_getter = nh.advertiseService("/niryo_robot/ttl_driver/read_custom_value",
                                              &TtlInterfaceCore::_callbackReadCustomValue, this);
}

/**
 * @brief TtlInterfaceCore::startPublishers
 * @param nh
 */
void TtlInterfaceCore::startPublishers(ros::NodeHandle &/*nh*/)
{
    ROS_DEBUG("TtlInterfaceCore::startSubscribers - no publishers to start");
}

/**
 * @brief TtlInterfaceCore::startSubscribers
 * @param nh
 */
void TtlInterfaceCore::startSubscribers(ros::NodeHandle &/*nh*/)
{
    ROS_DEBUG("TtlInterfaceCore::startSubscribers - no subscribers to start");
}

// ***************
//  Commands
// ***************

/**
 * @brief TtlInterfaceCore::rebootMotors
 * @return
 */
int TtlInterfaceCore::rebootMotors()
{
    ROS_INFO("TtlInterfaceCore::rebootMotors - Reboot motors");
    lock_guard<mutex> lck(_control_loop_mutex);
    int result = _ttl_manager->rebootMotors();
    ros::Duration(1.5).sleep();
    return result;
}


/**
 * @brief TtlInterfaceCore::rebootMotors
 * @return
 */
bool TtlInterfaceCore::rebootMotor(uint8_t motor_id)
{
    ROS_INFO("TtlInterfaceCore::rebootMotor - Reboot motor %d", static_cast<int>(motor_id));
    lock_guard<mutex> lck(_control_loop_mutex);
    int result = _ttl_manager->rebootMotor(motor_id);
    ros::Duration(1.5).sleep();
    // return truc if result is COMM_SUCCESS
    return (COMM_SUCCESS == result);
}

/**
 * @brief TtlInterfaceCore::scanTools
 * @return
 */
vector<uint8_t> TtlInterfaceCore::scanTools()
{
    vector<uint8_t> motor_list;
    lock_guard<mutex> lck(_control_loop_mutex);
    ROS_INFO("TtlInterfaceCore::scanTools - Scan tools...");
    int result = COMM_PORT_BUSY;

    for (int counter = 0; counter < 50 && COMM_SUCCESS != result; ++counter)
    {
        result = _ttl_manager->getAllIdsOnBus(motor_list);
        ROS_DEBUG_COND(COMM_SUCCESS != result, "Driver::scanTools status: %d (counter: %d)", result, counter);
        ros::Duration(TIME_TO_WAIT_IF_BUSY).sleep();
    }
    ROS_DEBUG("TtlInterfaceCore::scanTools - Result getAllIdsOnDxlBus: %d", result);

    ostringstream ss;
    for (auto const& m : motor_list)
        ss << static_cast<int>(m) << " ";
    string motor_id_list_string = ss.str();
    if (!motor_id_list_string.empty())
        motor_id_list_string.pop_back();  // remove trailing " "

    ROS_DEBUG("TtlInterfaceCore::scanTools - All id on bus: [%s]", motor_id_list_string.c_str());
    return motor_list;
}

/**
 * @brief TtlInterfaceCore::motorScanReport
 * @param motor_id
 * @return
 */
int TtlInterfaceCore::motorScanReport(uint8_t motor_id)
{
    if (_debug_flag)
    {
        ros::Duration(1.0).sleep();
        if (_ttl_manager->ping(motor_id))
        {
            ROS_INFO("TtlInterfaceCore::motorScanReport - Debug - Motor %d found", motor_id);
        }
        else
        {
            ROS_ERROR("TtlInterfaceCore::motorScanReport - Debug - Motor %d not found", motor_id);
            return niryo_robot_msgs::CommandStatus::FAILURE;
        }
        return niryo_robot_msgs::CommandStatus::SUCCESS;
    }
    ROS_ERROR("TtlInterfaceCore::motorScanReport - Debug mode not enabled");
    return niryo_robot_msgs::CommandStatus::ABORTED;
}

/**
 * @brief TtlInterfaceCore::motorCmdReport
 * @param motor_id
 * @param motor_type
 * @return
 */
int TtlInterfaceCore::motorCmdReport(uint8_t motor_id, EHardwareType motor_type)
{
    int ret = niryo_robot_msgs::CommandStatus::ABORTED;

    if (_debug_flag)
    {
        if (motor_type == EHardwareType::UNKNOWN)
            return 0;

        JointState tmp_state = JointState("unknown", motor_type, common::model::EComponentType::JOINT, common::model::EBusProtocol::TTL, motor_id);

        // torque on
        ros::Duration(0.5).sleep();
        ROS_INFO("TtlInterfaceCore::motorCmdReport - Debug - Send torque on command to motor %d", motor_id);
        if (motor_type == EHardwareType::STEPPER || motor_type == EHardwareType::FAKE_STEPPER_MOTOR)
        {
            ret = niryo_robot_msgs::CommandStatus::SUCCESS;
            ROS_INFO("TtlInterfaceCore::motorCmdReport: Implement in case we have stepper");
        }
        else
        {
            std::shared_ptr<AbstractTtlSingleMotorCmd> cmd_torque = std::make_shared<DxlSingleCmd>(EDxlCommandType::CMD_TYPE_TORQUE,
                                                                                                   motor_id,
                                                                                                   std::initializer_list<uint32_t>{1});
            _ttl_manager->writeSingleCommand(cmd_torque);
            ros::Duration(0.5).sleep();

            // set position to old position + 200
            uint32_t old_position = _ttl_manager->getPosition(tmp_state);
            ROS_INFO("TtlInterfaceCore::motorCmdReport - Debug - get dxl %d pose: %d ", motor_id, old_position);
            ros::Duration(0.5).sleep();
            ROS_INFO("TtlInterfaceCore::motorCmdReport - Debug - Send dxl %d pose: %d ", motor_id, old_position + 200);
            std::shared_ptr<AbstractTtlSingleMotorCmd> cmd_pos = std::make_shared<DxlSingleCmd>(EDxlCommandType::CMD_TYPE_POSITION,
                                                                                                motor_id,
                                                                                                std::initializer_list<uint32_t>{old_position + 200});
            _ttl_manager->writeSingleCommand(cmd_pos);

            // set position back to old position
            ros::Duration(2).sleep();
            uint32_t new_position = _ttl_manager->getPosition(tmp_state);
            ROS_INFO("TtlInterfaceCore::motorCmdReport - Debug - get dxl %d pose: %d ", motor_id, new_position);
            int rest = static_cast<int>(new_position - old_position);

            ROS_INFO("TtlInterfaceCore - Debug - Send dxl %d pose: %d ", motor_id, old_position);
            std::shared_ptr<AbstractTtlSingleMotorCmd> cmd_pos_2 = std::make_shared<DxlSingleCmd>(EDxlCommandType::CMD_TYPE_POSITION,
                                                                                                  motor_id,
                                                                                                  std::initializer_list<uint32_t>{old_position});
            _ttl_manager->writeSingleCommand(cmd_pos_2);

            ros::Duration(2).sleep();
            uint32_t new_position2 = _ttl_manager->getPosition(tmp_state);
            ROS_INFO("TtlInterfaceCore::motorCmdReport - Debug - get dxl %d pose: %d ", motor_id, new_position2);
            int rest2 = static_cast<int>(new_position2 - new_position);

            // torque off
            ROS_INFO("TtlInterfaceCore::motorCmdReport - Debug - Send torque off command on dxl %d", motor_id);
            std::shared_ptr<AbstractTtlSingleMotorCmd> cmd_torque_2 = std::make_shared<DxlSingleCmd>(EDxlCommandType::CMD_TYPE_TORQUE,
                                                                                                     motor_id,
                                                                                                     std::initializer_list<uint32_t>{0});
            _ttl_manager->writeSingleCommand(cmd_torque_2);

            if (abs(rest) < 50 || abs(rest2) < 50)
            {
                ROS_WARN("TtlInterfaceCore::motorCmdReport - Debug - Dynamixel Motor %d problem", motor_id);
                ret = niryo_robot_msgs::CommandStatus::FAILURE;
            }
            else
            {
                ROS_INFO("TtlInterfaceCore::motorCmdReport - Debug - Dynamixel Motor %d OK", motor_id);
                ret = niryo_robot_msgs::CommandStatus::SUCCESS;
            }
        }
    }
    else
    {
        ROS_ERROR("TtlInterfaceCore::motorCmdReport - Debug - Debug mode not enabled");
    }

    return ret;
}

/**
 * @brief TtlInterfaceCore::launchMotorsReport
 * @return
 */
int TtlInterfaceCore::launchMotorsReport()
{
    int response = niryo_robot_msgs::CommandStatus::SUCCESS;
    unsigned int nbSuccess = 0;
    unsigned int nbFailure = 0;

    std::vector<std::tuple<uint8_t, EHardwareType, int, int> > results;

    if (_debug_flag)
    {
        ROS_INFO("TtlInterfaceCore::launchMotorsReport - Debug - Start Motor Report");
        ros::Duration(1.0).sleep();

        for (auto const& state : _ttl_manager->getMotorsStates())
        {
            if (state)
            {
                ROS_INFO("TtlInterfaceCore::launchMotorsReport - Debug - Motor %d report start :",
                         static_cast<int>(state->getId()));

                int scan_res = motorScanReport(state->getId());
                int cmd_res = motorCmdReport(state->getId(), state->getHardwareType());

                if (niryo_robot_msgs::CommandStatus::SUCCESS == scan_res
                        && niryo_robot_msgs::CommandStatus::SUCCESS == cmd_res)
                {
                    nbSuccess++;
                }
                else
                {
                    nbFailure++;
                    response = niryo_robot_msgs::CommandStatus::FAILURE;
                }

                results.emplace_back(state->getId(), state->getHardwareType(), scan_res, cmd_res);

                if (niryo_robot_msgs::CommandStatus::ABORTED == scan_res ||
                        niryo_robot_msgs::CommandStatus::ABORTED == cmd_res)
                {
                    ROS_INFO("TtlInterfaceCore::launchMotorsReport - Debug - Debug motor aborted");
                    break;
                }
            }
        }

        ros::Duration(1.0).sleep();
        ROS_INFO("TtlInterfaceCore::launchMotorsReport - Debug - Check for unflashed motors");

        // check if some id 1 are found (id = 1 is for unflashed dxl motors)
        if (_ttl_manager->ping(1))
        {
            ROS_ERROR("TtlInterfaceCore::launchMotorsReport - Debug - Find an unflashed motor");
            results.emplace_back(1, EHardwareType::UNKNOWN, niryo_robot_msgs::CommandStatus::SUCCESS,
                                 niryo_robot_msgs::CommandStatus::FAILURE);
            response = niryo_robot_msgs::CommandStatus::FAILURE;
            nbFailure++;
        }

        // display synthesis
        ROS_INFO("Synthesis of motors report :");
        ROS_INFO("--------");
        ROS_INFO("Nb Success : %d, Nb Failure: %d", nbSuccess, nbFailure);
        ROS_INFO("Details: ");
        ROS_INFO("--------");
        ROS_INFO("id \t| type \t| scan result | cmd result");

        for (auto const& res : results)
        {
            ROS_INFO("%d \t| %s \t| %d | %d", std::get<0>(res),
                                              HardwareTypeEnum(std::get<1>(res)).toString().c_str(),
                                              std::get<2>(res),
                                              std::get<3>(res));
        }
    }
    else
    {
        ROS_ERROR("TtlInterfaceCore::launchMotorsReport - Debug - Debug mode not enabled");
    }

    return response;
}

// ****************
//  Control Loop
// ****************

/**
 * @brief TtlInterfaceCore::startControlLoop
 */
void TtlInterfaceCore::startControlLoop()
{
    resetHardwareControlLoopRates();
    if (!_control_loop_flag)
    {
        ROS_INFO("TtlInterfaceCore::startControlLoop - Start control loop");
        _control_loop_flag = true;
        _control_loop_thread = std::thread(&TtlInterfaceCore::controlLoop, this);
    }
}

/**
 * @brief TtlInterfaceCore::scanMotorId
*/
bool TtlInterfaceCore::scanMotorId(uint8_t motor_to_find)
{
    return true;
}

/**
 * @brief TtlInterfaceCore::startCalibration
 */
void TtlInterfaceCore::startCalibration()
{
    if (_ttl_manager)
        _ttl_manager->startCalibration();
}

/**
 * @brief TtlInterfaceCore::resetCalibration
 */
void TtlInterfaceCore::resetCalibration()
{
    if (_ttl_manager)
        _ttl_manager->resetCalibration();
}

/**
 * @brief TtlInterfaceCore::isCalibrationInProgress
 * @return
 */
bool TtlInterfaceCore::isCalibrationInProgress() const
{
    return _ttl_manager->isCalibrationInProgress();
}

/**
 * @brief TtlInterfaceCore::getCalibrationResult
 * @param id
 * @return
 */
int32_t TtlInterfaceCore::getCalibrationResult(uint8_t id) const
{
    return _ttl_manager->getCalibrationResult(id);
}

/**
 * @brief TtlInterfaceCore::getCalibrationStatus
 * @return
 */
inline
common::model::EStepperCalibrationStatus
TtlInterfaceCore::getCalibrationStatus() const
{
    return _ttl_manager->getCalibrationStatus();
}

/**
 * @brief TtlInterfaceCore::resetHardwareControlLoopRates
 */
void TtlInterfaceCore::resetHardwareControlLoopRates()
{
    ROS_DEBUG("TtlInterfaceCore::resetHardwareControlLoopRates - Reset control loop rates");
    double now = ros::Time::now().toSec();
    _time_hw_data_last_write = now;
    _time_hw_data_last_read = now;
    _time_hw_status_last_read = now;
    _time_check_connection_last_read = now;
    _time_check_end_effector_last_read = now;
}

/**
 * @brief TtlInterfaceCore::activeDebugMode
 * @param mode
 */
void TtlInterfaceCore::activeDebugMode(bool mode)
{
    ROS_INFO("TtlInterfaceCore::activeDebugMode - Activate debug mode for driver core: %d", mode);
    _debug_flag = mode;
    _control_loop_flag = !mode;

    if (mode)
    {
        _control_loop_mutex.lock();
    }
    else
    {
        _control_loop_mutex.unlock();
    }
}

/**
 * @brief TtlInterfaceCore::controlLoop
 */
void TtlInterfaceCore::controlLoop()
{
    ros::Rate control_loop_rate = ros::Rate(_control_loop_frequency);
    resetHardwareControlLoopRates();
    while (ros::ok())
    {
        if (!_debug_flag)
        {
            if (!_ttl_manager->isConnectionOk())
            {
                ROS_WARN("TtlInterfaceCore::controlLoop - motor connection error");
                ros::Duration(0.1).sleep();

                vector<uint8_t> missing_ids;
                ROS_DEBUG("TtlInterfaceCore::controlLoop - Scan to find motors");

                int bus_state = COMM_PORT_BUSY;
                while (TTL_SCAN_OK != bus_state)
                {
                    {
                        lock_guard<mutex> lck(_control_loop_mutex);
                        bus_state = _ttl_manager->scanAndCheck();
                    }
                    missing_ids = getRemovedMotorList();
                    for (auto const& id : missing_ids)
                    {
                        ROS_WARN("TtlInterfaceCore::controlLoop - motor %d do not seem to be connected", id);
                    }
                    ros::Duration(0.25).sleep();
                }
                ROS_INFO("TtlInterfaceCore::controlLoop - Bus is ok");
            }

            if (_control_loop_flag)
            {
                lock_guard<mutex> lck(_control_loop_mutex);
                if (ros::Time::now().toSec() - _time_hw_data_last_read >= _delta_time_data_read)
                {
                    _ttl_manager->readPositionStatus();
                    _time_hw_data_last_read = ros::Time::now().toSec();
                }
                if (ros::Time::now().toSec() - _time_hw_status_last_read >= _delta_time_status_read)
                { 
                    _ttl_manager->readHwStatus();
                    _time_hw_status_last_read = ros::Time::now().toSec();
                }
                if (_ttl_manager->hasEndEffector() &&
                    ros::Time::now().toSec() - _time_hw_end_effector_last_read >= _delta_time_end_effector_read)
                {
                    _ttl_manager->readEndEffectorStatus();
                    _time_hw_end_effector_last_read = ros::Time::now().toSec();
                }
                if (ros::Time::now().toSec() - _time_hw_data_last_write >= _delta_time_write)
                {
                    _executeCommand();
                    _time_hw_data_last_write = ros::Time::now().toSec();
                }
            }
            else
            {
                ros::Duration(TIME_TO_WAIT_IF_BUSY).sleep();
                resetHardwareControlLoopRates();
            }
        }
        else
        {
            ros::Duration(0.5).sleep();
        }
    }
}

/**
 * @brief TtlInterfaceCore::_executeCommand : execute all the cmd in the current queue
 */  // create a unique queue using polymorphism
void TtlInterfaceCore::_executeCommand()
{
    bool _need_sleep = false;
    if (!_joint_trajectory_cmd.empty())
    {
        _ttl_manager->executeJointTrajectoryCmd(_joint_trajectory_cmd);
        _joint_trajectory_cmd.clear();
        _need_sleep = true;
    }
    if (!_single_cmds_queue.empty())
    {
        _ttl_manager->writeSingleCommand(_single_cmds_queue.front());
        _single_cmds_queue.pop();
        _need_sleep = true;
    }
    if (!_conveyor_cmds_queue.empty())
    {
        // as we use a queue, we don't need a mutex
        if (_need_sleep)
            ros::Duration(0.01).sleep();
        _ttl_manager->writeSingleCommand(_conveyor_cmds_queue.front());
        _conveyor_cmds_queue.pop();
    }
    if (_sync_cmds && _sync_cmds->isValid())
    {
        // as we use a queue, we don't need a mutex
        if (_need_sleep)
            ros::Duration(0.01).sleep();
        _ttl_manager->writeSynchronizeCommand(_sync_cmds);
        _sync_cmds->reset();
    }
}

// *************
//  Setters
// *************

/**
 * @brief TtlInterfaceCore::addJoint
 * @param jointState
 * @return
 */
int TtlInterfaceCore::addJoint(const std::shared_ptr<common::model::JointState> jointState)
{
  int result = niryo_robot_msgs::CommandStatus::TTL_READ_ERROR;

  std::lock_guard<std::mutex> lck(_control_loop_mutex);

  // add dynamixel as a new tool
  _ttl_manager->addHardwareComponent(jointState);

  // try to find motor
  if (_ttl_manager->ping(jointState->getId()))
  {
      // no init commands

      result = niryo_robot_msgs::CommandStatus::SUCCESS;
  }
  else
  {
      ROS_WARN("TtlInterfaceCore::addJoint - No joint found with motor id %d", jointState->getId());
  }

  return result;
}

/**
 * @brief TtlInterfaceCore::setTool
 * @param toolState
 * @return
 */
int TtlInterfaceCore::setTool(const std::shared_ptr<common::model::ToolState> toolState)
{
    int result = niryo_robot_msgs::CommandStatus::TTL_READ_ERROR;

    lock_guard<mutex> lck(_control_loop_mutex);
    // add dynamixel as a new tool
    _ttl_manager->addHardwareComponent(toolState);

    // try to find motor
    if (_ttl_manager->ping(toolState->getId()))
    {
        // Enable torque
        std::shared_ptr<AbstractTtlSingleMotorCmd> cmd_torque = std::make_shared<DxlSingleCmd>(EDxlCommandType::CMD_TYPE_TORQUE,
                                                            toolState->getId(), std::initializer_list<uint32_t>{1});
        _ttl_manager->writeSingleCommand(cmd_torque);
        ros::Duration(0.05).sleep();

        // update leds
        _ttl_manager->setLeds(_ttl_manager->getLedState());
        ros::Duration(0.01).sleep();

        result = niryo_robot_msgs::CommandStatus::SUCCESS;
    }
    else
    {
        ROS_WARN("TtlInterfaceCore::setTool - No tool found with motor id %d", toolState->getId());
    }

    return result;
}

/**
 * @brief TtlInterfaceCore::unsetTool
 * @param motor_id
 */
void TtlInterfaceCore::unsetTool(uint8_t motor_id)
{
    lock_guard<mutex> lck(_control_loop_mutex);

    ROS_DEBUG("TtlInterfaceCore::unsetTool - UnsetTool: id %d", motor_id);
    _ttl_manager->removeMotor(motor_id);
}

/**
 * @brief TtlInterfaceCore::setEndEffector
 * @param end_effector_state
 * @return
 */
int TtlInterfaceCore::setEndEffector(const std::shared_ptr<common::model::EndEffectorState> end_effector_state)
{
  int result = niryo_robot_msgs::CommandStatus::TTL_READ_ERROR;

  lock_guard<mutex> lck(_control_loop_mutex);

  // add end effector
  _ttl_manager->addHardwareComponent(end_effector_state);

  // try to find hw
  if (_ttl_manager->ping(end_effector_state->getId()))
  {
      //  no config for end effector

      result = niryo_robot_msgs::CommandStatus::SUCCESS;
  }
  else
  {
      ROS_WARN("TtlInterfaceCore::setTool - No end effector found with id %d", end_effector_state->getId());
  }

  return result;
}

/**
 * @brief TtlInterfaceCore::setConveyor
 * @param state
 * @return
 */
int TtlInterfaceCore::setConveyor(const std::shared_ptr<common::model::ConveyorState> state)
{
    int result = niryo_robot_msgs::CommandStatus::NO_CONVEYOR_FOUND;

    _default_conveyor_id = state->getDefaultId();

    lock_guard<mutex> lck(_control_loop_mutex);

<<<<<<< HEAD
    // try to find motor id 6 (default motor id for conveyor
    if (_ttl_manager->ping(state->getDefaultId()))
    {
        if (COMM_SUCCESS == _ttl_manager->changeId(EHardwareType::STEPPER, state->getDefaultId(), state->getId()))
        {
            // add stepper as a new conveyor
            _ttl_manager->addHardwareComponent(state);
            result = niryo_robot_msgs::CommandStatus::SUCCESS;
        }
        else
        {
            ROS_ERROR("TtlInterfaceCore::setConveyor : unable to change conveyor ID");
            result = niryo_robot_msgs::CommandStatus::TTL_WRITE_ERROR;
        }
=======
    // add hw component before to get driver
    _ttl_manager->addHardwareComponent(state);

    if (_ttl_manager->ping(_default_conveyor_id))
    {
        result = niryo_robot_msgs::CommandStatus::SUCCESS;
>>>>>>> 87b29539
    }
    else
    {
        ROS_WARN("TtlInterfaceCore::setConveyor - No conveyor found");
    }

    return result;
}

/**
 * @brief TtlInterfaceCore::unsetConveyor
 * @param motor_id
 */
void TtlInterfaceCore::unsetConveyor(uint8_t motor_id)
{
    lock_guard<mutex> lck(_control_loop_mutex);

    ROS_DEBUG("TtlInterfaceCore::unsetConveyor - unsetConveyor: id %d", motor_id);

    auto state = getJointState(motor_id);
    if (COMM_SUCCESS == _ttl_manager->changeId(state->getHardwareType(), motor_id, _default_conveyor_id))
    {
        _ttl_manager->removeMotor(_default_conveyor_id);
    }
    else
        ROS_ERROR("TtlInterfaceCore::unsetConveyor : unable to change conveyor ID");
}

/**
 * @brief TtlInterfaceCore::changeId
 * @param old_id
 * @param new_id
 */
int TtlInterfaceCore::changeId(common::model::EHardwareType motor_type, uint8_t old_id, uint8_t new_id)
{
    if (COMM_SUCCESS == _ttl_manager->changeId(motor_type, old_id, new_id))
        return niryo_robot_msgs::CommandStatus::SUCCESS;
    else
    {
        ROS_ERROR("TtlInterfaceCore::setConveyor : unable to change conveyor ID");
        return niryo_robot_msgs::CommandStatus::TTL_WRITE_ERROR;
    }
}

/**
 * @brief TtlInterfaceCore::clearSingleCommandQueue
 */
void TtlInterfaceCore::clearSingleCommandQueue()
{
    while (!_single_cmds_queue.empty())
        _single_cmds_queue.pop();
}

/**
 * @brief TtlInterfaceCore::clearConveyorCommandQueue
 */
void TtlInterfaceCore::clearConveyorCommandQueue()
{
    while (!_conveyor_cmds_queue.empty())
        _conveyor_cmds_queue.pop();
}

/**
 * @brief TtlInterfaceCore::setTrajectoryControllerCommands
 * @param cmd
 */
void TtlInterfaceCore::setTrajectoryControllerCommands(const std::vector<std::pair<uint8_t, uint32_t> > &cmd)
{
    _joint_trajectory_cmd = cmd;
}

/**
 * @brief TtlInterfaceCore::setSyncCommand
 * @param cmd
 */
void TtlInterfaceCore::setSyncCommand(const std::shared_ptr<common::model::ISynchronizeMotorCmd>& cmd)
{
    if (cmd->isValid())
    {
        if (cmd->isStepperCmd())
            _sync_cmds = std::dynamic_pointer_cast<common::model::StepperTtlSyncCmd>(cmd);
        else if (cmd->isDxlCmd())
            _sync_cmds = std::dynamic_pointer_cast<common::model::DxlSyncCmd>(cmd);
    }
    else
        ROS_WARN("TtlInterfaceCore::setSyncCommand : Invalid command %s", cmd->str().c_str());
}

/**
 * @brief TtlInterfaceCore::addSingleCommandToQueue
 * @param cmd
 *
 */
void TtlInterfaceCore::addSingleCommandToQueue(const std::shared_ptr<common::model::ISingleMotorCmd>& cmd)
{
    ROS_DEBUG("TtlInterfaceCore::addSingleCommandToQueue - %s", cmd->str().c_str());

    if (cmd->isValid())
    {
        if (_single_cmds_queue.size() > QUEUE_OVERFLOW)
            ROS_WARN("TtlInterfaceCore::addSingleCommandToQueue: dxl cmd queue overflow ! %d", static_cast<int>(_single_cmds_queue.size()));

        if (cmd->isDxlCmd())
            _single_cmds_queue.push(std::dynamic_pointer_cast<common::model::DxlSingleCmd>(cmd));
        else if (cmd->isStepperCmd())
        {
            if (cmd->getCmdType() == static_cast<int>(EStepperCommandType::CMD_TYPE_CONVEYOR))
            {
                if (_conveyor_cmds_queue.size() > QUEUE_OVERFLOW)
                    ROS_WARN("TtlInterfaceCore::addCommandToQueue: Cmd queue overflow ! %d", static_cast<int>(_conveyor_cmds_queue.size()));
                else
                    _conveyor_cmds_queue.push(std::dynamic_pointer_cast<common::model::StepperTtlSingleCmd>(cmd));
            }
            else
                _single_cmds_queue.push(std::dynamic_pointer_cast<common::model::StepperTtlSingleCmd>(cmd));
        }
    }
    else
    {
        ROS_WARN("TtlInterfaceCore::addSingleCommandToQueue : Invalid command %s", cmd->str().c_str());
    }
}

/**
 * @brief TtlInterfaceCore::addSingleCommandToQueue
 * @param cmd
 */
void TtlInterfaceCore::addSingleCommandToQueue(const std::vector<std::shared_ptr<common::model::ISingleMotorCmd> >& cmd)
{
    for (auto const& c : cmd)
        addSingleCommandToQueue(c);
}

/**
 * @brief TtlInterfaceCore::setMotorPID
 * @param motorState
 * @return
 */
bool TtlInterfaceCore::setMotorPID(const std::shared_ptr<JointState> &motorState)
{
    if (motorState->isDynamixel())
    {
        std::shared_ptr<DxlMotorState> dxlState = std::dynamic_pointer_cast<DxlMotorState>(motorState);
        uint8_t motor_id = motorState->getId();

        ROS_DEBUG("TtlInterfaceCore::setMotorPID - Setting PID for motor id: %d", static_cast<int>(motor_id));

        // ** DXL PID configuration **

        // Position Gain
        if (dxlState->getPositionPGain() > 0)
        {
            auto dxl_cmd_pos_p = std::make_shared<DxlSingleCmd>(EDxlCommandType::CMD_TYPE_POSITION_P_GAIN,
                                                                motor_id, std::initializer_list<uint32_t>{dxlState->getPositionPGain()});

            if (dxl_cmd_pos_p->isValid())
                addSingleCommandToQueue(dxl_cmd_pos_p);
        }
        if (dxlState->getPositionIGain() > 0)
        {
            auto dxl_cmd_pos_i = std::make_shared<DxlSingleCmd>(EDxlCommandType::CMD_TYPE_POSITION_I_GAIN,
                                                                motor_id, std::initializer_list<uint32_t>{dxlState->getPositionIGain()});

            if (dxl_cmd_pos_i->isValid())
                addSingleCommandToQueue(dxl_cmd_pos_i);
        }

        if (dxlState->getPositionDGain() > 0)
        {
            auto dxl_cmd_pos_d = std::make_shared<DxlSingleCmd>(EDxlCommandType::CMD_TYPE_POSITION_D_GAIN,
                                                                motor_id, std::initializer_list<uint32_t>{dxlState->getPositionDGain()});

            if (dxl_cmd_pos_d->isValid())
                addSingleCommandToQueue(dxl_cmd_pos_d);
        }

        // Velocity Gain
        if (dxlState->getVelocityPGain() > 0)
        {
            auto dxl_cmd_vel_p = std::make_shared<DxlSingleCmd>(EDxlCommandType::CMD_TYPE_VELOCITY_P_GAIN,
                                                                motor_id, std::initializer_list<uint32_t>{dxlState->getVelocityPGain()});

            if (dxl_cmd_vel_p->isValid())
                addSingleCommandToQueue(dxl_cmd_vel_p);
        }

        if (dxlState->getVelocityIGain() > 0)
        {
            auto dxl_cmd_vel_i = std::make_shared<DxlSingleCmd>(EDxlCommandType::CMD_TYPE_VELOCITY_I_GAIN,
                                                                motor_id, std::initializer_list<uint32_t>{dxlState->getVelocityIGain()});

            if (dxl_cmd_vel_i->isValid())
                addSingleCommandToQueue(dxl_cmd_vel_i);
        }
        if (dxlState->getFF1Gain() > 0)
        {
            auto dxl_cmd_ff1 = std::make_shared<DxlSingleCmd>(EDxlCommandType::CMD_TYPE_FF1_GAIN,
                                                              motor_id, std::initializer_list<uint32_t>{dxlState->getFF1Gain()});

            if (dxl_cmd_ff1->isValid())
                addSingleCommandToQueue(dxl_cmd_ff1);
        }

        if (dxlState->getFF2Gain() > 0)
        {
            auto dxl_cmd_ff2 = std::make_shared<DxlSingleCmd>(EDxlCommandType::CMD_TYPE_FF2_GAIN,
                                                              motor_id, std::initializer_list<uint32_t>{dxlState->getFF2Gain()});

            if (dxl_cmd_ff2->isValid())
                addSingleCommandToQueue(dxl_cmd_ff2);
        }
    }
    else if (motorState->isStepper())
    {
        ROS_INFO("A stepper motor does not have PID");
    }

    return true;
}

// ***************
//  Getters
// ***************

/**
 * @brief TtlInterfaceCore::getJointStates
 * @return
 */
std::vector<std::shared_ptr<common::model::JointState> >
TtlInterfaceCore::getJointStates() const
{
    return _ttl_manager->getMotorsStates();
}

/**
 * @brief TtlInterfaceCore::getState
 * @param motor_id
 * @return
 */
std::shared_ptr<common::model::JointState>
TtlInterfaceCore::getJointState(uint8_t motor_id) const
{
    return std::dynamic_pointer_cast<common::model::JointState>(_ttl_manager->getHardwareState(motor_id));
}

/**
 * @brief TtlInterfaceCore::getEndEffectorState
 * @param id
 * @return
 * TODO(CC) to be refactorized
 */
std::shared_ptr<common::model::EndEffectorState>
TtlInterfaceCore::getEndEffectorState(uint8_t id)
{
  return std::dynamic_pointer_cast<common::model::EndEffectorState>(_ttl_manager->getHardwareState(id));
}

/**
 * @brief TtlInterfaceCore::getPosition
 * @param id
 * @return
 */
double TtlInterfaceCore::getPosition(uint8_t id) const
{
    return static_cast<double>(getJointState(id)->getPositionState());
}

/**
 * @brief TtlInterfaceCore::getBusState
 * @return
 */
niryo_robot_msgs::BusState TtlInterfaceCore::getBusState() const
{
    niryo_robot_msgs::BusState bus_state;

    string error;
    bool connection;
    vector<uint8_t> motor_id;

    _ttl_manager->getBusState(connection, motor_id, error);
    bus_state.connection_status = connection;
    bus_state.motor_id_connected = motor_id;
    bus_state.error = error;
    return bus_state;
}

// *******************
//    Callbacks     *
// *******************

/**
 * @brief TtlInterfaceCore::callbackSendCustomValue
 * @param req
 * @param res
 * @return
 */
bool TtlInterfaceCore::_callbackSendCustomValue(ttl_driver::SendCustomValue::Request &req,
                                               ttl_driver::SendCustomValue::Response &res)
{
    int result;

    EHardwareType motor_type;

    if ((1 <= req.motor_type  && 7 >= req.motor_type) || 10 == req.motor_type)
        motor_type = static_cast<EHardwareType>(req.motor_type);
    else
    {
        res.status = niryo_robot_msgs::CommandStatus::WRONG_MOTOR_TYPE;
        res.message = "TtlInterfaceCore - Invalid motor type: should be "
                      "1 (Stepper) or 2 (XL-430) or 3 (XL-320) or 4 (XL-330) or 5 (XC-430) or "
                      "6 (Fake Dynamixel) or 7 (Fake Stepper) or 10 (End Effector)";
        return true;
    }

    lock_guard<mutex> lck(_control_loop_mutex);
    result = _ttl_manager->sendCustomCommand(motor_type,
                                              req.id,
                                              req.reg_address,
                                              req.value,
                                              req.byte_number);

    if (result != COMM_SUCCESS)
    {
        res.message = "TtlInterfaceCore - Send custom command failed";
    }
    else
    {
        res.message = "TtlInterfaceCore - Send custom command done";
        result = niryo_robot_msgs::CommandStatus::SUCCESS;
    }
    res.status = result;
    return true;
}

/**
 * @brief TtlInterfaceCore::callbackReadCustomValue
 * @param req
 * @param res
 * @return
 */
bool TtlInterfaceCore::_callbackReadCustomValue(ttl_driver::ReadCustomValue::Request &req,
                                                ttl_driver::ReadCustomValue::Response &res)
{
    int result;
    EHardwareType motor_type;
    if ((1 <= req.motor_type  && 7 >= req.motor_type) || 10 == req.motor_type)
        motor_type = static_cast<EHardwareType>(req.motor_type);
    else
    {
        res.status = niryo_robot_msgs::CommandStatus::WRONG_MOTOR_TYPE;
        res.message = "TtlInterfaceCore - Invalid motor type: should be "
                      "1 (Stepper) or 2 (XL-430) or 3 (XL-320) or 4 (XL-330) or 5 (XC-430) or "
                      "6 (Fake Dynamixel) or 7 (Fake Stepper) or 10 (End Effector)";
        return true;
    }

    lock_guard<mutex> lck(_control_loop_mutex);
    int value = 0;
    result = _ttl_manager->readCustomCommand(motor_type,
                                              req.id,
                                              req.reg_address,
                                              value,
                                              req.byte_number);

    if (result != COMM_SUCCESS)
    {
        res.message = "TtlInterfaceCore - Reading custom registry failed";
    }
    else
    {
        res.message = "TtlInterfaceCore - Reading successful. Registry value : " + to_string(value);
        result = niryo_robot_msgs::CommandStatus::SUCCESS;
    }
    res.status = result;
    return true;
}

/**
 * @brief TtlInterfaceCore::callbackActivateLeds
 * @param req
 * @param res
 * @return
 */
bool TtlInterfaceCore::_callbackActivateLeds(niryo_robot_msgs::SetInt::Request &req,
                                          niryo_robot_msgs::SetInt::Response &res)
{
    int led = req.value;
    string message = "";

    lock_guard<mutex> lck(_control_loop_mutex);
    int result = _ttl_manager->setLeds(led);

    res.status = result;
    res.message = message;
    return true;
}

}  // namespace ttl_driver<|MERGE_RESOLUTION|>--- conflicted
+++ resolved
@@ -769,29 +769,12 @@
 
     lock_guard<mutex> lck(_control_loop_mutex);
 
-<<<<<<< HEAD
-    // try to find motor id 6 (default motor id for conveyor
-    if (_ttl_manager->ping(state->getDefaultId()))
-    {
-        if (COMM_SUCCESS == _ttl_manager->changeId(EHardwareType::STEPPER, state->getDefaultId(), state->getId()))
-        {
-            // add stepper as a new conveyor
-            _ttl_manager->addHardwareComponent(state);
-            result = niryo_robot_msgs::CommandStatus::SUCCESS;
-        }
-        else
-        {
-            ROS_ERROR("TtlInterfaceCore::setConveyor : unable to change conveyor ID");
-            result = niryo_robot_msgs::CommandStatus::TTL_WRITE_ERROR;
-        }
-=======
     // add hw component before to get driver
     _ttl_manager->addHardwareComponent(state);
 
     if (_ttl_manager->ping(_default_conveyor_id))
     {
         result = niryo_robot_msgs::CommandStatus::SUCCESS;
->>>>>>> 87b29539
     }
     else
     {
