--- conflicted
+++ resolved
@@ -61,34 +61,6 @@
 
 namespace ttl_driver
 {
-<<<<<<< HEAD
-/**
- * @brief TtlInterfaceCore::TtlInterfaceCore
- */
-TtlInterfaceCore::TtlInterfaceCore(ros::NodeHandle &nh)
-{
-    ROS_DEBUG("TtlInterfaceCore - ctor");
-
-    init(nh);
-}
-
-/**
- * @brief TtlInterfaceCore::~TtlInterfaceCore
- */
-TtlInterfaceCore::~TtlInterfaceCore()
-{
-    if (_control_loop_thread.joinable())
-        _control_loop_thread.join();
-}
-
-/**
- * @brief TtlInterfaceCore::init
- */
-bool TtlInterfaceCore::init(ros::NodeHandle &nh)
-{
-    ROS_DEBUG("TtlInterfaceCore::init - Init parameters...");
-    initParameters(nh);
-=======
     /**
      * @brief TtlInterfaceCore::TtlInterfaceCore
      */
@@ -98,7 +70,6 @@
 
         init(nh);
     }
->>>>>>> 22e518e3
 
     /**
      * @brief TtlInterfaceCore::~TtlInterfaceCore
@@ -127,93 +98,6 @@
         ROS_DEBUG("TtlInterfaceCore::init - Starting publishers...");
         startPublishers(nh);
 
-<<<<<<< HEAD
-/**
- * @brief TtlInterfaceCore::initParameters
- */
-void TtlInterfaceCore::initParameters(ros::NodeHandle &nh)
-{
-    _control_loop_frequency = 0.0;
-    double write_frequency = 0.0;
-    double read_data_frequency = 0.0;
-    double read_end_effector_frequency = 0.0;
-    double read_status_frequency = 0.0;
-
-    nh.getParam("ttl_hardware_control_loop_frequency", _control_loop_frequency);
-
-    nh.getParam("ttl_hardware_write_frequency", write_frequency);
-
-    nh.getParam("ttl_hardware_read_data_frequency", read_data_frequency);
-
-    nh.getParam("ttl_hardware_read_end_effector_frequency", read_end_effector_frequency);
-
-    nh.getParam("ttl_hardware_read_status_frequency", read_status_frequency);
-
-    nh.getParam("hardware_version", _hardware_version);
-
-    ROS_DEBUG("TtlInterfaceCore::initParameters - ttl_hardware_control_loop_frequency : %f", _control_loop_frequency);
-    ROS_DEBUG("TtlInterfaceCore::initParameters - ttl_hardware_write_frequency : %f", write_frequency);
-    ROS_DEBUG("TtlInterfaceCore::initParameters - ttl_hardware_read_data_frequency : %f", read_data_frequency);
-    ROS_DEBUG("TtlInterfaceCore::initParameters - ttl_hardware_read_end_effector_frequency : %f", read_end_effector_frequency);
-    ROS_DEBUG("TtlInterfaceCore::initParameters - ttl_hardware_read_status_frequency : %f", read_status_frequency);
-    ROS_DEBUG("TtlInterfaceCore::initParameters - hardware_version : %s", _hardware_version.c_str());
-
-    _delta_time_data_read = 1.0 / read_data_frequency;
-    _delta_time_end_effector_read = 1.0 / read_end_effector_frequency;
-    _delta_time_status_read = 1.0 / read_status_frequency;
-    _delta_time_write = 1.0 / write_frequency;
-}
-
-/**
- * @brief TtlInterfaceCore::startServices
- * @param nh
- */
-void TtlInterfaceCore::startServices(ros::NodeHandle &nh)
-{
-    // advertise services
-    _activate_leds_server = nh.advertiseService("/niryo_robot/ttl_driver/set_dxl_leds", &TtlInterfaceCore::_callbackActivateLeds, this);
-
-    _custom_cmd_server = nh.advertiseService("/niryo_robot/ttl_driver/send_custom_value", &TtlInterfaceCore::_callbackWriteCustomValue, this);
-
-    _custom_cmd_getter = nh.advertiseService("/niryo_robot/ttl_driver/read_custom_value", &TtlInterfaceCore::_callbackReadCustomValue, this);
-
-    _pid_server = nh.advertiseService("/niryo_robot/ttl_driver/read_pid_value", &TtlInterfaceCore::_callbackReadPIDValue, this);
-
-    _pid_getter = nh.advertiseService("/niryo_robot/ttl_driver/write_pid_value", &TtlInterfaceCore::_callbackWritePIDValue, this);
-
-    _velocity_profile_server = nh.advertiseService("/niryo_robot/ttl_driver/read_velocity_profile", &TtlInterfaceCore::_callbackReadVelocityProfile, this);
-
-    _velocity_profile_getter = nh.advertiseService("/niryo_robot/ttl_driver/write_velocity_profile", &TtlInterfaceCore::_callbackWriteVelocityProfile, this);
-}
-
-/**
- * @brief TtlInterfaceCore::startPublishers
- * @param nh
- */
-void TtlInterfaceCore::startPublishers(ros::NodeHandle &nh)
-{
-    _collision_status_publisher = nh.advertise<std_msgs::Bool>("/niryo_robot/end_effector_interface/collision_detected", 1, true);
-    _collision_status_publisher_timer = nh.createTimer(_collision_status_publisher_duration, &TtlInterfaceCore::_publishCollisionStatus, this);
-}
-
-/**
- * @brief TtlInterfaceCore::startSubscribers
- * @param nh
- */
-void TtlInterfaceCore::startSubscribers(ros::NodeHandle & /*nh*/) { ROS_DEBUG("TtlInterfaceCore::startSubscribers - no subscribers to start"); }
-
-// ***************
-//  Commands
-// ***************
-
-/**
- * @brief TtlInterfaceCore::rebootMotor
- * @return
- */
-bool TtlInterfaceCore::rebootHardware(const std::shared_ptr<common::model::AbstractHardwareState> &hw_state)
-{
-    int result = COMM_TX_FAIL;
-=======
         ROS_DEBUG("TtlInterfaceCore::init - Starting subscribers...");
         startSubscribers(nh);
 
@@ -261,7 +145,6 @@
         _delta_time_status_read = 1.0 / read_status_frequency;
         _delta_time_write = 1.0 / write_frequency;
     }
->>>>>>> 22e518e3
 
     /**
      * @brief TtlInterfaceCore::startServices
@@ -304,36 +187,12 @@
                                                            &TtlInterfaceCore::_publishCollisionStatus,
                                                            this);
     }
-<<<<<<< HEAD
-    ROS_DEBUG("TtlInterfaceCore::scanTools - Result getAllIdsOnDxlBus: %d", result);
-
-    ostringstream ss;
-    for (auto const &m : motor_list)
-        ss << static_cast<int>(m) << " ";
-    string motor_id_list_string = ss.str();
-    if (!motor_id_list_string.empty())
-        motor_id_list_string.pop_back();  // remove trailing " "
-
-    ROS_DEBUG("TtlInterfaceCore::scanTools - All id on bus: [%s]", motor_id_list_string.c_str());
-    return motor_list;
-}
-
-/**
- * @brief TtlInterfaceCore::motorScanReport
- * @param motor_id
- * @return
- */
-int TtlInterfaceCore::motorScanReport(uint8_t motor_id)
-{
-    if (_debug_flag)
-=======
 
     /**
      * @brief TtlInterfaceCore::startSubscribers
      * @param nh
      */
     void TtlInterfaceCore::startSubscribers(ros::NodeHandle & /*nh*/)
->>>>>>> 22e518e3
     {
         ROS_DEBUG("TtlInterfaceCore::startSubscribers - no subscribers to start");
     }
@@ -391,22 +250,6 @@
         ROS_DEBUG("TtlInterfaceCore::scanTools - All id on bus: [%s]", motor_id_list_string.c_str());
         return motor_list;
     }
-<<<<<<< HEAD
-    ROS_ERROR("TtlInterfaceCore::motorScanReport - Debug mode not enabled");
-    return niryo_robot_msgs::CommandStatus::ABORTED;
-}
-
-/**
- * @brief TtlInterfaceCore::motorCmdReport
- * @param jState
- * @param motor_type
- * @return
- */
-int TtlInterfaceCore::motorCmdReport(const JointState &jState, EHardwareType motor_type)
-{
-    int ret = niryo_robot_msgs::CommandStatus::ABORTED;
-=======
->>>>>>> 22e518e3
 
     /**
      * @brief TtlInterfaceCore::motorScanReport
@@ -424,19 +267,6 @@
             }
             else
             {
-<<<<<<< HEAD
-                _ttl_manager->writeSingleCommand(std::make_unique<DxlSingleCmd>(EDxlCommandType::CMD_TYPE_TORQUE, motor_id, std::initializer_list<uint32_t>{1}));
-                ros::Duration(0.5).sleep();
-
-                // set position to old position + 200
-                uint32_t old_position = _ttl_manager->getPosition(jState);
-                ROS_INFO("TtlInterfaceCore::motorCmdReport - Debug - get dxl %d pose: %d ", motor_id, old_position);
-                ros::Duration(0.5).sleep();
-
-                ROS_INFO("TtlInterfaceCore::motorCmdReport - Debug - Send dxl %d pose: %d ", motor_id, old_position + 200);
-                _ttl_manager->writeSingleCommand(std::make_unique<DxlSingleCmd>(EDxlCommandType::CMD_TYPE_POSITION, motor_id, std::initializer_list<uint32_t>{old_position + 200}));
-                ros::Duration(2).sleep();
-=======
                 ROS_ERROR("TtlInterfaceCore::motorScanReport - Debug - Motor %d not found", motor_id);
                 return niryo_robot_msgs::CommandStatus::FAILURE;
             }
@@ -455,7 +285,6 @@
     int TtlInterfaceCore::motorCmdReport(const JointState &jState, EHardwareType motor_type)
     {
         int ret = niryo_robot_msgs::CommandStatus::ABORTED;
->>>>>>> 22e518e3
 
         if (motor_type != EHardwareType::UNKNOWN)
         {
@@ -463,26 +292,10 @@
             {
                 uint8_t motor_id = jState.getId();
 
-<<<<<<< HEAD
-                ROS_INFO("TtlInterfaceCore - Debug - Send dxl %d pose: %d ", motor_id, old_position);
-                _ttl_manager->writeSingleCommand(std::make_unique<DxlSingleCmd>(EDxlCommandType::CMD_TYPE_POSITION, motor_id, std::initializer_list<uint32_t>{old_position}));
-                ros::Duration(2).sleep();
-                uint32_t new_position2 = _ttl_manager->getPosition(jState);
-                ROS_INFO("TtlInterfaceCore::motorCmdReport - Debug - get ttl motor %d pose: %d ", motor_id, new_position2);
-                int rest2 = static_cast<int>(new_position2 - new_position);
-                ros::Duration(0.5).sleep();
-
-                // torque off
-                ROS_INFO("TtlInterfaceCore::motorCmdReport - Debug - Send torque off command on ttl motor %d", motor_id);
-                _ttl_manager->writeSingleCommand(std::make_unique<DxlSingleCmd>(EDxlCommandType::CMD_TYPE_TORQUE, motor_id, std::initializer_list<uint32_t>{0}));
-
-                if (abs(rest) < 50 || abs(rest2) < 50)
-=======
                 // torque on
                 ros::Duration(0.5).sleep();
                 ROS_INFO("TtlInterfaceCore::motorCmdReport - Debug - Send torque on command to motor %d", motor_id);
                 if (motor_type == EHardwareType::STEPPER || motor_type == EHardwareType::FAKE_STEPPER_MOTOR)
->>>>>>> 22e518e3
                 {
                     ret = niryo_robot_msgs::CommandStatus::SUCCESS;
                     ROS_INFO("TtlInterfaceCore::motorCmdReport: Implement in case we have stepper");
@@ -544,32 +357,9 @@
                 ROS_ERROR("TtlInterfaceCore::motorCmdReport - Debug - Debug mode not enabled");
             }
         }
-<<<<<<< HEAD
-        else
-        {
-            ROS_ERROR("TtlInterfaceCore::motorCmdReport - Debug - Debug mode not enabled");
-        }
-    }
-
-    return ret;
-}
-
-/**
- * @brief TtlInterfaceCore::launchMotorsReport
- * @return
- */
-int TtlInterfaceCore::launchMotorsReport()
-{
-    int response = niryo_robot_msgs::CommandStatus::SUCCESS;
-    unsigned int nbSuccess = 0;
-    unsigned int nbFailure = 0;
-
-    std::vector<std::tuple<uint8_t, EHardwareType, int, int>> results;
-=======
 
         return ret;
     }
->>>>>>> 22e518e3
 
     /**
      * @brief TtlInterfaceCore::launchMotorsReport
@@ -581,42 +371,23 @@
         unsigned int nbSuccess = 0;
         unsigned int nbFailure = 0;
 
-<<<<<<< HEAD
-        for (auto const &state : _ttl_manager->getMotorsStates())
-=======
         std::vector<std::tuple<uint8_t, EHardwareType, int, int>> results;
 
         if (_debug_flag)
->>>>>>> 22e518e3
         {
             ROS_INFO("TtlInterfaceCore::launchMotorsReport - Debug - Start Motor Report");
             ros::Duration(1.0).sleep();
 
             for (auto const &state : _ttl_manager->getMotorsStates())
             {
-<<<<<<< HEAD
-                ROS_INFO("TtlInterfaceCore::launchMotorsReport - Debug - Motor %d report start :", static_cast<int>(state->getId()));
-=======
                 if (state)
                 {
                     ROS_INFO("TtlInterfaceCore::launchMotorsReport - Debug - Motor %d report start :",
                              static_cast<int>(state->getId()));
->>>>>>> 22e518e3
 
                     int scan_res = motorScanReport(state->getId());
                     int cmd_res = motorCmdReport(*state, state->getHardwareType());
 
-<<<<<<< HEAD
-                if (niryo_robot_msgs::CommandStatus::SUCCESS == scan_res && niryo_robot_msgs::CommandStatus::SUCCESS == cmd_res)
-                {
-                    nbSuccess++;
-                }
-                else
-                {
-                    nbFailure++;
-                    response = niryo_robot_msgs::CommandStatus::FAILURE;
-                }
-=======
                     if (niryo_robot_msgs::CommandStatus::SUCCESS == scan_res && niryo_robot_msgs::CommandStatus::SUCCESS == cmd_res)
                     {
                         nbSuccess++;
@@ -626,39 +397,21 @@
                         nbFailure++;
                         response = niryo_robot_msgs::CommandStatus::FAILURE;
                     }
->>>>>>> 22e518e3
 
                     results.emplace_back(state->getId(), state->getHardwareType(), scan_res, cmd_res);
 
-<<<<<<< HEAD
-                if (niryo_robot_msgs::CommandStatus::ABORTED == scan_res || niryo_robot_msgs::CommandStatus::ABORTED == cmd_res)
-                {
-                    ROS_INFO("TtlInterfaceCore::launchMotorsReport - Debug - Debug motor aborted");
-                    break;
-=======
                     if (niryo_robot_msgs::CommandStatus::ABORTED == scan_res ||
                         niryo_robot_msgs::CommandStatus::ABORTED == cmd_res)
                     {
                         ROS_INFO("TtlInterfaceCore::launchMotorsReport - Debug - Debug motor aborted");
                         break;
                     }
->>>>>>> 22e518e3
                 }
             }
 
             ros::Duration(1.0).sleep();
             ROS_INFO("TtlInterfaceCore::launchMotorsReport - Debug - Check for unflashed motors");
 
-<<<<<<< HEAD
-        // check if some id 1 are found (id = 1 is for unflashed dxl motors)
-        if (_ttl_manager->ping(1))
-        {
-            ROS_ERROR("TtlInterfaceCore::launchMotorsReport - Debug - Find an unflashed motor");
-            results.emplace_back(1, EHardwareType::UNKNOWN, niryo_robot_msgs::CommandStatus::SUCCESS, niryo_robot_msgs::CommandStatus::FAILURE);
-            response = niryo_robot_msgs::CommandStatus::FAILURE;
-            nbFailure++;
-        }
-=======
             // check if some id 1 are found (id = 1 is for unflashed dxl motors)
             if (_ttl_manager->ping(1))
             {
@@ -668,7 +421,6 @@
                 response = niryo_robot_msgs::CommandStatus::FAILURE;
                 nbFailure++;
             }
->>>>>>> 22e518e3
 
             // display synthesis
             ROS_INFO("Synthesis of motors report :");
@@ -678,11 +430,6 @@
             ROS_INFO("--------");
             ROS_INFO("id \t| type \t| scan result | cmd result");
 
-<<<<<<< HEAD
-        for (auto const &res : results)
-        {
-            ROS_INFO("%d \t| %s \t| %d | %d", std::get<0>(res), HardwareTypeEnum(std::get<1>(res)).toString().c_str(), std::get<2>(res), std::get<3>(res));
-=======
             for (auto const &res : results)
             {
                 ROS_INFO("%d \t| %s \t| %d | %d", std::get<0>(res),
@@ -694,7 +441,6 @@
         else
         {
             ROS_ERROR("TtlInterfaceCore::launchMotorsReport - Debug - Debug mode not enabled");
->>>>>>> 22e518e3
         }
 
         return response;
@@ -709,27 +455,9 @@
         return _ttl_manager->readHomingAbsPosition();
     }
 
-<<<<<<< HEAD
-    return response;
-}
-
-/**
- * @brief TtlInterfaceCore::readHomingAbsPosition
- */
-bool TtlInterfaceCore::readHomingAbsPosition()
-{
-    lock_guard<mutex> lck(_control_loop_mutex);
-    return _ttl_manager->readHomingAbsPosition();
-}
-
-// ****************
-//  Control Loop
-// ****************
-=======
     // ****************
     //  Control Loop
     // ****************
->>>>>>> 22e518e3
 
     /**
      * @brief TtlInterfaceCore::startControlLoop
@@ -745,47 +473,6 @@
         }
     }
 
-<<<<<<< HEAD
-/**
- * @brief TtlInterfaceCore::scanMotorId
- */
-bool TtlInterfaceCore::scanMotorId(uint8_t motor_to_find)
-{
-    lock_guard<mutex> lck(_control_loop_mutex);
-    return _ttl_manager->ping(motor_to_find);
-}
-
-/**
- * @brief TtlInterfaceCore::startCalibration
- */
-void TtlInterfaceCore::startCalibration()
-{
-    if (_ttl_manager)
-        _ttl_manager->startCalibration();
-}
-
-/**
- * @brief TtlInterfaceCore::resetCalibration
- */
-void TtlInterfaceCore::resetCalibration()
-{
-    if (_ttl_manager)
-        _ttl_manager->resetCalibration();
-}
-
-/**
- * @brief TtlInterfaceCore::getCalibrationResult
- * @param id
- * @return
- */
-int32_t TtlInterfaceCore::getCalibrationResult(uint8_t id) const { return _ttl_manager->getCalibrationResult(id); }
-
-/**
- * @brief TtlInterfaceCore::getCalibrationStatus
- * @return
- */
-inline common::model::EStepperCalibrationStatus TtlInterfaceCore::getCalibrationStatus() const { return _ttl_manager->getCalibrationStatus(); }
-=======
     /**
      * @brief TtlInterfaceCore::scanMotorId
      */
@@ -794,7 +481,6 @@
         lock_guard<mutex> lck(_control_loop_mutex);
         return _ttl_manager->ping(motor_to_find);
     }
->>>>>>> 22e518e3
 
     /**
      * @brief TtlInterfaceCore::startCalibration
@@ -892,15 +578,9 @@
 
                     vector<uint8_t> missing_ids;
 
-<<<<<<< HEAD
-                    std::string msg;
-                    msg += "TtlInterfaceCore::controlLoop - motor";
-                    for (auto const &id : missing_ids)
-=======
                     int bus_state = COMM_PORT_BUSY;
 
                     while (TTL_SCAN_OK != bus_state)
->>>>>>> 22e518e3
                     {
                         // scan and get removed motor
                         {
@@ -957,11 +637,7 @@
 
                     control_loop_rate.sleep();
                 }
-<<<<<<< HEAD
-                if (_ttl_manager->hasEndEffector() && ros::Time::now().toSec() - _time_hw_end_effector_last_read >= _delta_time_end_effector_read)
-=======
                 else
->>>>>>> 22e518e3
                 {
                     ros::Duration(TIME_TO_WAIT_IF_BUSY).sleep();
                     resetHardwareControlLoopRates();
@@ -980,26 +656,11 @@
             _ttl_manager->resetTorques();
     }
 
-<<<<<<< HEAD
-    if ("ned2" == _hardware_version)
-        _ttl_manager->resetTorques();
-}
-
-/**
- * @brief TtlInterfaceCore::_executeCommand : execute all the cmd in the current queue
- */
-// create a unique queue using polymorphism
-void TtlInterfaceCore::_executeCommand()
-{
-    bool _need_sleep = false;
-    if (!_joint_trajectory_cmd.empty())
-=======
     /**
      * @brief TtlInterfaceCore::_executeCommand : execute all the cmd in the current queue
      */
     // create a unique queue using polymorphism
     void TtlInterfaceCore::_executeCommand()
->>>>>>> 22e518e3
     {
         bool _need_sleep = false;
         if (!_joint_trajectory_cmd.empty())
@@ -1038,37 +699,6 @@
         if (_need_sleep)
             ros::Duration(0.001).sleep();
     }
-<<<<<<< HEAD
-    if (_need_sleep)
-        ros::Duration(0.001).sleep();
-}
-
-// *************
-//  Setters
-// *************
-
-/**
- * @brief TtlInterfaceCore::addJoint
- * @param jointState
- * @return
- */
-int TtlInterfaceCore::addJoint(const std::shared_ptr<common::model::JointState> &jointState)
-{
-    // protect bus with mutex because of readFirmware version in addHardwareComponent
-    lock_guard<mutex> lck(_control_loop_mutex);
-    return _ttl_manager->addHardwareComponent(jointState);
-}
-
-/**
- * @brief TtlInterfaceCore::setTool
- * @param toolState
- * @return
- */
-int TtlInterfaceCore::setTool(const std::shared_ptr<common::model::ToolState> &toolState)
-{
-    int result = niryo_robot_msgs::CommandStatus::TTL_READ_ERROR;
-=======
->>>>>>> 22e518e3
 
     // *************
     //  Setters
@@ -1097,26 +727,6 @@
 
         lock_guard<mutex> lck(_control_loop_mutex);
 
-<<<<<<< HEAD
-/**
- * @brief TtlInterfaceCore::unsetTool
- * @param motor_id
- */
-void TtlInterfaceCore::unsetTool(uint8_t motor_id)
-{
-    ROS_DEBUG("TtlInterfaceCore::unsetTool - UnsetTool: id %d", motor_id);
-    _ttl_manager->removeHardwareComponent(motor_id);
-}
-
-/**
- * @brief TtlInterfaceCore::setEndEffector
- * @param end_effector_state
- * @return
- */
-int TtlInterfaceCore::setEndEffector(const std::shared_ptr<common::model::EndEffectorState> &end_effector_state)
-{
-    int result = niryo_robot_msgs::CommandStatus::TTL_READ_ERROR;
-=======
         // try to find motor
         if (_ttl_manager->ping(toolState->getId()))
         {
@@ -1127,7 +737,6 @@
         {
             ROS_WARN("TtlInterfaceCore::setTool - No tool found with motor id %d", toolState->getId());
         }
->>>>>>> 22e518e3
 
         return result;
     }
@@ -1149,23 +758,7 @@
      */
     int TtlInterfaceCore::setEndEffector(const std::shared_ptr<common::model::EndEffectorState> &end_effector_state)
     {
-<<<<<<< HEAD
-        ROS_WARN("TtlInterfaceCore::setEndEffector - No end effector found with id %d", end_effector_state->getId());
-    }
-    return result;
-}
-
-/**
- * @brief TtlInterfaceCore::setConveyor
- * @param state
- * @return
- */
-int TtlInterfaceCore::setConveyor(const std::shared_ptr<common::model::ConveyorState> &state)
-{
-    int result = niryo_robot_msgs::CommandStatus::NO_CONVEYOR_FOUND;
-=======
         int result = niryo_robot_msgs::CommandStatus::TTL_READ_ERROR;
->>>>>>> 22e518e3
 
         lock_guard<mutex> lck(_control_loop_mutex);
 
@@ -1191,10 +784,6 @@
     {
         int result = niryo_robot_msgs::CommandStatus::NO_CONVEYOR_FOUND;
 
-<<<<<<< HEAD
-    auto state = getJointState(motor_id);
-    if (niryo_robot_msgs::CommandStatus::SUCCESS == changeId(state->getHardwareType(), motor_id, default_conveyor_id))
-=======
         lock_guard<mutex> lck(_control_loop_mutex);
 
         if (_ttl_manager->ping(state->getId()))
@@ -1215,7 +804,6 @@
      * @param default_conveyor_id
      */
     void TtlInterfaceCore::unsetConveyor(uint8_t motor_id, uint8_t default_conveyor_id)
->>>>>>> 22e518e3
     {
         ROS_DEBUG("TtlInterfaceCore::unsetConveyor - unsetConveyor: id %d", motor_id);
 
@@ -1243,14 +831,6 @@
         if (COMM_SUCCESS == _ttl_manager->changeId(motor_type, old_id, new_id))
             return niryo_robot_msgs::CommandStatus::SUCCESS;
 
-<<<<<<< HEAD
-/**
- * @brief TtlInterfaceCore::clearSingleCommandQueue
- */
-void TtlInterfaceCore::clearSingleCommandQueue()
-{
-    std::lock_guard<std::mutex> lock(_single_cmd_queue_mutex);
-=======
         ROS_ERROR("TtlInterfaceCore::changeId : unable to change conveyor ID");
         return niryo_robot_msgs::CommandStatus::TTL_WRITE_ERROR;
     }
@@ -1261,7 +841,6 @@
     void TtlInterfaceCore::clearSingleCommandQueue()
     {
         std::lock_guard<std::mutex> lock(_single_cmd_queue_mutex);
->>>>>>> 22e518e3
 
         while (!_single_cmds_queue.empty())
             _single_cmds_queue.pop();
@@ -1289,21 +868,6 @@
             _sync_cmds_queue.pop();
     }
 
-<<<<<<< HEAD
-/**
- * @brief TtlInterfaceCore::setTrajectoryControllerCommands
- * @param cmd
- */
-void TtlInterfaceCore::setTrajectoryControllerCommands(std::vector<std::pair<uint8_t, uint32_t>> &&cmd) { _joint_trajectory_cmd = cmd; }  // NOLINT
-
-/**
- * @brief TtlInterfaceCore::setSyncCommand
- * @param cmd
- */
-void TtlInterfaceCore::addSyncCommandToQueue(std::unique_ptr<common::model::ISynchronizeMotorCmd> &&cmd)  // NOLINT
-{
-    std::lock_guard<std::mutex> lock(_sync_cmd_queue_mutex);
-=======
     /**
      * @brief TtlInterfaceCore::setTrajectoryControllerCommands
      * @param cmd
@@ -1312,7 +876,6 @@
     {
         _joint_trajectory_cmd = cmd;
     }
->>>>>>> 22e518e3
 
     /**
      * @brief TtlInterfaceCore::setSyncCommand
@@ -1329,21 +892,6 @@
         else
             ROS_WARN("TtlInterfaceCore::setSyncCommand : Invalid command %s", cmd->str().c_str());
     }
-<<<<<<< HEAD
-    else
-        ROS_WARN("TtlInterfaceCore::setSyncCommand : Invalid command %s", cmd->str().c_str());
-}
-
-/**
- * @brief TtlInterfaceCore::addSingleCommandToQueue
- * @param cmd
- *
- */
-void TtlInterfaceCore::addSingleCommandToQueue(std::unique_ptr<common::model::ISingleMotorCmd> &&cmd)  // NOLINT
-{
-    ROS_DEBUG("TtlInterfaceCore::addSingleCommandToQueue - %s", cmd->str().c_str());
-=======
->>>>>>> 22e518e3
 
     /**
      * @brief TtlInterfaceCore::addSingleCommandToQueue
@@ -1393,80 +941,6 @@
             addSingleCommandToQueue(std::move(c));
     }
 
-<<<<<<< HEAD
-/**
- * @brief TtlInterfaceCore::addSingleCommandToQueue
- * @param cmd
- */
-void TtlInterfaceCore::addSingleCommandToQueue(std::vector<std::unique_ptr<common::model::ISingleMotorCmd>> cmd)
-{
-    for (auto &c : cmd)
-        addSingleCommandToQueue(std::move(c));
-}
-
-// ***************
-//  Getters
-// ***************
-
-/**
- * @brief TtlInterfaceCore::getJointStates
- * @return
- */
-std::vector<std::shared_ptr<common::model::JointState>> TtlInterfaceCore::getJointStates() const { return _ttl_manager->getMotorsStates(); }
-
-/**
- * @brief TtlInterfaceCore::getState
- * @param motor_id
- * @return
- */
-std::shared_ptr<common::model::JointState> TtlInterfaceCore::getJointState(uint8_t motor_id) const
-{
-    return std::dynamic_pointer_cast<common::model::JointState>(_ttl_manager->getHardwareState(motor_id));
-}
-
-/**
- * @brief TtlInterfaceCore::getEndEffectorState
- * @param id
- * @return
- */
-std::shared_ptr<common::model::EndEffectorState> TtlInterfaceCore::getEndEffectorState(uint8_t id)
-{
-    return std::dynamic_pointer_cast<common::model::EndEffectorState>(_ttl_manager->getHardwareState(id));
-}
-
-/**
- * @brief TtlInterfaceCore::getPosition
- * @param id
- * @return
- */
-double TtlInterfaceCore::getPosition(uint8_t id) const { return static_cast<double>(getJointState(id)->getPosition()); }
-
-/**
- * @brief TtlInterfaceCore::getBusState
- * @return
- */
-niryo_robot_msgs::BusState TtlInterfaceCore::getBusState() const
-{
-    niryo_robot_msgs::BusState bus_state;
-
-    string error;
-    bool connection;
-    vector<uint8_t> motor_id;
-
-    _ttl_manager->getBusState(connection, motor_id, error);
-    bus_state.connection_status = connection;
-    bus_state.motor_id_connected = motor_id;
-    bus_state.error = error;
-    return bus_state;
-}
-
-/**
- * @brief TtlInterfaceCore::waitSyncQueueFree
- */
-void TtlInterfaceCore::waitSyncQueueFree()
-{
-    while (!_sync_cmds_queue.empty())
-=======
     // ***************
     //  Getters
     // ***************
@@ -1477,7 +951,6 @@
      */
     std::vector<std::shared_ptr<common::model::JointState>>
     TtlInterfaceCore::getJointStates() const
->>>>>>> 22e518e3
     {
         return _ttl_manager->getMotorsStates();
     }
@@ -1492,28 +965,6 @@
     {
         return std::dynamic_pointer_cast<common::model::JointState>(_ttl_manager->getHardwareState(motor_id));
     }
-<<<<<<< HEAD
-}
-
-// *******************
-//    Callbacks     *
-// *******************
-
-/**
- * @brief TtlInterfaceCore::callbackActivateLeds
- * @param req
- * @param res
- * @return
- */
-bool TtlInterfaceCore::_callbackActivateLeds(niryo_robot_msgs::SetInt::Request &req, niryo_robot_msgs::SetInt::Response &res)
-{
-    int led = req.value;
-    string message;
-
-    lock_guard<mutex> lck(_control_loop_mutex);
-    int result = _ttl_manager->setLeds(led);
-=======
->>>>>>> 22e518e3
 
     /**
      * @brief TtlInterfaceCore::getEndEffectorState
@@ -1536,21 +987,6 @@
         return static_cast<double>(getJointState(id)->getPosition());
     }
 
-<<<<<<< HEAD
-/**
- * @brief TtlInterfaceCore::callbackReadCustomValue
- * @param req
- * @param res
- * @return
- */
-bool TtlInterfaceCore::_callbackReadCustomValue(ttl_driver::ReadCustomValue::Request &req, ttl_driver::ReadCustomValue::Response &res)
-{
-    int result = niryo_robot_msgs::CommandStatus::FAILURE;
-
-    lock_guard<mutex> lck(_control_loop_mutex);
-    int value = 0;
-    result = _ttl_manager->readCustomCommand(req.id, req.reg_address, value, req.byte_number);
-=======
     /**
      * @brief TtlInterfaceCore::getBusState
      * @return
@@ -1569,7 +1005,6 @@
         bus_state.error = error;
         return bus_state;
     }
->>>>>>> 22e518e3
 
     /**
      * @brief TtlInterfaceCore::waitSyncQueueFree
@@ -1593,24 +1028,6 @@
         }
     }
 
-<<<<<<< HEAD
-    res.status = result;
-    return true;
-}
-
-/**
- * @brief TtlInterfaceCore::callbackWriteCustomValue
- * @param req
- * @param res
- * @return
- */
-bool TtlInterfaceCore::_callbackWriteCustomValue(ttl_driver::WriteCustomValue::Request &req, ttl_driver::WriteCustomValue::Response &res)
-{
-    int result = niryo_robot_msgs::CommandStatus::FAILURE;
-
-    lock_guard<mutex> lck(_control_loop_mutex);
-    result = _ttl_manager->sendCustomCommand(req.id, req.reg_address, req.value, req.byte_number);
-=======
     // *******************
     //    Callbacks     *
     // *******************
@@ -1632,27 +1049,11 @@
 
         res.status = result;
         res.message = message;
->>>>>>> 22e518e3
 
         // return response even request failed
         return true;
     }
 
-<<<<<<< HEAD
-    res.status = result;
-    return true;
-}
-
-/**
- * @brief TtlInterfaceCore::_callbackReadPIDValue
- * @param req
- * @param res
- * @return
- */
-bool TtlInterfaceCore::_callbackReadPIDValue(ttl_driver::ReadPIDValue::Request &req, ttl_driver::ReadPIDValue::Response &res)
-{
-    int result = niryo_robot_msgs::CommandStatus::FAILURE;
-=======
     /**
      * @brief TtlInterfaceCore::callbackReadCustomValue
      * @param req
@@ -1663,7 +1064,6 @@
                                                     ttl_driver::ReadCustomValue::Response &res)
     {
         int result = niryo_robot_msgs::CommandStatus::FAILURE;
->>>>>>> 22e518e3
 
         lock_guard<mutex> lck(_control_loop_mutex);
         int value = 0;
@@ -1687,10 +1087,6 @@
         return true;
     }
 
-<<<<<<< HEAD
-    lock_guard<mutex> lck(_control_loop_mutex);
-    if (COMM_SUCCESS == _ttl_manager->readMotorPID(id, pos_p_gain, pos_i_gain, pos_d_gain, vel_p_gain, vel_i_gain, ff1_gain, ff2_gain))
-=======
     /**
      * @brief TtlInterfaceCore::callbackWriteCustomValue
      * @param req
@@ -1699,7 +1095,6 @@
      */
     bool TtlInterfaceCore::_callbackWriteCustomValue(ttl_driver::WriteCustomValue::Request &req,
                                                      ttl_driver::WriteCustomValue::Response &res)
->>>>>>> 22e518e3
     {
         int result = niryo_robot_msgs::CommandStatus::FAILURE;
 
@@ -1742,21 +1137,6 @@
         uint16_t vel_p_gain{0};
         uint16_t vel_i_gain{0};
 
-<<<<<<< HEAD
-/**
- * @brief TtlInterfaceCore::_callbackWritePIDValue
- * @param req
- * @param res
- * @return
- */
-bool TtlInterfaceCore::_callbackWritePIDValue(ttl_driver::WritePIDValue::Request &req, ttl_driver::WritePIDValue::Response &res)
-{
-    int result = niryo_robot_msgs::CommandStatus::FAILURE;
-
-    auto dxl_cmd_pos_p = std::make_unique<DxlSingleCmd>(EDxlCommandType::CMD_TYPE_PID, req.id,
-                                                        std::initializer_list<uint32_t>{req.pos_p_gain, req.pos_i_gain, req.pos_d_gain, req.vel_p_gain, req.vel_i_gain,
-                                                                                        req.ff1_gain, req.ff2_gain, req.vel_profile, req.acc_profile});
-=======
         uint16_t ff1_gain{0};
         uint16_t ff2_gain{0};
 
@@ -1784,7 +1164,6 @@
 
         return true;
     }
->>>>>>> 22e518e3
 
     /**
      * @brief TtlInterfaceCore::_callbackWritePIDValue
@@ -1824,17 +1203,6 @@
 
         uint8_t id = req.id;
 
-<<<<<<< HEAD
-/**
- * @brief TtlInterfaceCore::_callbackReadVelocityProfile
- * @param req
- * @param res
- * @return
- */
-bool TtlInterfaceCore::_callbackReadVelocityProfile(ttl_driver::ReadVelocityProfile::Request &req, ttl_driver::ReadVelocityProfile::Response &res)
-{
-    int result = niryo_robot_msgs::CommandStatus::FAILURE;
-=======
         uint32_t v_start{1};
         uint32_t a_1{0};
         uint32_t v_1{0};
@@ -1843,7 +1211,6 @@
         uint32_t d_max{6000};
         uint32_t d_1{0};
         uint32_t v_stop{2};
->>>>>>> 22e518e3
 
         lock_guard<mutex> lck(_control_loop_mutex);
         if (COMM_SUCCESS == _ttl_manager->readVelocityProfile(id, v_start, a_1, v_1,
@@ -1871,10 +1238,6 @@
 
         res.status = result;
 
-<<<<<<< HEAD
-    lock_guard<mutex> lck(_control_loop_mutex);
-    if (COMM_SUCCESS == _ttl_manager->readVelocityProfile(id, v_start, a_1, v_1, a_max, v_max, d_max, d_1, v_stop))
-=======
         return true;
     }
 
@@ -1886,7 +1249,6 @@
      */
     bool TtlInterfaceCore::_callbackWriteVelocityProfile(ttl_driver::WriteVelocityProfile::Request &req,
                                                          ttl_driver::WriteVelocityProfile::Response &res)
->>>>>>> 22e518e3
     {
         int result = niryo_robot_msgs::CommandStatus::FAILURE;
 
@@ -1921,61 +1283,11 @@
         return true;
     }
 
-<<<<<<< HEAD
-/**
- * @brief TtlInterfaceCore::_callbackWriteVelocityProfile
- * @param req
- * @param res
- * @return
- */
-bool TtlInterfaceCore::_callbackWriteVelocityProfile(ttl_driver::WriteVelocityProfile::Request &req, ttl_driver::WriteVelocityProfile::Response &res)
-{
-    int result = niryo_robot_msgs::CommandStatus::FAILURE;
-
-    // converting into RPM and RPM-2
-
-    // v in 0.01 RPM
-    auto v_start = static_cast<uint32_t>(req.v_start * RADIAN_PER_SECONDS_TO_RPM * 100);
-    auto a_1 = static_cast<uint32_t>(req.a_1 * RADIAN_PER_SECONDS_SQ_TO_RPM_SQ);
-    auto v_1 = static_cast<uint32_t>(req.v_1 * RADIAN_PER_SECONDS_TO_RPM * 100);
-    auto a_max = static_cast<uint32_t>(req.a_max * RADIAN_PER_SECONDS_SQ_TO_RPM_SQ);
-    auto v_max = static_cast<uint32_t>(req.v_max * RADIAN_PER_SECONDS_TO_RPM * 100);
-    auto d_max = static_cast<uint32_t>(req.d_max * RADIAN_PER_SECONDS_SQ_TO_RPM_SQ);
-    auto d_1 = static_cast<uint32_t>(req.d_1 * RADIAN_PER_SECONDS_SQ_TO_RPM_SQ);
-    auto v_stop = static_cast<uint32_t>(req.v_stop * RADIAN_PER_SECONDS_TO_RPM * 100);
-
-    auto profile_cmd = std::make_unique<StepperTtlSingleCmd>(EStepperCommandType::CMD_TYPE_VELOCITY_PROFILE, req.id,
-                                                             std::initializer_list<uint32_t>{v_start, a_1, v_1, a_max, v_max, d_max, d_1, v_stop});
-
-    if (profile_cmd->isValid())
-    {
-        addSingleCommandToQueue(std::move(profile_cmd));
-        result = niryo_robot_msgs::CommandStatus::SUCCESS;
-        res.message = "TtlInterfaceCore - Writing Velocity Profile successful";
-    }
-    else
-    {
-        res.message = "TtlInterfaceCore - Writing Velocity Profile failed";
-    }
-
-    res.status = result;
-
-    return true;
-}
-
-void TtlInterfaceCore::_publishCollisionStatus(const ros::TimerEvent &)
-{
-    std_msgs::Bool msg;
-    msg.data = getCollisionStatus();
-    _collision_status_publisher.publish(msg);
-}
-=======
     void TtlInterfaceCore::_publishCollisionStatus(const ros::TimerEvent &)
     {
         std_msgs::Bool msg;
         msg.data = getCollisionStatus();
         _collision_status_publisher.publish(msg);
     }
->>>>>>> 22e518e3
 
 } // namespace ttl_driver