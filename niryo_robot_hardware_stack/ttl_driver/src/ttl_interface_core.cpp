--- conflicted
+++ resolved
@@ -913,88 +913,6 @@
         addSingleCommandToQueue(std::move(cmd[i]));
 }
 
-<<<<<<< HEAD
-=======
-/**
- * @brief TtlInterfaceCore::setMotorPID
- * @param dxlState
- * @return
- */
-bool TtlInterfaceCore::setMotorPID(const DxlMotorState& dxlState)
-{
-    uint8_t motor_id = dxlState.getId();
-
-    ROS_DEBUG("TtlInterfaceCore::setMotorPID - Setting PID for motor id: %d", static_cast<int>(motor_id));
-
-    // ** DXL PID configuration **
-
-    // Position Gain
-    if (dxlState.getPositionPGain() > 0)
-    {
-        auto dxl_cmd_pos_p = std::make_unique<DxlSingleCmd>(EDxlCommandType::CMD_TYPE_POSITION_P_GAIN,
-                                                            motor_id, std::initializer_list<uint32_t>{dxlState.getPositionPGain()});
-
-        if (dxl_cmd_pos_p->isValid())
-            addSingleCommandToQueue(std::move(dxl_cmd_pos_p));
-    }
-    if (dxlState.getPositionIGain() > 0)
-    {
-        auto dxl_cmd_pos_i = std::make_unique<DxlSingleCmd>(EDxlCommandType::CMD_TYPE_POSITION_I_GAIN,
-                                                            motor_id, std::initializer_list<uint32_t>{dxlState.getPositionIGain()});
-
-        if (dxl_cmd_pos_i->isValid())
-            addSingleCommandToQueue(std::move(dxl_cmd_pos_i));
-    }
-
-    if (dxlState.getPositionDGain() > 0)
-    {
-        auto dxl_cmd_pos_d = std::make_unique<DxlSingleCmd>(EDxlCommandType::CMD_TYPE_POSITION_D_GAIN,
-                                                            motor_id, std::initializer_list<uint32_t>{dxlState.getPositionDGain()});
-
-        if (dxl_cmd_pos_d->isValid())
-            addSingleCommandToQueue(std::move(dxl_cmd_pos_d));
-    }
-
-    // Velocity Gain
-    if (dxlState.getVelocityPGain() > 0)
-    {
-        auto dxl_cmd_vel_p = std::make_unique<DxlSingleCmd>(EDxlCommandType::CMD_TYPE_VELOCITY_P_GAIN,
-                                                            motor_id, std::initializer_list<uint32_t>{dxlState.getVelocityPGain()});
-
-        if (dxl_cmd_vel_p->isValid())
-            addSingleCommandToQueue(std::move(dxl_cmd_vel_p));
-    }
-
-    if (dxlState.getVelocityIGain() > 0)
-    {
-        auto dxl_cmd_vel_i = std::make_unique<DxlSingleCmd>(EDxlCommandType::CMD_TYPE_VELOCITY_I_GAIN,
-                                                            motor_id, std::initializer_list<uint32_t>{dxlState.getVelocityIGain()});
-
-        if (dxl_cmd_vel_i->isValid())
-            addSingleCommandToQueue(std::move(dxl_cmd_vel_i));
-    }
-    if (dxlState.getFF1Gain() > 0)
-    {
-        auto dxl_cmd_ff1 = std::make_unique<DxlSingleCmd>(EDxlCommandType::CMD_TYPE_FF1_GAIN,
-                                                          motor_id, std::initializer_list<uint32_t>{dxlState.getFF1Gain()});
-
-        if (dxl_cmd_ff1->isValid())
-            addSingleCommandToQueue(std::move(dxl_cmd_ff1));
-    }
-
-    if (dxlState.getFF2Gain() > 0)
-    {
-        auto dxl_cmd_ff2 = std::make_unique<DxlSingleCmd>(EDxlCommandType::CMD_TYPE_FF2_GAIN,
-                                                          motor_id, std::initializer_list<uint32_t>{dxlState.getFF2Gain()});
-
-        if (dxl_cmd_ff2->isValid())
-            addSingleCommandToQueue(std::move(dxl_cmd_ff2));
-    }
-
-    return true;
-}
-
->>>>>>> 8baaed37
 // ***************
 //  Getters
 // ***************
