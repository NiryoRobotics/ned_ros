--- conflicted
+++ resolved
@@ -275,11 +275,7 @@
         // torque on
         ros::Duration(0.5).sleep();
         ROS_INFO("TtlInterfaceCore::motorCmdReport - Debug - Send torque on command to motor %d", motor_id);
-<<<<<<< HEAD
-        if (motor_type != EHardwareType::STEPPER)
-=======
-        if (motor_type != EMotorType::STEPPER)
->>>>>>> b758c20c
+        if (motor_type != EHardwareType::STEPPER && motor_type != EHardwareType::FAKE_STEPPER_MOTOR)
         {
             ret = niryo_robot_msgs::CommandStatus::SUCCESS;
             ROS_INFO("TtlInterfaceCore::motorCmdReport: Implement in case we have stepper");
@@ -683,11 +679,8 @@
     // try to find motor
     if (_ttl_manager->ping(motor_id))
     {
-<<<<<<< HEAD
         // add dynamixel as a new tool
         _ttl_manager->addHardwareComponent(type, motor_id, TtlManager::EType::TOOL);
-=======
->>>>>>> b758c20c
         // Enable torque
         std::shared_ptr<AbstractTtlSingleMotorCmd> cmd_torque = std::make_shared<DxlSingleCmd>(EDxlCommandType::CMD_TYPE_TORQUE,
                                                             motor_id, std::initializer_list<uint32_t>{1});
@@ -702,12 +695,7 @@
     }
     else
     {
-<<<<<<< HEAD
-        ROS_WARN("TtlInterfaceCore::setTool - No end effector found with motor id %d", motor_id);
-=======
-        _ttl_manager->removeMotor(motor_id);
-        ROS_WARN("TtlInterfaceCore::setEndEffector - No end effector found with motor id %d", motor_id);
->>>>>>> b758c20c
+        ROS_WARN("TtlInterfaceCore::setTool - No tool found with motor id %d", motor_id);
     }
 
     return result;
@@ -1125,17 +1113,14 @@
 
     EHardwareType motor_type;
 
-<<<<<<< HEAD
-    if (1 <= req.motor_type  && 5 >= req.motor_type)
+    if (1 <= req.motor_type  && 7 >= req.motor_type || 10 == req.motor_type)
         motor_type = static_cast<EHardwareType>(req.motor_type);
-=======
-    if (1 <= req.motor_type  && 7 >= req.motor_type)
-        motor_type = static_cast<EMotorType>(req.motor_type);
->>>>>>> b758c20c
     else
     {
         res.status = niryo_robot_msgs::CommandStatus::WRONG_MOTOR_TYPE;
-        res.message = "TtlInterfaceCore - Invalid motor type: should be 1 (Stepper) 2 (XL-430) or 3 (XL-320) or 4 (XL-330) or 5 (XC-430)";
+        res.message = "TtlInterfaceCore - Invalid motor type: should be "
+                      "1 (Stepper) or 2 (XL-430) or 3 (XL-320) or 4 (XL-330) or 5 (XC-430) or "
+                      "6 (Fake Dynamixel) or 7 (Fake Stepper) or 10 (End Effector)";
         return true;
     }
 
@@ -1169,19 +1154,15 @@
                                                 ttl_driver::ReadCustomValue::Response &res)
 {
     int result;
-<<<<<<< HEAD
     EHardwareType motor_type;
-    if (1 <= req.motor_type  && 5 >= req.motor_type)
+    if (1 <= req.motor_type  && 7 >= req.motor_type || 10 == req.motor_type)
         motor_type = static_cast<EHardwareType>(req.motor_type);
-=======
-    EMotorType motor_type;
-    if (1 <= req.motor_type  && 7 >= req.motor_type)
-        motor_type = static_cast<EMotorType>(req.motor_type);
->>>>>>> b758c20c
     else
     {
         res.status = niryo_robot_msgs::CommandStatus::WRONG_MOTOR_TYPE;
-        res.message = "TtlInterfaceCore - Invalid motor type: should be 1 (Stepper) 2 (XL-430) or 3 (XL-320) or 4 (XL-330) or 5 (XC-430)";
+        res.message = "TtlInterfaceCore - Invalid motor type: should be "
+                      "1 (Stepper) or 2 (XL-430) or 3 (XL-320) or 4 (XL-330) or 5 (XC-430) or "
+                      "6 (Fake Dynamixel) or 7 (Fake Stepper) or 10 (End Effector)";
         return true;
     }
 
