/*
    ttl_interface_core.cpp
    Copyright (C) 2020 Niryo
    All rights reserved.
    This program is free software: you can redistribute it and/or modify
    it under the terms of the GNU General Public License as published by
    the Free Software Foundation, either version 3 of the License, or
    (at your option) any later version.
    This program is distributed in the hope that it will be useful,
    but WITHOUT ANY WARRANTY; without even the implied warranty of
    MERCHANTABILITY or FITNESS FOR A PARTICULAR PURPOSE.  See the
    GNU General Public License for more details.
    You should have received a copy of the GNU General Public License
    along with this program.  If not, see <http:// www.gnu.org/licenses/>.
*/

#include "ttl_driver/ttl_interface_core.hpp"
#include "common/model/abstract_single_motor_cmd.hpp"
#include "common/model/abstract_synchronize_motor_cmd.hpp"
#include "common/model/hardware_type_enum.hpp"
#include "common/model/joint_state.hpp"
#include "niryo_robot_msgs/CommandStatus.h"
#include "ros/serialization.h"
#include "common/util/unique_ptr_cast.hpp"

// c++
#include <cstdint>
#include <cstdlib>
#include <algorithm>
#include <cmath>
#include <functional>
#include <memory>
#include <vector>
#include <utility>
#include <string>
#include <tuple>

#include <common/model/conveyor_state.hpp>

using ::std::lock_guard;
using ::std::mutex;
using ::std::vector;
using ::std::ostringstream;
using ::std::string;

using ::common::model::EHardwareType;
using ::common::model::HardwareTypeEnum;
using ::common::model::EndEffectorState;
using ::common::model::JointState;
using ::common::model::EDxlCommandType;
using ::common::model::EStepperCommandType;
using ::common::model::StepperTtlSingleCmd;
using ::common::model::AbstractTtlSingleMotorCmd;
using ::common::model::DxlSingleCmd;
using ::common::model::EndEffectorSingleCmd;

namespace ttl_driver
{
/**
 * @brief TtlInterfaceCore::TtlInterfaceCore
 */
TtlInterfaceCore::TtlInterfaceCore(ros::NodeHandle& nh)
{
    ROS_DEBUG("TtlInterfaceCore - ctor");

    init(nh);
}

/**
 * @brief TtlInterfaceCore::~TtlInterfaceCore
 */
TtlInterfaceCore::~TtlInterfaceCore()
{
    if (_control_loop_thread.joinable())
        _control_loop_thread.join();
}

/**
 * @brief TtlInterfaceCore::init
 */
bool TtlInterfaceCore::init(ros::NodeHandle& nh)
{
    ROS_DEBUG("TtlInterfaceCore::init - Init parameters...");
    initParameters(nh);

    _ttl_manager = std::make_unique<TtlManager>(nh);
    _ttl_manager->scanAndCheck();
    startControlLoop();

    ROS_DEBUG("TtlInterfaceCore::init - Starting services...");
    startServices(nh);

    ROS_DEBUG("TtlInterfaceCore::init - Starting publishers...");
    startPublishers(nh);

    ROS_DEBUG("TtlInterfaceCore::init - Starting subscribers...");
    startSubscribers(nh);

    return true;
}

/**
 * @brief TtlInterfaceCore::initParameters
 */
void TtlInterfaceCore::initParameters(ros::NodeHandle& nh)
{
    _control_loop_frequency = 0.0;
    double write_frequency = 0.0;
    double read_data_frequency = 0.0;
    double read_end_effector_frequency = 0.0;
    double read_status_frequency = 0.0;

    nh.getParam("ttl_hardware_control_loop_frequency",
                 _control_loop_frequency);

    nh.getParam("ttl_hardware_write_frequency",
                 write_frequency);

    nh.getParam("ttl_hardware_read_data_frequency",
                 read_data_frequency);

    nh.getParam("ttl_hardware_read_data_frequency",
                 read_end_effector_frequency);

    nh.getParam("ttl_hardware_read_status_frequency",
                 read_status_frequency);

    ROS_DEBUG("TtlInterfaceCore::initParameters - ttl_hardware_control_loop_frequency : %f", _control_loop_frequency);
    ROS_DEBUG("TtlInterfaceCore::initParameters - ttl_hardware_write_frequency : %f", write_frequency);
    ROS_DEBUG("TtlInterfaceCore::initParameters - ttl_hardware_read_data_frequency : %f", read_data_frequency);
    ROS_DEBUG("TtlInterfaceCore::initParameters - ttl_hardware_read_end_effector_frequency : %f", read_end_effector_frequency);
    ROS_DEBUG("TtlInterfaceCore::initParameters - ttl_hardware_read_status_frequency : %f", read_status_frequency);

    _delta_time_data_read = 1.0 / read_data_frequency;
    _delta_time_end_effector_read = 1.0 / read_end_effector_frequency;
    _delta_time_status_read = 1.0 / read_status_frequency;
    _delta_time_write = 1.0 / write_frequency;
}

/**
 * @brief TtlInterfaceCore::startServices
 * @param nh
 */
void TtlInterfaceCore::startServices(ros::NodeHandle& nh)
{
    // advertise services
    _activate_leds_server = nh.advertiseService("/niryo_robot/ttl_driver/set_dxl_leds",
                                                 &TtlInterfaceCore::_callbackActivateLeds, this);

    _custom_cmd_server = nh.advertiseService("/niryo_robot/ttl_driver/send_custom_value",
                                              &TtlInterfaceCore::_callbackWriteCustomValue, this);

    _custom_cmd_getter = nh.advertiseService("/niryo_robot/ttl_driver/read_custom_value",
                                              &TtlInterfaceCore::_callbackReadCustomValue, this);

    _pid_server = nh.advertiseService("/niryo_robot/ttl_driver/read_pid_value",
                                              &TtlInterfaceCore::_callbackReadPIDValue, this);


    _pid_getter = nh.advertiseService("/niryo_robot/ttl_driver/write_pid_value",
                                              &TtlInterfaceCore::_callbackWritePIDValue, this);


    _velocity_profile_server = nh.advertiseService("/niryo_robot/ttl_driver/read_velocity_profile",
                                              &TtlInterfaceCore::_callbackReadVelocityProfile, this);


    _velocity_profile_getter = nh.advertiseService("/niryo_robot/ttl_driver/write_velocity_profile",
                                              &TtlInterfaceCore::_callbackWriteVelocityProfile, this);
}

/**
 * @brief TtlInterfaceCore::startPublishers
 * @param nh
 */
void TtlInterfaceCore::startPublishers(ros::NodeHandle &/*nh*/)
{
    ROS_DEBUG("TtlInterfaceCore::startSubscribers - no publishers to start");
}

/**
 * @brief TtlInterfaceCore::startSubscribers
 * @param nh
 */
void TtlInterfaceCore::startSubscribers(ros::NodeHandle &/*nh*/)
{
    ROS_DEBUG("TtlInterfaceCore::startSubscribers - no subscribers to start");
}

// ***************
//  Commands
// ***************

/**
 * @brief TtlInterfaceCore::rebootMotors
 * @return
 */
int TtlInterfaceCore::rebootMotors()
{
    ROS_INFO("TtlInterfaceCore::rebootMotors - Reboot motors");
    lock_guard<mutex> lck(_control_loop_mutex);
    int result = _ttl_manager->rebootMotors();
    ros::Duration(1.5).sleep();
    return result;
}


/**
 * @brief TtlInterfaceCore::rebootMotors
 * @return
 */
bool TtlInterfaceCore::rebootMotor(uint8_t motor_id)
{
    ROS_INFO("TtlInterfaceCore::rebootMotor - Reboot motor %d", static_cast<int>(motor_id));
    lock_guard<mutex> lck(_control_loop_mutex);
    int result = _ttl_manager->rebootMotor(motor_id);
    ros::Duration(1.5).sleep();
    // return truc if result is COMM_SUCCESS
    return (COMM_SUCCESS == result);
}

/**
 * @brief TtlInterfaceCore::scanTools
 * @return
 */
vector<uint8_t> TtlInterfaceCore::scanTools()
{
    vector<uint8_t> motor_list;
    lock_guard<mutex> lck(_control_loop_mutex);
    ROS_INFO("TtlInterfaceCore::scanTools - Scan tools...");
    int result = COMM_PORT_BUSY;

    for (int counter = 0; counter < 50 && COMM_SUCCESS != result; ++counter)
    {
        result = _ttl_manager->getAllIdsOnBus(motor_list);
        ROS_DEBUG_COND(COMM_SUCCESS != result, "Driver::scanTools status: %d (counter: %d)", result, counter);
        ros::Duration(TIME_TO_WAIT_IF_BUSY).sleep();
    }
    ROS_DEBUG("TtlInterfaceCore::scanTools - Result getAllIdsOnDxlBus: %d", result);

    ostringstream ss;
    for (auto const& m : motor_list)
        ss << static_cast<int>(m) << " ";
    string motor_id_list_string = ss.str();
    if (!motor_id_list_string.empty())
        motor_id_list_string.pop_back();  // remove trailing " "

    ROS_DEBUG("TtlInterfaceCore::scanTools - All id on bus: [%s]", motor_id_list_string.c_str());
    return motor_list;
}

/**
 * @brief TtlInterfaceCore::motorScanReport
 * @param motor_id
 * @return
 */
int TtlInterfaceCore::motorScanReport(uint8_t motor_id)
{
    if (_debug_flag)
    {
        ros::Duration(1.0).sleep();
        if (_ttl_manager->ping(motor_id))
        {
            ROS_INFO("TtlInterfaceCore::motorScanReport - Debug - Motor %d found", motor_id);
        }
        else
        {
            ROS_ERROR("TtlInterfaceCore::motorScanReport - Debug - Motor %d not found", motor_id);
            return niryo_robot_msgs::CommandStatus::FAILURE;
        }
        return niryo_robot_msgs::CommandStatus::SUCCESS;
    }
    ROS_ERROR("TtlInterfaceCore::motorScanReport - Debug mode not enabled");
    return niryo_robot_msgs::CommandStatus::ABORTED;
}

/**
 * @brief TtlInterfaceCore::motorCmdReport
 * @param jState
 * @param motor_type
 * @return
 */
int TtlInterfaceCore::motorCmdReport(const JointState& jState, EHardwareType motor_type)
{
    int ret = niryo_robot_msgs::CommandStatus::ABORTED;

    if (motor_type != EHardwareType::UNKNOWN)
    {
        if (_debug_flag)
        {
            uint8_t motor_id = jState.getId();

            // torque on
            ros::Duration(0.5).sleep();
            ROS_INFO("TtlInterfaceCore::motorCmdReport - Debug - Send torque on command to motor %d", motor_id);
            if (motor_type == EHardwareType::STEPPER || motor_type == EHardwareType::FAKE_STEPPER_MOTOR)
            {
                ret = niryo_robot_msgs::CommandStatus::SUCCESS;
                ROS_INFO("TtlInterfaceCore::motorCmdReport: Implement in case we have stepper");
            }
            else
            {
                _ttl_manager->writeSingleCommand(std::make_unique<DxlSingleCmd>(EDxlCommandType::CMD_TYPE_TORQUE,
                                                                                motor_id,
                                                                                std::initializer_list<uint32_t>{1}));
                ros::Duration(0.5).sleep();

                // set position to old position + 200
                uint32_t old_position = _ttl_manager->getPosition(jState);
                ROS_INFO("TtlInterfaceCore::motorCmdReport - Debug - get dxl %d pose: %d ", motor_id, old_position);
                ros::Duration(0.5).sleep();

                ROS_INFO("TtlInterfaceCore::motorCmdReport - Debug - Send dxl %d pose: %d ", motor_id, old_position + 200);
                _ttl_manager->writeSingleCommand(std::make_unique<DxlSingleCmd>(EDxlCommandType::CMD_TYPE_POSITION,
                                                                                motor_id,
                                                                                std::initializer_list<uint32_t>{old_position + 200}));
                ros::Duration(2).sleep();

                // set position back to old position
                uint32_t new_position = _ttl_manager->getPosition(jState);
                ROS_INFO("TtlInterfaceCore::motorCmdReport - Debug - get dxl %d pose: %d ", motor_id, new_position);
                int rest = static_cast<int>(new_position - old_position);
                ros::Duration(0.5).sleep();

                ROS_INFO("TtlInterfaceCore - Debug - Send dxl %d pose: %d ", motor_id, old_position);
                _ttl_manager->writeSingleCommand(std::make_unique<DxlSingleCmd>(EDxlCommandType::CMD_TYPE_POSITION,
                                                                                motor_id,
                                                                                std::initializer_list<uint32_t>{old_position}));
                ros::Duration(2).sleep();
                uint32_t new_position2 = _ttl_manager->getPosition(jState);
                ROS_INFO("TtlInterfaceCore::motorCmdReport - Debug - get ttl motor %d pose: %d ", motor_id, new_position2);
                int rest2 = static_cast<int>(new_position2 - new_position);
                ros::Duration(0.5).sleep();

                // torque off
                ROS_INFO("TtlInterfaceCore::motorCmdReport - Debug - Send torque off command on ttl motor %d", motor_id);
                _ttl_manager->writeSingleCommand(std::make_unique<DxlSingleCmd>(EDxlCommandType::CMD_TYPE_TORQUE,
                                                                                motor_id,
                                                                                std::initializer_list<uint32_t>{0}));

                if (abs(rest) < 50 || abs(rest2) < 50)
                {
                    ROS_WARN("TtlInterfaceCore::motorCmdReport - Debug - Dynamixel Motor %d problem", motor_id);
                    ret = niryo_robot_msgs::CommandStatus::FAILURE;
                }
                else
                {
                    ROS_INFO("TtlInterfaceCore::motorCmdReport - Debug - Dynamixel Motor %d OK", motor_id);
                    ret = niryo_robot_msgs::CommandStatus::SUCCESS;
                }
            }
        }
        else
        {
            ROS_ERROR("TtlInterfaceCore::motorCmdReport - Debug - Debug mode not enabled");
        }
    }


    return ret;
}

/**
 * @brief TtlInterfaceCore::launchMotorsReport
 * @return
 */
int TtlInterfaceCore::launchMotorsReport()
{
    int response = niryo_robot_msgs::CommandStatus::SUCCESS;
    unsigned int nbSuccess = 0;
    unsigned int nbFailure = 0;

    std::vector<std::tuple<uint8_t, EHardwareType, int, int> > results;

    if (_debug_flag)
    {
        ROS_INFO("TtlInterfaceCore::launchMotorsReport - Debug - Start Motor Report");
        ros::Duration(1.0).sleep();

        for (auto const& state : _ttl_manager->getMotorsStates())
        {
            if (state)
            {
                ROS_INFO("TtlInterfaceCore::launchMotorsReport - Debug - Motor %d report start :",
                         static_cast<int>(state->getId()));

                int scan_res = motorScanReport(state->getId());
                int cmd_res = motorCmdReport(*state, state->getHardwareType());

                if (niryo_robot_msgs::CommandStatus::SUCCESS == scan_res
                        && niryo_robot_msgs::CommandStatus::SUCCESS == cmd_res)
                {
                    nbSuccess++;
                }
                else
                {
                    nbFailure++;
                    response = niryo_robot_msgs::CommandStatus::FAILURE;
                }

                results.emplace_back(state->getId(), state->getHardwareType(), scan_res, cmd_res);

                if (niryo_robot_msgs::CommandStatus::ABORTED == scan_res ||
                        niryo_robot_msgs::CommandStatus::ABORTED == cmd_res)
                {
                    ROS_INFO("TtlInterfaceCore::launchMotorsReport - Debug - Debug motor aborted");
                    break;
                }
            }
        }

        ros::Duration(1.0).sleep();
        ROS_INFO("TtlInterfaceCore::launchMotorsReport - Debug - Check for unflashed motors");

        // check if some id 1 are found (id = 1 is for unflashed dxl motors)
        if (_ttl_manager->ping(1))
        {
            ROS_ERROR("TtlInterfaceCore::launchMotorsReport - Debug - Find an unflashed motor");
            results.emplace_back(1, EHardwareType::UNKNOWN, niryo_robot_msgs::CommandStatus::SUCCESS,
                                 niryo_robot_msgs::CommandStatus::FAILURE);
            response = niryo_robot_msgs::CommandStatus::FAILURE;
            nbFailure++;
        }

        // display synthesis
        ROS_INFO("Synthesis of motors report :");
        ROS_INFO("--------");
        ROS_INFO("Nb Success : %d, Nb Failure: %d", nbSuccess, nbFailure);
        ROS_INFO("Details: ");
        ROS_INFO("--------");
        ROS_INFO("id \t| type \t| scan result | cmd result");

        for (auto const& res : results)
        {
            ROS_INFO("%d \t| %s \t| %d | %d", std::get<0>(res),
                                              HardwareTypeEnum(std::get<1>(res)).toString().c_str(),
                                              std::get<2>(res),
                                              std::get<3>(res));
        }
    }
    else
    {
        ROS_ERROR("TtlInterfaceCore::launchMotorsReport - Debug - Debug mode not enabled");
    }

    return response;
}

// ****************
//  Control Loop
// ****************

/**
 * @brief TtlInterfaceCore::startControlLoop
 */
void TtlInterfaceCore::startControlLoop()
{
    resetHardwareControlLoopRates();
    if (!_control_loop_flag)
    {
        ROS_INFO("TtlInterfaceCore::startControlLoop - Start control loop");
        _control_loop_flag = true;
        _control_loop_thread = std::thread(&TtlInterfaceCore::controlLoop, this);
    }
}

/**
 * @brief TtlInterfaceCore::scanMotorId
*/
bool TtlInterfaceCore::scanMotorId(uint8_t motor_to_find)
{
    lock_guard<mutex> lck(_control_loop_mutex);
    return _ttl_manager->ping(motor_to_find);
}

/**
 * @brief TtlInterfaceCore::startCalibration
 */
void TtlInterfaceCore::startCalibration()
{
    if (_ttl_manager)
        _ttl_manager->startCalibration();
}

/**
 * @brief TtlInterfaceCore::resetCalibration
 */
void TtlInterfaceCore::resetCalibration()
{
    if (_ttl_manager)
        _ttl_manager->resetCalibration();
}

/**
 * @brief TtlInterfaceCore::isCalibrationInProgress
 * @return
 */
bool TtlInterfaceCore::isCalibrationInProgress() const
{
    return _ttl_manager->isCalibrationInProgress();
}

/**
 * @brief TtlInterfaceCore::getCalibrationResult
 * @param id
 * @return
 */
int32_t TtlInterfaceCore::getCalibrationResult(uint8_t id) const
{
    return _ttl_manager->getCalibrationResult(id);
}

/**
 * @brief TtlInterfaceCore::getCalibrationStatus
 * @return
 */
inline
common::model::EStepperCalibrationStatus
TtlInterfaceCore::getCalibrationStatus() const
{
    return _ttl_manager->getCalibrationStatus();
}

/**
 * @brief TtlInterfaceCore::resetHardwareControlLoopRates
 */
void TtlInterfaceCore::resetHardwareControlLoopRates()
{
    ROS_DEBUG("TtlInterfaceCore::resetHardwareControlLoopRates - Reset control loop rates");
    double now = ros::Time::now().toSec();
    _time_hw_data_last_write = now;
    _time_hw_data_last_read = now;
    _time_hw_status_last_read = now;
    _time_check_connection_last_read = now;
    _time_check_end_effector_last_read = now;
}

/**
 * @brief TtlInterfaceCore::activeDebugMode
 * @param mode
 */
void TtlInterfaceCore::activeDebugMode(bool mode)
{
    ROS_INFO("TtlInterfaceCore::activeDebugMode - Activate debug mode for driver core: %d", mode);
    _debug_flag = mode;
    _control_loop_flag = !mode;

    if (mode)
    {
        _control_loop_mutex.lock();
    }
    else
    {
        _control_loop_mutex.unlock();
    }
}

/**
 * @brief TtlInterfaceCore::controlLoop
 */
void TtlInterfaceCore::controlLoop()
{
    ros::Rate control_loop_rate = ros::Rate(_control_loop_frequency);
    resetHardwareControlLoopRates();
    while (ros::ok())
    {
        if (!_debug_flag)
        {
            if (!_ttl_manager->isConnectionOk())
            {
                ROS_WARN("TtlInterfaceCore::controlLoop - motor connection error");
                ros::Duration(0.1).sleep();

                vector<uint8_t> missing_ids;
                ROS_DEBUG("TtlInterfaceCore::controlLoop - Scan to find motors");

                int bus_state = COMM_PORT_BUSY;
                while (TTL_SCAN_OK != bus_state)
                {
                    {
                        lock_guard<mutex> lck(_control_loop_mutex);
                        bus_state = _ttl_manager->scanAndCheck();
                    }
                    missing_ids = getRemovedMotorList();
                    for (auto const& id : missing_ids)
                    {
                        ROS_WARN("TtlInterfaceCore::controlLoop - motor %d do not seem to be connected", id);
                    }
                    ros::Duration(0.25).sleep();
                }
                ROS_INFO("TtlInterfaceCore::controlLoop - Bus is ok");
            }

            if (_control_loop_flag)
            {
                lock_guard<mutex> lck(_control_loop_mutex);
                if (ros::Time::now().toSec() - _time_hw_data_last_read >= _delta_time_data_read)
                {
                    _ttl_manager->readJointsStatus();
                    _time_hw_data_last_read = ros::Time::now().toSec();
                }
                if (ros::Time::now().toSec() - _time_hw_status_last_read >= _delta_time_status_read)
                {
                    _ttl_manager->readHardwareStatus();
                    _time_hw_status_last_read = ros::Time::now().toSec();
                }
                if (_ttl_manager->hasEndEffector() &&
                    ros::Time::now().toSec() - _time_hw_end_effector_last_read >= _delta_time_end_effector_read)
                {
                    _ttl_manager->readEndEffectorStatus();
                    _time_hw_end_effector_last_read = ros::Time::now().toSec();
                }
                if (ros::Time::now().toSec() - _time_hw_data_last_write >= _delta_time_write)
                {
                    _executeCommand();
                    _time_hw_data_last_write = ros::Time::now().toSec();
                }
            }
            else
            {
                ros::Duration(TIME_TO_WAIT_IF_BUSY).sleep();
                resetHardwareControlLoopRates();
            }
        }
        else
        {
            ros::Duration(0.5).sleep();
        }
    }
}

/**
 * @brief TtlInterfaceCore::_executeCommand : execute all the cmd in the current queue
 */  // create a unique queue using polymorphism
void TtlInterfaceCore::_executeCommand()
{
    bool _need_sleep = false;
    if (!_joint_trajectory_cmd.empty())
    {
        _ttl_manager->executeJointTrajectoryCmd(_joint_trajectory_cmd);
        _joint_trajectory_cmd.clear();
        _need_sleep = true;
    }
    if (!_single_cmds_queue.empty())
    {
        _ttl_manager->writeSingleCommand(std::move(_single_cmds_queue.front()));
        _single_cmds_queue.pop();
        _need_sleep = true;
    }
    if (!_conveyor_cmds_queue.empty())
    {
        // as we use a queue, we don't need a mutex
        if (_need_sleep)
            ros::Duration(0.01).sleep();
        _ttl_manager->writeSingleCommand(std::move(_conveyor_cmds_queue.front()));
        _conveyor_cmds_queue.pop();
    }
    if (!_sync_cmds.empty())
    {
        // as we use a queue, we don't need a mutex
        if (_need_sleep)
            ros::Duration(0.01).sleep();
        _ttl_manager->writeSynchronizeCommand(std::move(_sync_cmds.front()));
        _sync_cmds.pop();
    }
}

// *************
//  Setters
// *************

/**
 * @brief TtlInterfaceCore::addJoint
 * @param jointState
 * @return
 */
int TtlInterfaceCore::addJoint(const std::shared_ptr<common::model::JointState>& jointState)
{
  int result = niryo_robot_msgs::CommandStatus::TTL_READ_ERROR;

  std::lock_guard<std::mutex> lck(_control_loop_mutex);

  // add motor as a new Joint
  _ttl_manager->addHardwareComponent(jointState);
  ros::Duration(0.2).sleep();

  // nothing here (done in sendInitMotorsParams for now)
  result = niryo_robot_msgs::CommandStatus::SUCCESS;

  return result;
}

/**
 * @brief TtlInterfaceCore::setTool
 * @param toolState
 * @return
 */
int TtlInterfaceCore::setTool(const std::shared_ptr<common::model::ToolState>& toolState)
{
    int result = niryo_robot_msgs::CommandStatus::TTL_READ_ERROR;

    lock_guard<mutex> lck(_control_loop_mutex);
    // add motor as a new tool
    _ttl_manager->addHardwareComponent(toolState);

    // try to find motor
    if (_ttl_manager->ping(toolState->getId()))
    {
        // Enable torque
        _ttl_manager->writeSingleCommand(std::make_unique<DxlSingleCmd>(EDxlCommandType::CMD_TYPE_TORQUE,
                                                            toolState->getId(), std::initializer_list<uint32_t>{1}));
        ros::Duration(0.05).sleep();

        // update leds
        _ttl_manager->setLeds(_ttl_manager->getLedState());
        ros::Duration(0.01).sleep();

        result = niryo_robot_msgs::CommandStatus::SUCCESS;
    }
    else
    {
        ROS_WARN("TtlInterfaceCore::setTool - No tool found with motor id %d", toolState->getId());
    }

    return result;
}

/**
 * @brief TtlInterfaceCore::unsetTool
 * @param motor_id
 */
void TtlInterfaceCore::unsetTool(uint8_t motor_id)
{
    lock_guard<mutex> lck(_control_loop_mutex);

    ROS_DEBUG("TtlInterfaceCore::unsetTool - UnsetTool: id %d", motor_id);
    _ttl_manager->removeHardwareComponent(motor_id);
}

/**
 * @brief TtlInterfaceCore::setEndEffector
 * @param end_effector_state
 * @return
 */
int TtlInterfaceCore::setEndEffector(const std::shared_ptr<common::model::EndEffectorState>& end_effector_state)
{
  int result = niryo_robot_msgs::CommandStatus::TTL_READ_ERROR;

  lock_guard<mutex> lck(_control_loop_mutex);

  // add end effector
  _ttl_manager->addHardwareComponent(end_effector_state);

  // try to find hw
  if (_ttl_manager->ping(end_effector_state->getId()))
  {
      //  no config for end effector

      result = niryo_robot_msgs::CommandStatus::SUCCESS;
  }
  else
  {
      ROS_WARN("TtlInterfaceCore::setTool - No end effector found with id %d", end_effector_state->getId());
  }

  return result;
}

/**
 * @brief TtlInterfaceCore::setConveyor
 * @param state
 * @return
 */
int TtlInterfaceCore::setConveyor(const std::shared_ptr<common::model::ConveyorState>& state)
{
    int result = niryo_robot_msgs::CommandStatus::NO_CONVEYOR_FOUND;

    lock_guard<mutex> lck(_control_loop_mutex);

    // add hw component before to get driver
    _ttl_manager->addHardwareComponent(state);

    if (_ttl_manager->ping(state->getId()))
    {
        // no init needed
        result = niryo_robot_msgs::CommandStatus::SUCCESS;
    }
    else
    {
        ROS_DEBUG("TtlInterfaceCore::setConveyor - No conveyor found");
    }
    return result;
}

/**
 * @brief TtlInterfaceCore::unsetConveyor
 * @param motor_id
 * @param default_conveyor_id
 */
void TtlInterfaceCore::unsetConveyor(uint8_t motor_id, uint8_t default_conveyor_id)
{
    lock_guard<mutex> lck(_control_loop_mutex);

    ROS_DEBUG("TtlInterfaceCore::unsetConveyor - unsetConveyor: id %d", motor_id);

    auto state = getJointState(motor_id);
    if (COMM_SUCCESS == _ttl_manager->changeId(state->getHardwareType(), motor_id, default_conveyor_id))
    {
        _ttl_manager->removeHardwareComponent(default_conveyor_id);
    }
    else
        ROS_ERROR("TtlInterfaceCore::unsetConveyor : unable to change conveyor ID");
}

/**
 * @brief TtlInterfaceCore::changeId
 * @param motor_type
 * @param old_id
 * @param new_id
 * @return
 */
int TtlInterfaceCore::changeId(common::model::EHardwareType motor_type, uint8_t old_id, uint8_t new_id)
{
    if (COMM_SUCCESS == _ttl_manager->changeId(motor_type, old_id, new_id))
        return niryo_robot_msgs::CommandStatus::SUCCESS;

    ROS_ERROR("TtlInterfaceCore::setConveyor : unable to change conveyor ID");
    return niryo_robot_msgs::CommandStatus::TTL_WRITE_ERROR;
}

/**
 * @brief TtlInterfaceCore::clearSingleCommandQueue
 */
void TtlInterfaceCore::clearSingleCommandQueue()
{
    while (!_single_cmds_queue.empty())
        _single_cmds_queue.pop();
}

/**
 * @brief TtlInterfaceCore::clearConveyorCommandQueue
 */
void TtlInterfaceCore::clearConveyorCommandQueue()
{
    while (!_conveyor_cmds_queue.empty())
        _conveyor_cmds_queue.pop();
}

/**
 * @brief TtlInterfaceCore::setTrajectoryControllerCommands
 * @param cmd
 */
void TtlInterfaceCore::setTrajectoryControllerCommands(std::vector<std::pair<uint8_t, uint32_t> > && cmd)
{
    _joint_trajectory_cmd = cmd;
}

/**
 * @brief TtlInterfaceCore::setSyncCommand
 * @param cmd
 * TODO(CC) : templatize
 */
void TtlInterfaceCore::setSyncCommand(std::unique_ptr<common::model::ISynchronizeMotorCmd> && cmd)
{
    if (cmd->isValid())
    {
        _sync_cmds.push(common::util::static_unique_ptr_cast<common::model::AbstractTtlSynchronizeMotorCmd>(std::move(cmd)));
    }
    else
        ROS_WARN("TtlInterfaceCore::setSyncCommand : Invalid command %s", cmd->str().c_str());
}

/**
 * @brief TtlInterfaceCore::addSingleCommandToQueue
 * @param cmd
 *
 */
void TtlInterfaceCore::addSingleCommandToQueue(std::unique_ptr<common::model::ISingleMotorCmd> && cmd)
{
    ROS_DEBUG("TtlInterfaceCore::addSingleCommandToQueue - %s", cmd->str().c_str());

    if (cmd->isValid())
    {
        if (cmd->getCmdType() == static_cast<int>(EStepperCommandType::CMD_TYPE_CONVEYOR))
        {
            if (_conveyor_cmds_queue.size() > QUEUE_OVERFLOW)
                ROS_WARN("TtlInterfaceCore::addCommandToQueue: Cmd queue overflow ! %d", static_cast<int>(_conveyor_cmds_queue.size()));
            else
                _conveyor_cmds_queue.push(common::util::static_unique_ptr_cast<common::model::AbstractTtlSingleMotorCmd>(std::move(cmd)));
        }
        else
        {
            if (_single_cmds_queue.size() > QUEUE_OVERFLOW)
                ROS_WARN("TtlInterfaceCore::addSingleCommandToQueue: dxl cmd queue overflow ! %d", static_cast<int>(_single_cmds_queue.size()));
            else
                _single_cmds_queue.push(common::util::static_unique_ptr_cast<common::model::AbstractTtlSingleMotorCmd>(std::move(cmd)));
        }
    }
    else
    {
        ROS_WARN("TtlInterfaceCore::addSingleCommandToQueue : Invalid command %s", cmd->str().c_str());
    }
}

/**
 * @brief TtlInterfaceCore::addSingleCommandToQueue
 * @param cmd
 */
void TtlInterfaceCore::addSingleCommandToQueue(std::vector<std::unique_ptr<common::model::ISingleMotorCmd> >&& cmd)
{
    for (auto&& c : cmd)
        addSingleCommandToQueue(std::move(c));
}

// ***************
//  Getters
// ***************

/**
 * @brief TtlInterfaceCore::getJointStates
 * @return
 */
std::vector<std::shared_ptr<common::model::JointState> >
TtlInterfaceCore::getJointStates() const
{
    return _ttl_manager->getMotorsStates();
}

/**
 * @brief TtlInterfaceCore::getState
 * @param motor_id
 * @return
 */
std::shared_ptr<common::model::JointState>
TtlInterfaceCore::getJointState(uint8_t motor_id) const
{
    return std::dynamic_pointer_cast<common::model::JointState>(_ttl_manager->getHardwareState(motor_id));
}

/**
 * @brief TtlInterfaceCore::getEndEffectorState
 * @param id
 * @return
 * TODO(CC) to be refactorized
 */
std::shared_ptr<common::model::EndEffectorState>
TtlInterfaceCore::getEndEffectorState(uint8_t id)
{
  return std::dynamic_pointer_cast<common::model::EndEffectorState>(_ttl_manager->getHardwareState(id));
}

/**
 * @brief TtlInterfaceCore::getPosition
 * @param id
 * @return
 */
double TtlInterfaceCore::getPosition(uint8_t id) const
{
    return static_cast<double>(getJointState(id)->getPosition());
}

/**
 * @brief TtlInterfaceCore::getBusState
 * @return
 */
niryo_robot_msgs::BusState TtlInterfaceCore::getBusState() const
{
    niryo_robot_msgs::BusState bus_state;

    string error;
    bool connection;
    vector<uint8_t> motor_id;

    _ttl_manager->getBusState(connection, motor_id, error);
    bus_state.connection_status = connection;
    bus_state.motor_id_connected = motor_id;
    bus_state.error = error;
    return bus_state;
}

// *******************
//    Callbacks     *
// *******************

/**
 * @brief TtlInterfaceCore::callbackActivateLeds
 * @param req
 * @param res
 * @return
 */
bool TtlInterfaceCore::_callbackActivateLeds(niryo_robot_msgs::SetInt::Request &req,
                                          niryo_robot_msgs::SetInt::Response &res)
{
    int led = req.value;
    string message;

    lock_guard<mutex> lck(_control_loop_mutex);
    int result = _ttl_manager->setLeds(led);

    res.status = result;
    res.message = message;
    return (niryo_robot_msgs::CommandStatus::SUCCESS == result);
}


/**
 * @brief TtlInterfaceCore::callbackReadCustomValue
 * @param req
 * @param res
 * @return
 */
bool TtlInterfaceCore::_callbackReadCustomValue(ttl_driver::ReadCustomValue::Request &req,
                                                ttl_driver::ReadCustomValue::Response &res)
{
    int result = niryo_robot_msgs::CommandStatus::FAILURE;

    lock_guard<mutex> lck(_control_loop_mutex);
    int value = 0;
    result = _ttl_manager->readCustomCommand(req.id,
                                             req.reg_address,
                                             value,
                                             req.byte_number);

    if (COMM_SUCCESS == result)
    {
        res.value = value;
        res.message = "TtlInterfaceCore - Reading successful";
        result = niryo_robot_msgs::CommandStatus::SUCCESS;
    }
    else
    {
        res.message = "TtlInterfaceCore - Reading custom registry failed";
    }

    res.status = result;
    return (niryo_robot_msgs::CommandStatus::SUCCESS == result);
}

/**
 * @brief TtlInterfaceCore::callbackSendCustomValue
 * @param req
 * @param res
 * @return
 */
bool TtlInterfaceCore::_callbackWriteCustomValue(ttl_driver::SendCustomValue::Request &req,
                                               ttl_driver::SendCustomValue::Response &res)
{
<<<<<<< HEAD
  int result = niryo_robot_msgs::CommandStatus::FAILURE;

  DxlMotorState state(req.id);

  state.setPositionPGain(req.pos_p_gain);
  state.setPositionIGain(req.pos_i_gain);
  state.setPositionDGain(req.pos_d_gain);

  state.setVelocityPGain(req.vel_p_gain);
  state.setVelocityIGain(req.vel_i_gain);

  state.setFF1Gain(req.ff1_gain);
  state.setFF2Gain(req.ff2_gain);
=======
    int result = niryo_robot_msgs::CommandStatus::FAILURE;

    lock_guard<mutex> lck(_control_loop_mutex);
    result = _ttl_manager->sendCustomCommand(req.id,
                                             req.reg_address,
                                             req.value,
                                             req.byte_number);
>>>>>>> 707467ac


    if (COMM_SUCCESS == result)
    {
        res.message = "TtlInterfaceCore - Send custom command done";
        result = niryo_robot_msgs::CommandStatus::SUCCESS;
    }
    else
    {
        res.message = "TtlInterfaceCore - Send custom command failed";
    }

    res.status = result;
    return (niryo_robot_msgs::CommandStatus::SUCCESS == result);
}

/**
 * @brief TtlInterfaceCore::_callbackReadPIDValue
 * @param req
 * @param res
 * @return
 */
bool TtlInterfaceCore::_callbackReadPIDValue(ttl_driver::ReadPIDValue::Request &req,
                                             ttl_driver::ReadPIDValue::Response &res)
{
    int result = niryo_robot_msgs::CommandStatus::FAILURE;

    uint8_t id = req.id;
    uint32_t pos_p_gain{0};
    uint32_t pos_i_gain{0};
    uint32_t pos_d_gain{0};

    uint32_t vel_p_gain{0};
    uint32_t vel_i_gain{0};

    uint32_t ff1_gain{0};
    uint32_t ff2_gain{0};


    if (COMM_SUCCESS == _ttl_manager->readMotorPID(id, pos_p_gain, pos_i_gain, pos_d_gain,
                                                   vel_p_gain, vel_i_gain, ff1_gain, ff2_gain))
    {
        res.pos_p_gain = pos_p_gain;
        res.pos_i_gain = pos_i_gain;
        res.pos_d_gain = pos_d_gain;
        res.vel_p_gain = vel_p_gain;
        res.vel_i_gain = vel_i_gain;
        res.ff1_gain = ff1_gain;
        res.ff2_gain = ff2_gain;

        res.message = "TtlInterfaceCore - Reading PID successful";
        result = niryo_robot_msgs::CommandStatus::SUCCESS;
    }
    else
    {
        res.message = "TtlInterfaceCore - Reading PID failed";
    }

    res.status = result;

    return (niryo_robot_msgs::CommandStatus::SUCCESS == result);
}

/**
 * @brief TtlInterfaceCore::_callbackWritePIDValue
 * @param req
 * @param res
 * @return
 */
bool TtlInterfaceCore::_callbackWritePIDValue(ttl_driver::WritePIDValue::Request &req,
                                              ttl_driver::WritePIDValue::Response &res)
{
    int result = niryo_robot_msgs::CommandStatus::FAILURE;

    auto dxl_cmd_pos_p = std::make_unique<DxlSingleCmd>(EDxlCommandType::CMD_TYPE_PID,
                                                        req.id, std::initializer_list<uint32_t>{req.pos_p_gain, req.pos_i_gain, req.pos_d_gain,
                                                                                                req.vel_p_gain, req.vel_i_gain,
                                                                                                req.ff1_gain, req.ff2_gain});

    if (dxl_cmd_pos_p->isValid())
    {
        addSingleCommandToQueue(std::move(dxl_cmd_pos_p));
        result = niryo_robot_msgs::CommandStatus::SUCCESS;
    }

    res.status = result;

    return (niryo_robot_msgs::CommandStatus::SUCCESS == result);
}

/**
 * @brief TtlInterfaceCore::_callbackReadVelocityProfile
 * @param req
 * @param res
 * @return
 */
bool TtlInterfaceCore::_callbackReadVelocityProfile(ttl_driver::ReadVelocityProfile::Request &req,
                                                    ttl_driver::ReadVelocityProfile::Response &res)
{
    int result = niryo_robot_msgs::CommandStatus::FAILURE;

    uint8_t id = req.id;

    uint32_t v_start{1};
    uint32_t a_1{0};
    uint32_t v_1{0};
    uint32_t a_max{6000};
    uint32_t v_max{6};
    uint32_t d_max{6000};
    uint32_t d_1{0};
    uint32_t v_stop{2};


    if (COMM_SUCCESS == _ttl_manager->readVelocityProfile(id, v_start, a_1, v_1,
                                                          a_max, v_max, d_max, d_1, v_stop))
    {
        res.v_start = v_start;
        res.a_1 = a_1;
        res.v_1 = v_1;
        res.a_max = a_max;
        res.v_max = v_max;
        res.d_max = d_max;
        res.d_1 = d_1;
        res.v_stop = v_stop;

        res.message = "TtlInterfaceCore - Reading Velocity Profile successful";
        result = niryo_robot_msgs::CommandStatus::SUCCESS;
    }
    else
    {
        res.message = "TtlInterfaceCore - Reading Velocity Profile failed";
    }

    res.status = result;

    return (niryo_robot_msgs::CommandStatus::SUCCESS == result);
}

/**
 * @brief TtlInterfaceCore::_callbackWriteVelocityProfile
 * @param req
 * @param res
 * @return
 */
bool TtlInterfaceCore::_callbackWriteVelocityProfile(ttl_driver::WriteVelocityProfile::Request &req,
                                                     ttl_driver::WriteVelocityProfile::Response &res)
{
  int result = niryo_robot_msgs::CommandStatus::FAILURE;

  auto dxl_cmd_pos_p = std::make_unique<StepperTtlSingleCmd>(EStepperCommandType::CMD_TYPE_VELOCITY_PROFILE,
                                                      req.id, std::initializer_list<uint32_t>{req.v_start, req.a_1, req.v_1,
                                                                                              req.a_max, req.v_max, req.d_max,
                                                                                              req.d_1, req.v_stop});

  if (dxl_cmd_pos_p->isValid())
  {
      addSingleCommandToQueue(std::move(dxl_cmd_pos_p));
      result = niryo_robot_msgs::CommandStatus::SUCCESS;
      res.message = "TtlInterfaceCore - Writing Velocity Profile successful";
  }
  else
  {
      res.message = "TtlInterfaceCore - Writing Velocity Profile failed";
  }

  res.status = result;

  return (niryo_robot_msgs::CommandStatus::SUCCESS == result);
}


}  // namespace ttl_driver<|MERGE_RESOLUTION|>--- conflicted
+++ resolved
@@ -1045,21 +1045,6 @@
 bool TtlInterfaceCore::_callbackWriteCustomValue(ttl_driver::SendCustomValue::Request &req,
                                                ttl_driver::SendCustomValue::Response &res)
 {
-<<<<<<< HEAD
-  int result = niryo_robot_msgs::CommandStatus::FAILURE;
-
-  DxlMotorState state(req.id);
-
-  state.setPositionPGain(req.pos_p_gain);
-  state.setPositionIGain(req.pos_i_gain);
-  state.setPositionDGain(req.pos_d_gain);
-
-  state.setVelocityPGain(req.vel_p_gain);
-  state.setVelocityIGain(req.vel_i_gain);
-
-  state.setFF1Gain(req.ff1_gain);
-  state.setFF2Gain(req.ff2_gain);
-=======
     int result = niryo_robot_msgs::CommandStatus::FAILURE;
 
     lock_guard<mutex> lck(_control_loop_mutex);
@@ -1067,7 +1052,6 @@
                                              req.reg_address,
                                              req.value,
                                              req.byte_number);
->>>>>>> 707467ac
 
 
     if (COMM_SUCCESS == result)
