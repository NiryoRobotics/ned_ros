/*
    ttl_interface_core.cpp
    Copyright (C) 2020 Niryo
    All rights reserved.
    This program is free software: you can redistribute it and/or modify
    it under the terms of the GNU General Public License as published by
    the Free Software Foundation, either version 3 of the License, or
    (at your option) any later version.
    This program is distributed in the hope that it will be useful,
    but WITHOUT ANY WARRANTY; without even the implied warranty of
    MERCHANTABILITY or FITNESS FOR A PARTICULAR PURPOSE.  See the
    GNU General Public License for more details.
    You should have received a copy of the GNU General Public License
    along with this program.  If not, see <http:// www.gnu.org/licenses/>.
*/

#include "ttl_driver/ttl_interface_core.hpp"
#include "ttl_driver/dxl_driver.hpp"
#include "common/model/abstract_single_motor_cmd.hpp"
#include "common/model/abstract_synchronize_motor_cmd.hpp"
#include "common/model/hardware_type_enum.hpp"
#include "common/model/joint_state.hpp"
#include "niryo_robot_msgs/CommandStatus.h"
#include "ros/duration.h"
#include "ros/serialization.h"
#include "common/util/unique_ptr_cast.hpp"

#include "ttl_driver/CollisionStatus.h"

// c++
#include <cstdint>
#include <cstdlib>
#include <algorithm>
#include <cmath>
#include <functional>
#include <memory>
#include <vector>
#include <utility>
#include <string>
#include <tuple>
#include <sstream>

#include <common/model/conveyor_state.hpp>

using ::std::lock_guard;
using ::std::mutex;
using ::std::vector;
using ::std::ostringstream;
using ::std::string;

using ::common::model::EHardwareType;
using ::common::model::HardwareTypeEnum;
using ::common::model::EndEffectorState;
using ::common::model::JointState;
using ::common::model::EDxlCommandType;
using ::common::model::EStepperCommandType;
using ::common::model::StepperTtlSingleCmd;
using ::common::model::AbstractTtlSingleMotorCmd;
using ::common::model::DxlSingleCmd;
using ::common::model::EndEffectorSingleCmd;

namespace ttl_driver
{
/**
 * @brief TtlInterfaceCore::TtlInterfaceCore
 */
TtlInterfaceCore::TtlInterfaceCore(ros::NodeHandle& nh)
{
    ROS_DEBUG("TtlInterfaceCore - ctor");

    init(nh);
}

/**
 * @brief TtlInterfaceCore::~TtlInterfaceCore
 */
TtlInterfaceCore::~TtlInterfaceCore()
{
    if (_control_loop_thread.joinable())
        _control_loop_thread.join();
}

/**
 * @brief TtlInterfaceCore::init
 */
bool TtlInterfaceCore::init(ros::NodeHandle& nh)
{
    ROS_DEBUG("TtlInterfaceCore::init - Init parameters...");
    initParameters(nh);

    _ttl_manager = std::make_unique<TtlManager>(nh);
    _ttl_manager->scanAndCheck();
    startControlLoop();

    ROS_DEBUG("TtlInterfaceCore::init - Starting services...");
    startServices(nh);

    ROS_DEBUG("TtlInterfaceCore::init - Starting publishers...");
    startPublishers(nh);

    ROS_DEBUG("TtlInterfaceCore::init - Starting subscribers...");
    startSubscribers(nh);

    return true;
}

/**
 * @brief TtlInterfaceCore::initParameters
 */
void TtlInterfaceCore::initParameters(ros::NodeHandle& nh)
{
    _control_loop_frequency = 0.0;
    _write_frequency = 0.0;
    _read_data_frequency = 0.0;
    double read_end_effector_frequency = 0.0;
    double read_status_frequency = 0.0;

    nh.getParam("ttl_hardware_control_loop_frequency",
                 _control_loop_frequency);

    nh.getParam("ttl_hardware_write_frequency",
                 _write_frequency);

    nh.getParam("ttl_hardware_read_data_frequency",
                 _read_data_frequency);

    nh.getParam("ttl_hardware_read_end_effector_frequency",
                 read_end_effector_frequency);

    nh.getParam("ttl_hardware_read_status_frequency",
                 read_status_frequency);

    ROS_DEBUG("TtlInterfaceCore::initParameters - ttl_hardware_control_loop_frequency : %f", _control_loop_frequency);
    ROS_DEBUG("TtlInterfaceCore::initParameters - ttl_hardware_write_frequency : %f", _write_frequency);
    ROS_DEBUG("TtlInterfaceCore::initParameters - ttl_hardware_read_data_frequency : %f", _read_data_frequency);
    ROS_DEBUG("TtlInterfaceCore::initParameters - ttl_hardware_read_end_effector_frequency : %f", read_end_effector_frequency);
    ROS_DEBUG("TtlInterfaceCore::initParameters - ttl_hardware_read_status_frequency : %f", read_status_frequency);

    _delta_time_data_read = 1.0 / _read_data_frequency;
    _delta_time_end_effector_read = 1.0 / read_end_effector_frequency;
    _delta_time_status_read = 1.0 / read_status_frequency;
    _delta_time_write = 1.0 / _write_frequency;
}

/**
 * @brief TtlInterfaceCore::startServices
 * @param nh
 */
void TtlInterfaceCore::startServices(ros::NodeHandle& nh)
{
    // advertise services
    _activate_leds_server = nh.advertiseService("/niryo_robot/ttl_driver/set_dxl_leds",
                                                 &TtlInterfaceCore::_callbackActivateLeds, this);

    _custom_cmd_server = nh.advertiseService("/niryo_robot/ttl_driver/send_custom_value",
                                              &TtlInterfaceCore::_callbackWriteCustomValue, this);

    _custom_cmd_getter = nh.advertiseService("/niryo_robot/ttl_driver/read_custom_value",
                                              &TtlInterfaceCore::_callbackReadCustomValue, this);

    _pid_server = nh.advertiseService("/niryo_robot/ttl_driver/read_pid_value",
                                              &TtlInterfaceCore::_callbackReadPIDValue, this);


    _pid_getter = nh.advertiseService("/niryo_robot/ttl_driver/write_pid_value",
                                              &TtlInterfaceCore::_callbackWritePIDValue, this);


    _velocity_profile_server = nh.advertiseService("/niryo_robot/ttl_driver/read_velocity_profile",
                                              &TtlInterfaceCore::_callbackReadVelocityProfile, this);


    _velocity_profile_getter = nh.advertiseService("/niryo_robot/ttl_driver/write_velocity_profile",
                                              &TtlInterfaceCore::_callbackWriteVelocityProfile, this);

    _frequencies_setter = nh.advertiseService("/niryo_robot/ttl_driver/frequencies_setter",
                                              &TtlInterfaceCore::_callbackSetFrequencies, this);

    _frequencies_getter = nh.advertiseService("/niryo_robot/ttl_driver/frequencies_getter",
                                              &TtlInterfaceCore::_callbackGetFrequencies, this);
<<<<<<< HEAD
=======

>>>>>>> ffdc6bc8
}

/**
 * @brief TtlInterfaceCore::startPublishers
 * @param nh
 */
void TtlInterfaceCore::startPublishers(ros::NodeHandle &nh)
{
    _collision_status_publisher = nh.advertise<ttl_driver::CollisionStatus>("/niryo_robot/collision_detected", 1, true);
    _collision_status_publisher_timer = nh.createTimer(_collision_status_publisher_duration,
                                                      &TtlInterfaceCore::_publishCollisionStatus,
                                                      this);
}

/**
 * @brief TtlInterfaceCore::startSubscribers
 * @param nh
 */
void TtlInterfaceCore::startSubscribers(ros::NodeHandle &/*nh*/)
{
    ROS_DEBUG("TtlInterfaceCore::startSubscribers - no subscribers to start");
}

// ***************
//  Commands
// ***************

/**
 * @brief TtlInterfaceCore::rebootMotor
 * @return
 */
bool TtlInterfaceCore::rebootHardware(const std::shared_ptr<common::model::AbstractHardwareState> &hw_state)
{
    int result = COMM_TX_FAIL;

    if (hw_state && hw_state->isValid())
    {
        ROS_INFO("TtlInterfaceCore::rebootHardware - Reboot hardware %d", static_cast<int>(hw_state->getId()));
        lock_guard<mutex> lck(_control_loop_mutex);
        result = _ttl_manager->rebootHardware(hw_state->getId());
        ros::Duration(1.5).sleep();
    }

    // return true if result is COMM_SUCCESS
    return (COMM_SUCCESS == result);
}

/**
 * @brief TtlInterfaceCore::scanTools
 * @return
 */
vector<uint8_t> TtlInterfaceCore::scanTools()
{
    vector<uint8_t> motor_list;
    lock_guard<mutex> lck(_control_loop_mutex);
    ROS_INFO("TtlInterfaceCore::scanTools - Scan tools...");
    int result = COMM_PORT_BUSY;

    for (int counter = 0; counter < 50 && COMM_SUCCESS != result; ++counter)
    {
        result = _ttl_manager->getAllIdsOnBus(motor_list);
        ROS_DEBUG_COND(COMM_SUCCESS != result, "Driver::scanTools status: %d (counter: %d)", result, counter);
        ros::Duration(TIME_TO_WAIT_IF_BUSY).sleep();
    }
    ROS_DEBUG("TtlInterfaceCore::scanTools - Result getAllIdsOnDxlBus: %d", result);

    ostringstream ss;
    for (auto const& m : motor_list)
        ss << static_cast<int>(m) << " ";
    string motor_id_list_string = ss.str();
    if (!motor_id_list_string.empty())
        motor_id_list_string.pop_back();  // remove trailing " "

    ROS_DEBUG("TtlInterfaceCore::scanTools - All id on bus: [%s]", motor_id_list_string.c_str());
    return motor_list;
}

/**
 * @brief TtlInterfaceCore::motorScanReport
 * @param motor_id
 * @return
 */
int TtlInterfaceCore::motorScanReport(uint8_t motor_id)
{
    if (_debug_flag)
    {
        ros::Duration(1.0).sleep();
        if (_ttl_manager->ping(motor_id))
        {
            ROS_INFO("TtlInterfaceCore::motorScanReport - Debug - Motor %d found", motor_id);
        }
        else
        {
            ROS_ERROR("TtlInterfaceCore::motorScanReport - Debug - Motor %d not found", motor_id);
            return niryo_robot_msgs::CommandStatus::FAILURE;
        }
        return niryo_robot_msgs::CommandStatus::SUCCESS;
    }
    ROS_ERROR("TtlInterfaceCore::motorScanReport - Debug mode not enabled");
    return niryo_robot_msgs::CommandStatus::ABORTED;
}

/**
 * @brief TtlInterfaceCore::motorCmdReport
 * @param jState
 * @param motor_type
 * @return
 */
int TtlInterfaceCore::motorCmdReport(const JointState& jState, EHardwareType motor_type)
{
    int ret = niryo_robot_msgs::CommandStatus::ABORTED;

    if (motor_type != EHardwareType::UNKNOWN)
    {
        if (_debug_flag)
        {
            uint8_t motor_id = jState.getId();

            // torque on
            ros::Duration(0.5).sleep();
            ROS_INFO("TtlInterfaceCore::motorCmdReport - Debug - Send torque on command to motor %d", motor_id);
            if (motor_type == EHardwareType::STEPPER || motor_type == EHardwareType::FAKE_STEPPER_MOTOR)
            {
                ret = niryo_robot_msgs::CommandStatus::SUCCESS;
                ROS_INFO("TtlInterfaceCore::motorCmdReport: Implement in case we have stepper");
            }
            else
            {
                _ttl_manager->writeSingleCommand(std::make_unique<DxlSingleCmd>(EDxlCommandType::CMD_TYPE_TORQUE,
                                                                                motor_id,
                                                                                std::initializer_list<uint32_t>{1}));
                ros::Duration(0.5).sleep();

                // set position to old position + 200
                uint32_t old_position = _ttl_manager->getPosition(jState);
                ROS_INFO("TtlInterfaceCore::motorCmdReport - Debug - get dxl %d pose: %d ", motor_id, old_position);
                ros::Duration(0.5).sleep();

                ROS_INFO("TtlInterfaceCore::motorCmdReport - Debug - Send dxl %d pose: %d ", motor_id, old_position + 200);
                _ttl_manager->writeSingleCommand(std::make_unique<DxlSingleCmd>(EDxlCommandType::CMD_TYPE_POSITION,
                                                                                motor_id,
                                                                                std::initializer_list<uint32_t>{old_position + 200}));
                ros::Duration(2).sleep();

                // set position back to old position
                uint32_t new_position = _ttl_manager->getPosition(jState);
                ROS_INFO("TtlInterfaceCore::motorCmdReport - Debug - get dxl %d pose: %d ", motor_id, new_position);
                int rest = static_cast<int>(new_position - old_position);
                ros::Duration(0.5).sleep();

                ROS_INFO("TtlInterfaceCore - Debug - Send dxl %d pose: %d ", motor_id, old_position);
                _ttl_manager->writeSingleCommand(std::make_unique<DxlSingleCmd>(EDxlCommandType::CMD_TYPE_POSITION,
                                                                                motor_id,
                                                                                std::initializer_list<uint32_t>{old_position}));
                ros::Duration(2).sleep();
                uint32_t new_position2 = _ttl_manager->getPosition(jState);
                ROS_INFO("TtlInterfaceCore::motorCmdReport - Debug - get ttl motor %d pose: %d ", motor_id, new_position2);
                int rest2 = static_cast<int>(new_position2 - new_position);
                ros::Duration(0.5).sleep();

                // torque off
                ROS_INFO("TtlInterfaceCore::motorCmdReport - Debug - Send torque off command on ttl motor %d", motor_id);
                _ttl_manager->writeSingleCommand(std::make_unique<DxlSingleCmd>(EDxlCommandType::CMD_TYPE_TORQUE,
                                                                                motor_id,
                                                                                std::initializer_list<uint32_t>{0}));

                if (abs(rest) < 50 || abs(rest2) < 50)
                {
                    ROS_WARN("TtlInterfaceCore::motorCmdReport - Debug - Dynamixel Motor %d problem", motor_id);
                    ret = niryo_robot_msgs::CommandStatus::FAILURE;
                }
                else
                {
                    ROS_INFO("TtlInterfaceCore::motorCmdReport - Debug - Dynamixel Motor %d OK", motor_id);
                    ret = niryo_robot_msgs::CommandStatus::SUCCESS;
                }
            }
        }
        else
        {
            ROS_ERROR("TtlInterfaceCore::motorCmdReport - Debug - Debug mode not enabled");
        }
    }


    return ret;
}

/**
 * @brief TtlInterfaceCore::launchMotorsReport
 * @return
 */
int TtlInterfaceCore::launchMotorsReport()
{
    int response = niryo_robot_msgs::CommandStatus::SUCCESS;
    unsigned int nbSuccess = 0;
    unsigned int nbFailure = 0;

    std::vector<std::tuple<uint8_t, EHardwareType, int, int> > results;

    if (_debug_flag)
    {
        ROS_INFO("TtlInterfaceCore::launchMotorsReport - Debug - Start Motor Report");
        ros::Duration(1.0).sleep();

        for (auto const& state : _ttl_manager->getMotorsStates())
        {
            if (state)
            {
                ROS_INFO("TtlInterfaceCore::launchMotorsReport - Debug - Motor %d report start :",
                         static_cast<int>(state->getId()));

                int scan_res = motorScanReport(state->getId());
                int cmd_res = motorCmdReport(*state, state->getHardwareType());

                if (niryo_robot_msgs::CommandStatus::SUCCESS == scan_res
                        && niryo_robot_msgs::CommandStatus::SUCCESS == cmd_res)
                {
                    nbSuccess++;
                }
                else
                {
                    nbFailure++;
                    response = niryo_robot_msgs::CommandStatus::FAILURE;
                }

                results.emplace_back(state->getId(), state->getHardwareType(), scan_res, cmd_res);

                if (niryo_robot_msgs::CommandStatus::ABORTED == scan_res ||
                        niryo_robot_msgs::CommandStatus::ABORTED == cmd_res)
                {
                    ROS_INFO("TtlInterfaceCore::launchMotorsReport - Debug - Debug motor aborted");
                    break;
                }
            }
        }

        ros::Duration(1.0).sleep();
        ROS_INFO("TtlInterfaceCore::launchMotorsReport - Debug - Check for unflashed motors");

        // check if some id 1 are found (id = 1 is for unflashed dxl motors)
        if (_ttl_manager->ping(1))
        {
            ROS_ERROR("TtlInterfaceCore::launchMotorsReport - Debug - Find an unflashed motor");
            results.emplace_back(1, EHardwareType::UNKNOWN, niryo_robot_msgs::CommandStatus::SUCCESS,
                                 niryo_robot_msgs::CommandStatus::FAILURE);
            response = niryo_robot_msgs::CommandStatus::FAILURE;
            nbFailure++;
        }

        // display synthesis
        ROS_INFO("Synthesis of motors report :");
        ROS_INFO("--------");
        ROS_INFO("Nb Success : %d, Nb Failure: %d", nbSuccess, nbFailure);
        ROS_INFO("Details: ");
        ROS_INFO("--------");
        ROS_INFO("id \t| type \t| scan result | cmd result");

        for (auto const& res : results)
        {
            ROS_INFO("%d \t| %s \t| %d | %d", std::get<0>(res),
                                              HardwareTypeEnum(std::get<1>(res)).toString().c_str(),
                                              std::get<2>(res),
                                              std::get<3>(res));
        }
    }
    else
    {
        ROS_ERROR("TtlInterfaceCore::launchMotorsReport - Debug - Debug mode not enabled");
    }

    return response;
}

// ****************
//  Control Loop
// ****************

/**
 * @brief TtlInterfaceCore::startControlLoop
 */
void TtlInterfaceCore::startControlLoop()
{
    resetHardwareControlLoopRates();
    if (!_control_loop_flag)
    {
        ROS_INFO("TtlInterfaceCore::startControlLoop - Start control loop");
        _control_loop_flag = true;
        _control_loop_thread = std::thread(&TtlInterfaceCore::controlLoop, this);
    }
}

/**
 * @brief TtlInterfaceCore::scanMotorId
*/
bool TtlInterfaceCore::scanMotorId(uint8_t motor_to_find)
{
    lock_guard<mutex> lck(_control_loop_mutex);
    return _ttl_manager->ping(motor_to_find);
}

/**
 * @brief TtlInterfaceCore::startCalibration
 */
void TtlInterfaceCore::startCalibration()
{
    if (_ttl_manager)
        _ttl_manager->startCalibration();
}

/**
 * @brief TtlInterfaceCore::resetCalibration
 */
void TtlInterfaceCore::resetCalibration()
{
    if (_ttl_manager)
        _ttl_manager->resetCalibration();
}

/**
 * @brief TtlInterfaceCore::getCalibrationResult
 * @param id
 * @return
 */
int32_t TtlInterfaceCore::getCalibrationResult(uint8_t id) const
{
    return _ttl_manager->getCalibrationResult(id);
}

/**
 * @brief TtlInterfaceCore::getCalibrationStatus
 * @return
 */
inline
common::model::EStepperCalibrationStatus
TtlInterfaceCore::getCalibrationStatus() const
{
    return _ttl_manager->getCalibrationStatus();
}

/**
 * @brief TtlInterfaceCore::resetHardwareControlLoopRates
 */
void TtlInterfaceCore::resetHardwareControlLoopRates()
{
    ROS_DEBUG("TtlInterfaceCore::resetHardwareControlLoopRates - Reset control loop rates");
    double now = ros::Time::now().toSec();
    _time_hw_data_last_write = now;
    _time_hw_data_last_read = now;
    _time_hw_status_last_read = now;
    _time_check_connection_last_read = now;
    _time_check_end_effector_last_read = now;
}

/**
 * @brief TtlInterfaceCore::activeDebugMode
 * @param mode
 */
void TtlInterfaceCore::activeDebugMode(bool mode)
{
    ROS_INFO("TtlInterfaceCore::activeDebugMode - Activate debug mode for driver core: %d", mode);
    _debug_flag = mode;
    _control_loop_flag = !mode;

    if (mode)
    {
        _control_loop_mutex.lock();
    }
    else
    {
        _control_loop_mutex.unlock();
    }
}

/**
 * @brief TtlInterfaceCore::controlLoop
 */
void TtlInterfaceCore::controlLoop()
{
    ros::Rate control_loop_rate = ros::Rate(_control_loop_frequency);
    resetHardwareControlLoopRates();

    while (ros::ok())
    {
        if (!_debug_flag)
        {
            // 1. check connection status of motors
            if (!_ttl_manager->isConnectionOk())
            {
                // clear all commands concerned move joints to avoid when a motor reconnected, it moves a little bit because of command unsent yet
                _joint_trajectory_cmd.clear();

                // scan motors again
                ROS_WARN_THROTTLE(1.0, "TtlInterfaceCore::controlLoop - motor connection error");
                ros::Duration(0.1).sleep();

                vector<uint8_t> missing_ids;

                int bus_state = COMM_PORT_BUSY;

                while (TTL_SCAN_OK != bus_state)
                {
                    // scan and get removed motor
                    {
                        lock_guard<mutex> lck(_control_loop_mutex);
                        bus_state = _ttl_manager->scanAndCheck();
                    }

                    if (bus_state == TTL_SCAN_OK)
                        break;
                    else
                    {
                        missing_ids = getRemovedMotorList();

                        std::string msg;
                        msg += "TtlInterfaceCore::controlLoop - motor";
                        for (auto const& id : missing_ids)
                        {
                            msg += " " + std::to_string(id);
                        }
                        msg += " do not seem to be connected";
                        ROS_WARN_THROTTLE(1.0, "%s", msg.c_str());
                    }
                    // still keep hardware status updated
                    _ttl_manager->readHardwareStatus();
                    ros::Duration(0.25).sleep();
                }

                ROS_INFO("TtlInterfaceCore::controlLoop - Bus is ok");
            }

            if (_control_loop_flag)
            {
                lock_guard<mutex> lck(_control_loop_mutex);
                if (ros::Time::now().toSec() - _time_hw_data_last_read >= _delta_time_data_read)
                {
                    _ttl_manager->readJointsStatus();
                    _time_hw_data_last_read = ros::Time::now().toSec();
                }
                if (ros::Time::now().toSec() - _time_hw_data_last_write >= _delta_time_write)
                {
                    _executeCommand();
                    _time_hw_data_last_write = ros::Time::now().toSec();
                }
                if (ros::Time::now().toSec() - _time_hw_status_last_read >= _delta_time_status_read)
                {
                    _ttl_manager->readHardwareStatus();
                    _time_hw_status_last_read = ros::Time::now().toSec();
                }
                if (_ttl_manager->hasEndEffector() &&
                   ros::Time::now().toSec() - _time_hw_end_effector_last_read >= _delta_time_end_effector_read)
                {
                    _ttl_manager->readEndEffectorStatus();
                    _time_hw_end_effector_last_read = ros::Time::now().toSec();
                }

                control_loop_rate.sleep();
            }
            else
            {
                ros::Duration(TIME_TO_WAIT_IF_BUSY).sleep();
                resetHardwareControlLoopRates();
            }
        }
        else
        {
            ros::Duration(0.5).sleep();
        }
    }
}

/**
 * @brief TtlInterfaceCore::_executeCommand : execute all the cmd in the current queue
 */  // create a unique queue using polymorphism
void TtlInterfaceCore::_executeCommand()
{
    bool _need_sleep = false;
    if (!_joint_trajectory_cmd.empty())
    {
        _ttl_manager->executeJointTrajectoryCmd(_joint_trajectory_cmd);
        _joint_trajectory_cmd.clear();
        _need_sleep = true;
    }
    if (!_single_cmds_queue.empty())
    {
        std::lock_guard<std::mutex> lock(_single_cmd_queue_mutex);
        if (_need_sleep)
            ros::Duration(0.001).sleep();
        _ttl_manager->writeSingleCommand(std::move(_single_cmds_queue.front()));
        _single_cmds_queue.pop();
        _need_sleep = true;
    }
    if (!_conveyor_cmds_queue.empty())
    {
        std::lock_guard<std::mutex> lock(_conveyor_cmd_queue_mutex);

        if (_need_sleep)
            ros::Duration(0.001).sleep();
        _ttl_manager->writeSingleCommand(std::move(_conveyor_cmds_queue.front()));
        _conveyor_cmds_queue.pop();
    }
    if (!_sync_cmds_queue.empty())
    {
        std::lock_guard<std::mutex> lock(_sync_cmd_queue_mutex);

        if (_need_sleep)
            ros::Duration(0.001).sleep();
        _ttl_manager->writeSynchronizeCommand(std::move(_sync_cmds_queue.front()));
        _sync_cmds_queue.pop();
        _need_sleep = true;
    }
    if (_need_sleep)
        ros::Duration(0.001).sleep();
}

// *************
//  Setters
// *************

/**
 * @brief TtlInterfaceCore::addJoint
 * @param jointState
 * @return
 */
int TtlInterfaceCore::addJoint(const std::shared_ptr<common::model::JointState>& jointState)
{
    return _ttl_manager->addHardwareComponent(jointState);
}

/**
 * @brief TtlInterfaceCore::setTool
 * @param toolState
 * @return
 */
int TtlInterfaceCore::setTool(const std::shared_ptr<common::model::ToolState>& toolState)
{
    int result = niryo_robot_msgs::CommandStatus::TTL_READ_ERROR;

    lock_guard<mutex> lck(_control_loop_mutex);

    // try to find motor
    if (_ttl_manager->ping(toolState->getId()))
    {
        // add motor as a new tool
        result = _ttl_manager->addHardwareComponent(toolState);
    }
    else
    {
        ROS_WARN("TtlInterfaceCore::setTool - No tool found with motor id %d", toolState->getId());
    }

    return result;
}

/**
 * @brief TtlInterfaceCore::unsetTool
 * @param motor_id
 */
void TtlInterfaceCore::unsetTool(uint8_t motor_id)
{
    ROS_DEBUG("TtlInterfaceCore::unsetTool - UnsetTool: id %d", motor_id);
    _ttl_manager->removeHardwareComponent(motor_id);
}

/**
 * @brief TtlInterfaceCore::setEndEffector
 * @param end_effector_state
 * @return
 */
int TtlInterfaceCore::setEndEffector(const std::shared_ptr<common::model::EndEffectorState>& end_effector_state)
{
    int result = niryo_robot_msgs::CommandStatus::TTL_READ_ERROR;

    lock_guard<mutex> lck(_control_loop_mutex);

    result = _ttl_manager->addHardwareComponent(end_effector_state);
    // try to find hw
    if (_ttl_manager->ping(end_effector_state->getId()))
    {
        result = niryo_robot_msgs::CommandStatus::SUCCESS;
    }
    else
    {
        ROS_WARN("TtlInterfaceCore::setEndEffector - No end effector found with id %d", end_effector_state->getId());
    }
    return result;
}

/**
 * @brief TtlInterfaceCore::setConveyor
 * @param state
 * @return
 */
int TtlInterfaceCore::setConveyor(const std::shared_ptr<common::model::ConveyorState>& state)
{
    int result = niryo_robot_msgs::CommandStatus::NO_CONVEYOR_FOUND;

    lock_guard<mutex> lck(_control_loop_mutex);

    if (_ttl_manager->ping(state->getId()))
    {
        // add hw component before to get driver
        result = _ttl_manager->addHardwareComponent(state);
    }
    else
    {
        ROS_DEBUG("TtlInterfaceCore::setConveyor - No conveyor found");
    }
    return result;
}

/**
 * @brief TtlInterfaceCore::unsetConveyor
 * @param motor_id
 * @param default_conveyor_id
 */
void TtlInterfaceCore::unsetConveyor(uint8_t motor_id, uint8_t default_conveyor_id)
{
    ROS_DEBUG("TtlInterfaceCore::unsetConveyor - unsetConveyor: id %d", motor_id);

    // block control loop to avoid control loop called when removing conveyor is not finished yet
    lock_guard<mutex> lck(_control_loop_mutex);

    auto state = getJointState(motor_id);
    if (niryo_robot_msgs::CommandStatus::SUCCESS == changeId(state->getHardwareType(), motor_id, default_conveyor_id))
    {
        _ttl_manager->removeHardwareComponent(default_conveyor_id);
    }
    else
        ROS_ERROR("TtlInterfaceCore::unsetConveyor : unable to change conveyor ID");
}

/**
 * @brief TtlInterfaceCore::changeId
 * @param motor_type
 * @param old_id
 * @param new_id
 * @return
 */
int TtlInterfaceCore::changeId(common::model::EHardwareType motor_type, uint8_t old_id, uint8_t new_id)
{
    if (COMM_SUCCESS == _ttl_manager->changeId(motor_type, old_id, new_id))
        return niryo_robot_msgs::CommandStatus::SUCCESS;

    ROS_ERROR("TtlInterfaceCore::changeId : unable to change conveyor ID");
    return niryo_robot_msgs::CommandStatus::TTL_WRITE_ERROR;
}


/**
 * @brief TtlInterfaceCore::clearSingleCommandQueue
 */
void TtlInterfaceCore::clearSingleCommandQueue()
{
    std::lock_guard<std::mutex> lock(_single_cmd_queue_mutex);

    while (!_single_cmds_queue.empty())
        _single_cmds_queue.pop();
}

/**
 * @brief TtlInterfaceCore::clearConveyorCommandQueue
 */
void TtlInterfaceCore::clearConveyorCommandQueue()
{
    std::lock_guard<std::mutex> lock(_conveyor_cmd_queue_mutex);

    while (!_conveyor_cmds_queue.empty())
        _conveyor_cmds_queue.pop();
}

/**
 * @brief TtlInterfaceCore::clearSyncCommandQueue
 */
void TtlInterfaceCore::clearSyncCommandQueue()
{
    std::lock_guard<std::mutex> lock(_sync_cmd_queue_mutex);

    while (!_sync_cmds_queue.empty())
        _sync_cmds_queue.pop();
}

/**
 * @brief TtlInterfaceCore::setTrajectoryControllerCommands
 * @param cmd
 */
void TtlInterfaceCore::setTrajectoryControllerCommands(std::vector<std::pair<uint8_t, uint32_t> > && cmd)
{
    _joint_trajectory_cmd = cmd;
}

/**
 * @brief TtlInterfaceCore::setSyncCommand
 * @param cmd
 */
void TtlInterfaceCore::addSyncCommandToQueue(std::unique_ptr<common::model::ISynchronizeMotorCmd> && cmd)
{
    std::lock_guard<std::mutex> lock(_sync_cmd_queue_mutex);

    if (cmd->isValid())
    {
        _sync_cmds_queue.push(common::util::static_unique_ptr_cast<common::model::AbstractTtlSynchronizeMotorCmd>(std::move(cmd)));
    }
    else
        ROS_WARN("TtlInterfaceCore::setSyncCommand : Invalid command %s", cmd->str().c_str());
}

/**
 * @brief TtlInterfaceCore::addSingleCommandToQueue
 * @param cmd
 *
 */
void TtlInterfaceCore::addSingleCommandToQueue(std::unique_ptr<common::model::ISingleMotorCmd> && cmd)
{
    ROS_DEBUG("TtlInterfaceCore::addSingleCommandToQueue - %s", cmd->str().c_str());

    if (cmd->isValid())
    {
        if (cmd->getCmdType() == static_cast<int>(EStepperCommandType::CMD_TYPE_CONVEYOR))
        {
            if (_conveyor_cmds_queue.size() > QUEUE_OVERFLOW)
                ROS_WARN("TtlInterfaceCore::addCommandToQueue: Cmd queue overflow ! %d", static_cast<int>(_conveyor_cmds_queue.size()));
            else
            {
                std::lock_guard<std::mutex> lock(_conveyor_cmd_queue_mutex);
                _conveyor_cmds_queue.push(common::util::static_unique_ptr_cast<common::model::AbstractTtlSingleMotorCmd>(std::move(cmd)));
            }
        }
        else
        {
            if (_single_cmds_queue.size() > QUEUE_OVERFLOW)
                ROS_WARN("TtlInterfaceCore::addSingleCommandToQueue: dxl cmd queue overflow ! %d", static_cast<int>(_single_cmds_queue.size()));
            else
            {
                std::lock_guard<std::mutex> lock(_single_cmd_queue_mutex);
                _single_cmds_queue.push(common::util::static_unique_ptr_cast<common::model::AbstractTtlSingleMotorCmd>(std::move(cmd)));
            }
        }
    }
    else
    {
        ROS_WARN("TtlInterfaceCore::addSingleCommandToQueue : Invalid command %s", cmd->str().c_str());
    }
}

/**
 * @brief TtlInterfaceCore::addSingleCommandToQueue
 * @param cmd
 */
void TtlInterfaceCore::addSingleCommandToQueue(std::vector<std::unique_ptr<common::model::ISingleMotorCmd> > cmd)
{
    for (auto& c : cmd)
        addSingleCommandToQueue(std::move(c));
}

// ***************
//  Getters
// ***************

/**
 * @brief TtlInterfaceCore::getJointStates
 * @return
 */
std::vector<std::shared_ptr<common::model::JointState> >
TtlInterfaceCore::getJointStates() const
{
    return _ttl_manager->getMotorsStates();
}

/**
 * @brief TtlInterfaceCore::getState
 * @param motor_id
 * @return
 */
std::shared_ptr<common::model::JointState>
TtlInterfaceCore::getJointState(uint8_t motor_id) const
{
    return std::dynamic_pointer_cast<common::model::JointState>(_ttl_manager->getHardwareState(motor_id));
}

/**
 * @brief TtlInterfaceCore::getEndEffectorState
 * @param id
 * @return
 */
std::shared_ptr<common::model::EndEffectorState>
TtlInterfaceCore::getEndEffectorState(uint8_t id)
{
  return std::dynamic_pointer_cast<common::model::EndEffectorState>(_ttl_manager->getHardwareState(id));
}

/**
 * @brief TtlInterfaceCore::getPosition
 * @param id
 * @return
 */
double TtlInterfaceCore::getPosition(uint8_t id) const
{
    return static_cast<double>(getJointState(id)->getPosition());
}

/**
 * @brief TtlInterfaceCore::getBusState
 * @return
 */
niryo_robot_msgs::BusState TtlInterfaceCore::getBusState() const
{
    niryo_robot_msgs::BusState bus_state;

    string error;
    bool connection;
    vector<uint8_t> motor_id;

    _ttl_manager->getBusState(connection, motor_id, error);
    bus_state.connection_status = connection;
    bus_state.motor_id_connected = motor_id;
    bus_state.error = error;
    return bus_state;
}

/**
 * @brief TtlInterfaceCore::waitSyncQueueFree
 */
void TtlInterfaceCore::waitSyncQueueFree()
{
    while (!_sync_cmds_queue.empty())
    {
        ros::Duration(0.2).sleep();
    }
}

/**
 * @brief TtlInterfaceCore::waitSingleQueueFree
 */
void TtlInterfaceCore::waitSingleQueueFree()
{
    while (!_single_cmds_queue.empty())
    {
        ros::Duration(0.2).sleep();
    }
}

// *******************
//    Callbacks     *
// *******************

/**
 * @brief TtlInterfaceCore::callbackActivateLeds
 * @param req
 * @param res
 * @return
 */
bool TtlInterfaceCore::_callbackActivateLeds(niryo_robot_msgs::SetInt::Request &req,
                                          niryo_robot_msgs::SetInt::Response &res)
{
    int led = req.value;
    string message;

    lock_guard<mutex> lck(_control_loop_mutex);
    int result = _ttl_manager->setLeds(led);

    res.status = result;
    res.message = message;
    return (niryo_robot_msgs::CommandStatus::SUCCESS == result);
}


/**
 * @brief TtlInterfaceCore::callbackReadCustomValue
 * @param req
 * @param res
 * @return
 */
bool TtlInterfaceCore::_callbackReadCustomValue(ttl_driver::ReadCustomValue::Request &req,
                                                ttl_driver::ReadCustomValue::Response &res)
{
    int result = niryo_robot_msgs::CommandStatus::FAILURE;

    lock_guard<mutex> lck(_control_loop_mutex);
    int value = 0;
    result = _ttl_manager->readCustomCommand(req.id,
                                             req.reg_address,
                                             value,
                                             req.byte_number);

    if (COMM_SUCCESS == result)
    {
        res.value = value;
        res.message = "TtlInterfaceCore - Reading successful";
        result = niryo_robot_msgs::CommandStatus::SUCCESS;
    }
    else
    {
        res.message = "TtlInterfaceCore - Reading custom registry failed";
    }

    res.status = result;
    return (niryo_robot_msgs::CommandStatus::SUCCESS == result);
}

/**
 * @brief TtlInterfaceCore::callbackSendCustomValue
 * @param req
 * @param res
 * @return
 */
bool TtlInterfaceCore::_callbackWriteCustomValue(ttl_driver::SendCustomValue::Request &req,
                                               ttl_driver::SendCustomValue::Response &res)
{
    int result = niryo_robot_msgs::CommandStatus::FAILURE;

    lock_guard<mutex> lck(_control_loop_mutex);
    result = _ttl_manager->sendCustomCommand(req.id,
                                             req.reg_address,
                                             req.value,
                                             req.byte_number);


    if (COMM_SUCCESS == result)
    {
        res.message = "TtlInterfaceCore - Send custom command done";
        result = niryo_robot_msgs::CommandStatus::SUCCESS;
    }
    else
    {
        res.message = "TtlInterfaceCore - Send custom command failed";
    }

    res.status = result;
    return (niryo_robot_msgs::CommandStatus::SUCCESS == result);
}

/**
 * @brief TtlInterfaceCore::_callbackReadPIDValue
 * @param req
 * @param res
 * @return
 */
bool TtlInterfaceCore::_callbackReadPIDValue(ttl_driver::ReadPIDValue::Request &req,
                                             ttl_driver::ReadPIDValue::Response &res)
{
    int result = niryo_robot_msgs::CommandStatus::FAILURE;

    uint8_t id = req.id;
    uint32_t pos_p_gain{0};
    uint32_t pos_i_gain{0};
    uint32_t pos_d_gain{0};

    uint32_t vel_p_gain{0};
    uint32_t vel_i_gain{0};

    uint32_t ff1_gain{0};
    uint32_t ff2_gain{0};


    if (COMM_SUCCESS == _ttl_manager->readMotorPID(id, pos_p_gain, pos_i_gain, pos_d_gain,
                                                   vel_p_gain, vel_i_gain, ff1_gain, ff2_gain))
    {
        res.pos_p_gain = pos_p_gain;
        res.pos_i_gain = pos_i_gain;
        res.pos_d_gain = pos_d_gain;
        res.vel_p_gain = vel_p_gain;
        res.vel_i_gain = vel_i_gain;
        res.ff1_gain = ff1_gain;
        res.ff2_gain = ff2_gain;

        res.message = "TtlInterfaceCore - Reading PID successful";
        result = niryo_robot_msgs::CommandStatus::SUCCESS;
    }
    else
    {
        res.message = "TtlInterfaceCore - Reading PID failed";
    }

    res.status = result;

    return (niryo_robot_msgs::CommandStatus::SUCCESS == result);
}

/**
 * @brief TtlInterfaceCore::_callbackWritePIDValue
 * @param req
 * @param res
 * @return
 */
bool TtlInterfaceCore::_callbackWritePIDValue(ttl_driver::WritePIDValue::Request &req,
                                              ttl_driver::WritePIDValue::Response &res)
{
    int result = niryo_robot_msgs::CommandStatus::FAILURE;

    auto dxl_cmd_pos_p = std::make_unique<DxlSingleCmd>(EDxlCommandType::CMD_TYPE_PID,
                                                        req.id, std::initializer_list<uint32_t>{req.pos_p_gain, req.pos_i_gain, req.pos_d_gain,
                                                                                                req.vel_p_gain, req.vel_i_gain,
                                                                                                req.ff1_gain, req.ff2_gain, req.vel_profile, req.acc_profile});

    if (dxl_cmd_pos_p->isValid())
    {
        addSingleCommandToQueue(std::move(dxl_cmd_pos_p));
        result = niryo_robot_msgs::CommandStatus::SUCCESS;
    }

    res.status = result;

    return (niryo_robot_msgs::CommandStatus::SUCCESS == result);
}

/**
 * @brief TtlInterfaceCore::_callbackReadVelocityProfile
 * @param req
 * @param res
 * @return
 */
bool TtlInterfaceCore::_callbackReadVelocityProfile(ttl_driver::ReadVelocityProfile::Request &req,
                                                    ttl_driver::ReadVelocityProfile::Response &res)
{
    int result = niryo_robot_msgs::CommandStatus::FAILURE;

    uint8_t id = req.id;

    uint32_t v_start{1};
    uint32_t a_1{0};
    uint32_t v_1{0};
    uint32_t a_max{6000};
    uint32_t v_max{6};
    uint32_t d_max{6000};
    uint32_t d_1{0};
    uint32_t v_stop{2};


    if (COMM_SUCCESS == _ttl_manager->readVelocityProfile(id, v_start, a_1, v_1,
                                                          a_max, v_max, d_max, d_1, v_stop))
    {
        res.v_start = v_start;
        res.a_1 = a_1;
        res.v_1 = v_1;
        res.a_max = a_max;
        res.v_max = v_max;
        res.d_max = d_max;
        res.d_1 = d_1;
        res.v_stop = v_stop;

        res.message = "TtlInterfaceCore - Reading Velocity Profile successful";
        result = niryo_robot_msgs::CommandStatus::SUCCESS;
    }
    else
    {
        res.message = "TtlInterfaceCore - Reading Velocity Profile failed";
    }

    res.status = result;

    return (niryo_robot_msgs::CommandStatus::SUCCESS == result);
}

/**
 * @brief TtlInterfaceCore::_callbackWriteVelocityProfile
 * @param req
 * @param res
 * @return
 */
bool TtlInterfaceCore::_callbackWriteVelocityProfile(ttl_driver::WriteVelocityProfile::Request &req,
                                                     ttl_driver::WriteVelocityProfile::Response &res)
{
  int result = niryo_robot_msgs::CommandStatus::FAILURE;

  auto dxl_cmd_pos_p = std::make_unique<StepperTtlSingleCmd>(EStepperCommandType::CMD_TYPE_VELOCITY_PROFILE,
                                                      req.id, std::initializer_list<uint32_t>{req.v_start, req.a_1, req.v_1,
                                                                                              req.a_max, req.v_max, req.d_max,
                                                                                              req.d_1, req.v_stop});

  if (dxl_cmd_pos_p->isValid())
  {
      addSingleCommandToQueue(std::move(dxl_cmd_pos_p));
      result = niryo_robot_msgs::CommandStatus::SUCCESS;
      res.message = "TtlInterfaceCore - Writing Velocity Profile successful";
  }
  else
  {
      res.message = "TtlInterfaceCore - Writing Velocity Profile failed";
  }

  res.status = result;

  return (niryo_robot_msgs::CommandStatus::SUCCESS == result);
}

/**
 * @brief TtlInterfaceCore::_callbackSetFrequencies
 * @param req
 * @param res
 */
bool TtlInterfaceCore::_callbackSetFrequencies(ttl_driver::SetFrequencies::Request &req,
                                                ttl_driver::SetFrequencies::Response &res)
{
<<<<<<< HEAD
=======

>>>>>>> ffdc6bc8
    int read_data_frequency = req.read_frequency;
    int write_frequency = req.write_frequency;
    int result = niryo_robot_msgs::CommandStatus::FAILURE;

<<<<<<< HEAD
    if (write_frequency != 0)
    {
        if (read_data_frequency != 0)
=======
    
    if (write_frequency != 0)
    {
        if (read_data_frequency != 0 )
>>>>>>> ffdc6bc8
        {
            _delta_time_data_read = 1.0 / read_data_frequency;
            _delta_time_write = 1.0 / write_frequency;
            result = niryo_robot_msgs::CommandStatus::SUCCESS;
            res.message = "TtlInterfaceCore - Setting Frequencies Successful";
        }
        else
        {
            res.message = "TtlInterfaceCore - Setting Frequencies Failed";
        }
    }

    else
    {
        res.message = "TtlInterfaceCore - Setting Frequencies Failed";
    }
<<<<<<< HEAD

=======
    
>>>>>>> ffdc6bc8
    res.status = result;

    return (niryo_robot_msgs::CommandStatus::SUCCESS == result);
}

/**
 * @brief TtlInterfaceCore::_callbackGetFrequencies
 * @param req
 * @param res
 */
bool TtlInterfaceCore::_callbackGetFrequencies(ttl_driver::GetFrequencies::Request &req,
                                                ttl_driver::GetFrequencies::Response &res)
{
<<<<<<< HEAD
    int result = niryo_robot_msgs::CommandStatus::FAILURE;

=======

    int result = niryo_robot_msgs::CommandStatus::FAILURE;

    
>>>>>>> ffdc6bc8
    if (_read_data_frequency >= 0)
    {
        if (_write_frequency >= 0)
        {
            res.read_frequency = _read_data_frequency;
            res.write_frequency = _write_frequency;
            result = niryo_robot_msgs::CommandStatus::SUCCESS;
            res.message = "TtlInterfaceCore - Setting Frequencies Successful";
        }
        else
        {
            res.message = "TtlInterfaceCore - Setting Frequencies Failed";
        }
    }

    else
    {
        res.message = "TtlInterfaceCore - Setting Frequencies Failed";
    }
<<<<<<< HEAD

=======
    
>>>>>>> ffdc6bc8
    res.status = result;

    return (niryo_robot_msgs::CommandStatus::SUCCESS == result);
}


void TtlInterfaceCore::_publishCollisionStatus(const ros::TimerEvent&)
{
    ttl_driver::CollisionStatus msg;
    msg.collision_detected = readCollisionStatus();
    _collision_status_publisher.publish(msg);
}

}  // namespace ttl_driver<|MERGE_RESOLUTION|>--- conflicted
+++ resolved
@@ -178,10 +178,6 @@
 
     _frequencies_getter = nh.advertiseService("/niryo_robot/ttl_driver/frequencies_getter",
                                               &TtlInterfaceCore::_callbackGetFrequencies, this);
-<<<<<<< HEAD
-=======
-
->>>>>>> ffdc6bc8
 }
 
 /**
@@ -1276,24 +1272,13 @@
 bool TtlInterfaceCore::_callbackSetFrequencies(ttl_driver::SetFrequencies::Request &req,
                                                 ttl_driver::SetFrequencies::Response &res)
 {
-<<<<<<< HEAD
-=======
-
->>>>>>> ffdc6bc8
     int read_data_frequency = req.read_frequency;
     int write_frequency = req.write_frequency;
     int result = niryo_robot_msgs::CommandStatus::FAILURE;
 
-<<<<<<< HEAD
     if (write_frequency != 0)
     {
         if (read_data_frequency != 0)
-=======
-    
-    if (write_frequency != 0)
-    {
-        if (read_data_frequency != 0 )
->>>>>>> ffdc6bc8
         {
             _delta_time_data_read = 1.0 / read_data_frequency;
             _delta_time_write = 1.0 / write_frequency;
@@ -1310,11 +1295,6 @@
     {
         res.message = "TtlInterfaceCore - Setting Frequencies Failed";
     }
-<<<<<<< HEAD
-
-=======
-    
->>>>>>> ffdc6bc8
     res.status = result;
 
     return (niryo_robot_msgs::CommandStatus::SUCCESS == result);
@@ -1328,15 +1308,8 @@
 bool TtlInterfaceCore::_callbackGetFrequencies(ttl_driver::GetFrequencies::Request &req,
                                                 ttl_driver::GetFrequencies::Response &res)
 {
-<<<<<<< HEAD
     int result = niryo_robot_msgs::CommandStatus::FAILURE;
 
-=======
-
-    int result = niryo_robot_msgs::CommandStatus::FAILURE;
-
-    
->>>>>>> ffdc6bc8
     if (_read_data_frequency >= 0)
     {
         if (_write_frequency >= 0)
@@ -1356,11 +1329,6 @@
     {
         res.message = "TtlInterfaceCore - Setting Frequencies Failed";
     }
-<<<<<<< HEAD
-
-=======
-    
->>>>>>> ffdc6bc8
     res.status = result;
 
     return (niryo_robot_msgs::CommandStatus::SUCCESS == result);
