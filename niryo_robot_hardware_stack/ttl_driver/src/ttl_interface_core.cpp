--- conflicted
+++ resolved
@@ -180,11 +180,7 @@
  */
 void TtlInterfaceCore::startPublishers(ros::NodeHandle &nh)
 {
-<<<<<<< HEAD
-    _collision_status_publisher = nh.advertise<std_msgs::Bool>("/niryo_robot/collision_detected", 1, true);
-=======
     _collision_status_publisher = nh.advertise<std_msgs::Bool>("/niryo_robot/hardware_interface/collision_detected", 1, true);
->>>>>>> 1dca0190
     _collision_status_publisher_timer = nh.createTimer(_collision_status_publisher_duration,
                                                       &TtlInterfaceCore::_publishCollisionStatus,
                                                       this);
@@ -1263,21 +1259,12 @@
   auto d_1 = static_cast<uint32_t>(req.d_1 * RADIAN_PER_SECONDS_SQ_TO_RPM_SQ);
   auto v_stop = static_cast<uint32_t>(req.v_stop * RADIAN_PER_SECONDS_TO_RPM * 100);
 
-<<<<<<< HEAD
 
   auto profile_cmd = std::make_unique<StepperTtlSingleCmd>(EStepperCommandType::CMD_TYPE_VELOCITY_PROFILE,
                                                       req.id, std::initializer_list<uint32_t>{v_start, a_1, v_1,
                                                                                               a_max, v_max, d_max,
                                                                                               d_1, v_stop});
 
-=======
-
-  auto profile_cmd = std::make_unique<StepperTtlSingleCmd>(EStepperCommandType::CMD_TYPE_VELOCITY_PROFILE,
-                                                      req.id, std::initializer_list<uint32_t>{v_start, a_1, v_1,
-                                                                                              a_max, v_max, d_max,
-                                                                                              d_1, v_stop});
-
->>>>>>> 1dca0190
   if (profile_cmd->isValid())
   {
       addSingleCommandToQueue(std::move(profile_cmd));
@@ -1298,15 +1285,11 @@
 {
     std_msgs::Bool msg;
     msg.data = readCollisionStatus();
-<<<<<<< HEAD
-    _collision_status_publisher.publish(msg);
-=======
     if (msg.data != _collision_detected)
     {
         _collision_detected = msg.data;
         _collision_status_publisher.publish(msg);
     }
->>>>>>> 1dca0190
 }
 
 }  // namespace ttl_driver