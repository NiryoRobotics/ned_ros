/*
<<<<<<< HEAD
mock_stepper_driver.cpp
=======
mock_dxl_driver.cpp
>>>>>>> 8f718685
Copyright (C) 2020 Niryo
All rights reserved.
This program is free software: you can redistribute it and/or modify
it under the terms of the GNU General Public License as published by
the Free Software Foundation, either version 3 of the License, or
(at your option) any later version.
This program is distributed in the hope that it will be useful,
but WITHOUT ANY WARRANTY; without even the implied warranty of
MERCHANTABILITY or FITNESS FOR A PARTICULAR PURPOSE.  See the
GNU General Public License for more details.
You should have received a copy of the GNU General Public License
along with this program.  If not, see <http:// www.gnu.org/licenses/>.
*/

#include <cstdint>
#include <cstdio>
#include "ttl_driver/mock_dxl_driver.hpp"
#include <type_traits>
#include <utility>
#include <map>
#include <string>
#include <vector>

namespace ttl_driver
{

/**
 * @brief MockDxlDriver::MockDxlDriver
 */
MockDxlDriver::MockDxlDriver(std::shared_ptr<dynamixel::PortHandler> portHandler,
                               std::shared_ptr<dynamixel::PacketHandler> packetHandler) :
    AbstractDxlDriver(portHandler, packetHandler)
{
    // retrieve list of ids
    for (auto const& imap : _map_fake_registers)
        _id_list.emplace_back(imap.first);
}

/**
 * @brief MockDxlDriver::~MockDxlDriver
 */
MockDxlDriver::~MockDxlDriver()
{
}

/**
 * @brief MockDxlDriver::str
 * @return
 */
std::string MockDxlDriver::str() const
{
  return "Mock Dynamixel Driver (OK)";
}

//*****************************
// AbstractTtlDriver interface
//*****************************

/**
 * @brief MockDxlDriver::ping
 * @param id
 * @return
 */
int MockDxlDriver::ping(uint8_t id)
{
    return _map_fake_registers.count(id) ? COMM_SUCCESS : COMM_TX_FAIL;
}

/**
 * @brief MockDxlDriver::getModelNumber
 * @param id
 * @param model_number
 * @return
 */
int MockDxlDriver::getModelNumber(uint8_t id, uint16_t& model_number)
{
    model_number = _map_fake_registers.at(id).model_number;
    return COMM_SUCCESS;
}

/**
 * @brief MockDxlDriver::scan
 * @param id_list
 * @return
 */
int MockDxlDriver::scan(std::vector<uint8_t>& id_list)
{
    id_list = _full_id_list;
    return COMM_SUCCESS;
}

/**
 * @brief MockDxlDriver::reboot
 * @param id
 * @return
 */
int MockDxlDriver::reboot(uint8_t id)
{
    if (std::find(_id_list.begin(), _id_list.end(), id) == _id_list.end())
        return COMM_TX_FAIL;
    return COMM_SUCCESS;
}

/**
 * @brief MockDxlDriver::interpreteErrorState
 * @return
 */
std::string MockDxlDriver::interpreteErrorState(uint32_t /*hw_state*/) const
{
    return "";
}

/**
 * @brief MockDxlDriver::changeId
 * @param id
 * @param new_id
 * @return
 */
int MockDxlDriver::changeId(uint8_t id, uint8_t new_id)
{
    return COMM_TX_FAIL;
}

/**
 * @brief MockDxlDriver::checkModelNumber
 * @param id
 * @return
 */
int MockDxlDriver::checkModelNumber(uint8_t id)
{
    uint16_t model_number = 0;
    int ping_result = getModelNumber(id, model_number);

    if (ping_result == COMM_SUCCESS)
    {
        if (model_number && model_number != 0)
        {
            return PING_WRONG_MODEL_NUMBER;
        }
    }

    return ping_result;
}

/**
 * @brief MockDxlDriver::readFirmwareVersion
 * @param id
 * @param version
 * @return
 */
int MockDxlDriver::readFirmwareVersion(uint8_t id, std::string &version)
{
    version = _map_fake_registers.at(id).firmware;
    return COMM_SUCCESS;
}

/**
 * @brief MockDxlDriver::readMinPosition
 * @param id
 * @param pos
 * @return
 */
int MockDxlDriver::readMinPosition(uint8_t id, uint32_t &pos)
{
    pos = _map_fake_registers.at(id).min_position;
    return COMM_SUCCESS;
}

/**
 * @brief MockDxlDriver::readMaxPosition
 * @param id
 * @param pos
 * @return
 */
int MockDxlDriver::readMaxPosition(uint8_t id, uint32_t &pos)
{
    pos = _map_fake_registers.at(id).max_position;
    return COMM_SUCCESS;
}

// ram write

/**
 * @brief MockDxlDriver::setTorqueEnable
 * @param id
 * @param torque_enable
 * @return
 */
int MockDxlDriver::setTorqueEnable(uint8_t id, uint32_t torque_enable)
{
    return COMM_SUCCESS;
}

/**
 * @brief MockDxlDriver::setGoalPosition
 * @param id
 * @param position
 * @return
 */
int MockDxlDriver::setGoalPosition(uint8_t id, uint32_t position)
{
    _map_fake_registers.at(id).position = position;
    return COMM_SUCCESS;
}

/**
 * @brief MockDxlDriver::setGoalVelocity
 * @param id
 * @param velocity
 * @return
 */
int MockDxlDriver::setGoalVelocity(uint8_t id, uint32_t velocity)
{
    // in mode control Position Control Mode, velocity profile in datasheet is used to set velocity (except xl320)
    return COMM_SUCCESS;
}

/**
 * @brief MockDxlDriver::syncWriteTorqueEnable
 * @param id_list
 * @param torque_enable_list
 * @return
 */
int MockDxlDriver::syncWriteTorqueEnable(const std::vector<uint8_t> &id_list, const std::vector<uint32_t> &torque_enable_list)
{
    // Create a map to store the frequency of each element in vector
    std::map<uint8_t, uint8_t> countMap;
    // Iterate over the vector and store the frequency of each element in map
    for (auto & id : id_list)
    {
        auto result = countMap.insert(std::pair<uint8_t, uint8_t>(id, 1));
        if (result.second == false)
            return GROUP_SYNC_REDONDANT_ID;  // redondant id
    }
    return COMM_SUCCESS;
}

/**
 * @brief MockDxlDriver::syncWritePositionGoal
 * @param id_list
 * @param position_list
 * @return
 */
int MockDxlDriver::syncWritePositionGoal(const std::vector<uint8_t> &id_list, const std::vector<uint32_t> &position_list)
{
    if (id_list.size() != position_list.size())
        return LEN_ID_DATA_NOT_SAME;

    // Create a map to store the frequency of each element in vector
    std::map<uint8_t, uint8_t> countMap;
    for (size_t i = 0; i < id_list.size(); i++)
    {
        _map_fake_registers.at(id_list.at(i)).position = position_list.at(i);
        auto result = countMap.insert(std::pair<uint8_t, uint8_t>(id_list[i], 1));
        if (result.second == false)
            return GROUP_SYNC_REDONDANT_ID;  // redondant id
    }
    return COMM_SUCCESS;
}

/**
 * @brief MockDxlDriver::syncWriteVelocityGoal
 * @param id_list
 * @param velocity_list
 * @return
 */
int MockDxlDriver::syncWriteVelocityGoal(const std::vector<uint8_t> &id_list, const std::vector<uint32_t> &velocity_list)
{
    // Create a map to store the frequency of each element in vector
    std::map<uint8_t, uint8_t> countMap;
    // Iterate over the vector and store the frequency of each element in map
    for (auto & id : id_list)
    {
        auto result = countMap.insert(std::pair<uint8_t, uint8_t>(id, 1));
        if (result.second == false)
            return GROUP_SYNC_REDONDANT_ID;  // redondant id
    }
    return COMM_SUCCESS;
}

// ram read

/**
 * @brief MockDxlDriver::readPosition
 * @param id
 * @param present_position
 * @return
 */
int MockDxlDriver::readPosition(uint8_t id, uint32_t& present_position)
{
    present_position = _map_fake_registers.at(id).position;
    return COMM_SUCCESS;
}

/**
 * @brief MockDxlDriver::readTemperature
 * @param id
 * @param temperature
 * @return
 */
int MockDxlDriver::readTemperature(uint8_t id, uint32_t& temperature)
{
    temperature = _map_fake_registers.at(id).temperature;
    return COMM_SUCCESS;
}

/**
 * @brief MockDxlDriver::readVoltage
 * @param id
 * @param voltage
 * @return
 */
int MockDxlDriver::readVoltage(uint8_t id, double& voltage)
{
    voltage = _map_fake_registers.at(id).voltage;
    return COMM_SUCCESS;
}

/**
 * @brief MockDxlDriver::readHwErrorStatus
 * @param id
 * @param hardware_status
 * @return
 */
int MockDxlDriver::readHwErrorStatus(uint8_t id, uint32_t& hardware_status)
{
    hardware_status = 0;
    return COMM_SUCCESS;
}

/**
 * @brief MockDxlDriver::syncReadPosition
 * @param id_list
 * @param position_list
 * @return
 */
int MockDxlDriver::syncReadPosition(const std::vector<uint8_t> &id_list, std::vector<uint32_t> &position_list)
{
    std::map<uint8_t, uint8_t> countMap;
    for (auto & id : id_list)
    {
        position_list.emplace_back(_map_fake_registers.at(id).position);
        auto result = countMap.insert(std::pair<uint8_t, uint8_t>(id, 1));
        if (result.second == false)
            return GROUP_SYNC_REDONDANT_ID;  // redondant id
    }
    return COMM_SUCCESS;
}

/**
 * @brief MockDxlDriver::syncReadFirmwareVersion
 * @param id_list
 * @param firmware_list
 * @return
 */
int MockDxlDriver::syncReadFirmwareVersion(const std::vector<uint8_t> &id_list, std::vector<std::string> &firmware_list)
{
    std::map<uint8_t, uint8_t> countMap;
    for (auto & id : id_list)
    {
        firmware_list.emplace_back(_map_fake_registers.at(id).firmware);
        auto result = countMap.insert(std::pair<uint8_t, uint8_t>(id, 1));
        if (result.second == false)
            return GROUP_SYNC_REDONDANT_ID;  // redondant id
    }
    return COMM_SUCCESS;
}

/**
 * @brief MockDxlDriver::syncReadTemperature
 * @param id_list
 * @param temperature_list
 * @return
 */
int MockDxlDriver::syncReadTemperature(const std::vector<uint8_t> &id_list, std::vector<uint32_t> &temperature_list)
{
    std::map<uint8_t, uint8_t> countMap;
    for (auto & id : id_list)
    {
        temperature_list.emplace_back(_map_fake_registers.at(id).temperature);
        auto result = countMap.insert(std::pair<uint8_t, uint8_t>(id, 1));
        if (result.second == false)
            return GROUP_SYNC_REDONDANT_ID;  // redondant id
    }
    return COMM_SUCCESS;
}

/**
 * @brief MockDxlDriver::syncReadVoltage
 * @param id_list
 * @param voltage_list
 * @return
 */
int MockDxlDriver::syncReadVoltage(const std::vector<uint8_t> &id_list, std::vector<double> &voltage_list)
{
    std::map<uint8_t, uint8_t> countMap;
    for (auto & id : id_list)
    {
        voltage_list.emplace_back(_map_fake_registers.at(id).voltage);
        auto result = countMap.insert(std::pair<uint8_t, uint8_t>(id, 1));
        if (result.second == false)
            return GROUP_SYNC_REDONDANT_ID;  // redondant id
    }
    return COMM_SUCCESS;
}

/**
 * @brief MockDxlDriver::syncReadHwErrorStatus
 * @param id_list
 * @param hw_error_list
 * @return
 */
int MockDxlDriver::syncReadHwErrorStatus(const std::vector<uint8_t> &id_list, std::vector<uint32_t> &hw_error_list)
{
    std::map<uint8_t, uint8_t> countMap;
    for (auto & id : id_list)
    {
        hw_error_list.push_back(0);
        auto result = countMap.insert(std::pair<uint8_t, uint8_t>(id, 1));
        if (result.second == false)
            return GROUP_SYNC_REDONDANT_ID;  // redondant id
    }
    return COMM_SUCCESS;
}

//*****************************
// AbstractDxlDriver interface
//*****************************
/**
 * @brief MockDxlDriver::setLed
 * @param id
 * @param led_value
 * @return
 */
int MockDxlDriver::setLed(uint8_t id, uint32_t led_value)
{
    return COMM_SUCCESS;
}

/**
 * @brief MockDxlDriver::syncWriteLed
 * @param id_list
 * @param led_list
 * @return
 */
int MockDxlDriver::syncWriteLed(const std::vector<uint8_t> &id_list, const std::vector<uint32_t> &led_list)
{
    return COMM_SUCCESS;
}

/**
 * @brief MockDxlDriver::setGoalTorque
 * @param id
 * @param torque
 * @return
 */
int MockDxlDriver::setGoalTorque(uint8_t id, uint32_t torque)
{
    return COMM_SUCCESS;
}

/**
 * @brief MockDxlDriver::syncWriteTorqueGoal
 * @param id_list
 * @param torque_list
 * @return
 */
int MockDxlDriver::syncWriteTorqueGoal(const std::vector<uint8_t> &id_list, const std::vector<uint32_t> &torque_list)
{
    return COMM_SUCCESS;
}

/**
 * @brief MockDxlDriver::setPositionPGain
 * @param id
 * @param gain
 * @return
 */
int MockDxlDriver::setPositionPGain(uint8_t id, uint32_t gain)
{
    return COMM_SUCCESS;
}

/**
 * @brief MockDxlDriver::setPositionIGain
 * @param id
 * @param gain
 * @return
 */
int MockDxlDriver::setPositionIGain(uint8_t id, uint32_t gain)
{
    return COMM_SUCCESS;
}

/**
 * @brief MockDxlDriver::setPositionDGain
 * @param id
 * @param gain
 * @return
 */
int MockDxlDriver::setPositionDGain(uint8_t id, uint32_t gain)
{
    return COMM_SUCCESS;
}

/**
 * @brief MockDxlDriver::setVelocityPGain
 * @param id
 * @param gain
 * @return
 */
int MockDxlDriver::setVelocityPGain(uint8_t id, uint32_t gain)
{
    return COMM_SUCCESS;
}

/**
 * @brief MockDxlDriver::setVelocityIGain
 * @param id
 * @param gain
 * @return
 */
int MockDxlDriver::setVelocityIGain(uint8_t id, uint32_t gain)
{
    return COMM_SUCCESS;
}

/**
 * @brief MockDxlDriver::setff1Gain
 * @param id
 * @param gain
 * @return
 */
int MockDxlDriver::setff1Gain(uint8_t id, uint32_t gain)
{
    return COMM_SUCCESS;
}

/**
 * @brief MockDxlDriver::setff2Gain
 * @param id
 * @param gain
 * @return
 */
int MockDxlDriver::setff2Gain(uint8_t id, uint32_t gain)
{
    return COMM_SUCCESS;
}

/**
 * @brief MockDxlDriver::readLoad
 * @param id
 * @param present_load
 * @return
 */
int MockDxlDriver::readLoad(uint8_t id, uint32_t& present_load)
{
    return COMM_SUCCESS;
}

/**
 * @brief MockDxlDriver::syncReadLoad
 * @param id_list
 * @param load_list
 * @return
 */
int MockDxlDriver::syncReadLoad(const std::vector<uint8_t> &id_list, std::vector<uint32_t> &load_list)
{
    load_list = {};
    for (size_t i = 0; i < id_list.size(); i++)
        load_list.push_back(0);
    return COMM_SUCCESS;
}

/**
 * @brief MockDxlDriver::readVelocity
 * @param id
 * @param present_velocity
 * @return
 */
int MockDxlDriver::readVelocity(uint8_t id, uint32_t& present_velocity)
{
    present_velocity = 0;
    return COMM_SUCCESS;
}

/**
 * @brief MockDxlDriver::syncReadVelocity
 * @param id_list
 * @param velocity_list
 * @return
 */
int MockDxlDriver::syncReadVelocity(const std::vector<uint8_t> &id_list, std::vector<uint32_t> &velocity_list)
{
    velocity_list = {};
    for (size_t i = 0; i < id_list.size(); i++)
        velocity_list.push_back(0);
    return COMM_SUCCESS;
}

/**
 * @brief MockDxlDriver::interpreteFirmwareVersion
 * @param fw_version
 * @return
 */
std::string MockDxlDriver::interpreteFirmwareVersion(uint32_t fw_version) const
{
    return "";
}

/**
 * @brief MockDxlDriver::removeGripper
 */
void MockDxlDriver::removeGripper()
{
    _full_id_list.erase(std::remove(_full_id_list.begin(), _full_id_list.end(), 11), _full_id_list.end());
    _map_fake_registers.erase(11);
}
}  // namespace ttl_driver<|MERGE_RESOLUTION|>--- conflicted
+++ resolved
@@ -1,9 +1,5 @@
 /*
-<<<<<<< HEAD
-mock_stepper_driver.cpp
-=======
 mock_dxl_driver.cpp
->>>>>>> 8f718685
 Copyright (C) 2020 Niryo
 All rights reserved.
 This program is free software: you can redistribute it and/or modify
