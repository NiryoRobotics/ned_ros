/*
mock_dxl_driver.cpp
Copyright (C) 2020 Niryo
All rights reserved.
This program is free software: you can redistribute it and/or modify
it under the terms of the GNU General Public License as published by
the Free Software Foundation, either version 3 of the License, or
(at your option) any later version.
This program is distributed in the hope that it will be useful,
but WITHOUT ANY WARRANTY; without even the implied warranty of
MERCHANTABILITY or FITNESS FOR A PARTICULAR PURPOSE.  See the
GNU General Public License for more details.
You should have received a copy of the GNU General Public License
along with this program.  If not, see <http:// www.gnu.org/licenses/>.
*/

#include "ttl_driver/mock_dxl_driver.hpp"
#include "dynamixel_sdk/packet_handler.h"
#include <cstdint>
#include <cstdio>
#include <map>
#include <set>
#include <string>
#include <type_traits>
#include <utility>
#include <vector>

namespace ttl_driver
{

<<<<<<< HEAD
/**
 * @brief MockDxlDriver::MockDxlDriver
 */
MockDxlDriver::MockDxlDriver(std::shared_ptr<FakeTtlData> data) : _fake_data(std::move(data))
{
    // retrieve list of ids
    for (auto const &imap : _fake_data->dxl_registers)
        _id_list.emplace_back(imap.first);
}

/**
 * @brief MockDxlDriver::str
 * @return
 */
std::string MockDxlDriver::str() const { return "Mock Dynamixel Driver (OK)"; }

//*****************************
// AbstractTtlDriver interface
//*****************************

/**
 * @brief MockDxlDriver::ping
 * @param id
 * @return
 */
int MockDxlDriver::ping(uint8_t id)
{
    if (std::find(_fake_data->full_id_list.begin(), _fake_data->full_id_list.end(), id) != _fake_data->full_id_list.end())
        return COMM_SUCCESS;
    return COMM_TX_FAIL;
}

/**
 * @brief MockDxlDriver::getModelNumber
 * @param id
 * @param model_number
 * @return
 */
int MockDxlDriver::getModelNumber(uint8_t id, uint16_t &model_number)
{
    if (_fake_data->dxl_registers.count(id))
        model_number = _fake_data->dxl_registers.at(id).model_number;
    else
        return COMM_RX_FAIL;
    return COMM_SUCCESS;
}

/**
 * @brief MockDxlDriver::checkModelNumber
 * @param id
 * @return
 */
int MockDxlDriver::checkModelNumber(uint8_t id)
{
    uint16_t model_number = 0;
    int ping_result = getModelNumber(id, model_number);
=======
    /**
     * @brief MockDxlDriver::MockDxlDriver
     */
    MockDxlDriver::MockDxlDriver(std::shared_ptr<FakeTtlData> data) : _fake_data(std::move(data))
    {
        // retrieve list of ids
        for (auto const &imap : _fake_data->dxl_registers)
            _id_list.emplace_back(imap.first);
    }

    /**
     * @brief MockDxlDriver::str
     * @return
     */
    std::string MockDxlDriver::str() const
    {
        return "Mock Dynamixel Driver (OK)";
    }

    //*****************************
    // AbstractTtlDriver interface
    //*****************************

    /**
     * @brief MockDxlDriver::ping
     * @param id
     * @return
     */
    int MockDxlDriver::ping(uint8_t id)
    {
        if (std::find(_fake_data->full_id_list.begin(), _fake_data->full_id_list.end(), id) != _fake_data->full_id_list.end())
            return COMM_SUCCESS;
        return COMM_TX_FAIL;
    }

    /**
     * @brief MockDxlDriver::getModelNumber
     * @param id
     * @param model_number
     * @return
     */
    int MockDxlDriver::getModelNumber(uint8_t id, uint16_t &model_number)
    {
        if (_fake_data->dxl_registers.count(id))
            model_number = _fake_data->dxl_registers.at(id).model_number;
        else
            return COMM_RX_FAIL;
        return COMM_SUCCESS;
    }
>>>>>>> 22e518e3

    /**
     * @brief MockDxlDriver::checkModelNumber
     * @param id
     * @return
     */
    int MockDxlDriver::checkModelNumber(uint8_t id)
    {
        uint16_t model_number = 0;
        int ping_result = getModelNumber(id, model_number);

        if (ping_result == COMM_SUCCESS)
        {
            if (model_number)
            {
                return PING_WRONG_MODEL_NUMBER;
            }
        }

        return ping_result;
    }

    /**
     * @brief MockDxlDriver::scan
     * @param id_list
     * @return
     */
    int MockDxlDriver::scan(std::vector<uint8_t> &id_list)
    {
        id_list = _fake_data->full_id_list;
        return COMM_SUCCESS;
    }

<<<<<<< HEAD
/**
 * @brief MockDxlDriver::scan
 * @param id_list
 * @return
 */
int MockDxlDriver::scan(std::vector<uint8_t> &id_list)
{
    id_list = _fake_data->full_id_list;
    return COMM_SUCCESS;
}

/**
 * @brief MockDxlDriver::reboot
 * @param id
 * @return
 */
int MockDxlDriver::reboot(uint8_t id) { return ping(id); }

/**
 * @brief MockDxlDriver::interpretErrorState
 * @return
 */
std::string MockDxlDriver::interpretErrorState(uint32_t /*hw_state*/) const { return ""; }

/**
 * @brief MockDxlDriver::readCustom
 * @param address
 * @param data_len
 * @param id
 * @param data
 * @return
 */
int MockDxlDriver::readCustom(uint16_t address, uint8_t data_len, uint8_t id, uint32_t &data)
{
    (void)address;   // unused
    (void)data_len;  // unused
    (void)id;        // unused
    (void)data;      // unused

    return COMM_SUCCESS;
}

/**
 * @brief MockDxlDriver::writeCustom
 * @param address
 * @param data_len
 * @param id
 * @param data
 * @return
 */
int MockDxlDriver::writeCustom(uint16_t address, uint8_t data_len, uint8_t id, uint32_t data)
{
    (void)address;   // unused
    (void)data_len;  // unused
    (void)id;        // unused
    (void)data;      // unused

    return COMM_SUCCESS;
}

/**
 * @brief MockDxlDriver::changeId
 * @param id
 * @param new_id
 * @return
 */
int MockDxlDriver::changeId(uint8_t id, uint8_t new_id)
{
    (void)id;      // unused
    (void)new_id;  // unused

    return COMM_TX_FAIL;
}

/**
 * @brief MockDxlDriver::writeStartupConfiguration
 * @param id
 * @param value
 * @return
 */
int MockDxlDriver::writeStartupConfiguration(uint8_t id, uint8_t value)
{
    (void)id;     // unused
    (void)value;  // unused

    return COMM_SUCCESS;
}

/**
 * @brief MockDxlDriver::writeTemperatureLimit
 * @param id
 * @param temperature_limit
 * @return
 */
int MockDxlDriver::writeTemperatureLimit(uint8_t id, uint8_t temperature_limit)
{
    (void)id;                 // unused
    (void)temperature_limit;  // unused

    return COMM_SUCCESS;
}

/**
 * @brief MockDxlDriver::writeShutdownConfiguration
 * @param id
 * @param configuration
 * @return
 */
int MockDxlDriver::writeShutdownConfiguration(uint8_t id, uint8_t configuration)
{
    (void)id;             // unused
    (void)configuration;  // unused

    return COMM_SUCCESS;
}

/**
 * @brief MockDxlDriver::readFirmwareVersion
 * @param id
 * @param version
 * @return
 */
int MockDxlDriver::readFirmwareVersion(uint8_t id, std::string &version)
{
    if (_fake_data->dxl_registers.count(id))
        version = _fake_data->dxl_registers.at(id).firmware;
    else
        return COMM_RX_FAIL;
    return COMM_SUCCESS;
}

/**
 * @brief MockDxlDriver::readMinPosition
 * @param id
 * @param pos
 * @return
 */
int MockDxlDriver::readMinPosition(uint8_t id, uint32_t &pos)
{
    if (_fake_data->dxl_registers.count(id))
        pos = _fake_data->dxl_registers.at(id).min_position;
    else
        return COMM_RX_FAIL;
    return COMM_SUCCESS;
}

/**
 * @brief MockDxlDriver::readMaxPosition
 * @param id
 * @param pos
 * @return
 */
int MockDxlDriver::readMaxPosition(uint8_t id, uint32_t &pos)
{
    if (_fake_data->dxl_registers.count(id))
        pos = _fake_data->dxl_registers.at(id).max_position;
    else
        return COMM_RX_FAIL;
    return COMM_SUCCESS;
}

// ram write

/**
 * @brief MockDxlDriver::writeTorqueEnable
 * @param id
 * @param torque_enable
 * @return
 */
int MockDxlDriver::writeTorqueEnable(uint8_t id, uint8_t torque_enable)
{
    if (_fake_data->dxl_registers.count(id))
        _fake_data->dxl_registers.at(id).torque = torque_enable;
    else if (_fake_data->stepper_registers.count(id))
        _fake_data->stepper_registers.at(id).torque = torque_enable;
    else
        return COMM_TX_ERROR;

    return COMM_SUCCESS;
}

/**
 * @brief MockDxlDriver::writePositionGoal
 * @param id
 * @param position
 * @return
 */
int MockDxlDriver::writePositionGoal(uint8_t id, uint32_t position)
{
    if (_fake_data->dxl_registers.count(id))
        _fake_data->dxl_registers.at(id).position = position;
    else
        return COMM_RX_FAIL;
    return COMM_SUCCESS;
}

/**
 * @brief MockDxlDriver::writeVelocityGoal
 * @param id
 * @param velocity
 * @return
 */
int MockDxlDriver::writeVelocityGoal(uint8_t id, uint32_t velocity)
{
    if (_fake_data->dxl_registers.count(id))
        _fake_data->dxl_registers.at(id).velocity = velocity;
    else
        return COMM_RX_FAIL;
    return COMM_SUCCESS;
}

/**
 * @brief MockDxlDriver::writeVelocityProfile
 * @param id
 * @param data_list
 * @return
 */
int MockDxlDriver::writeVelocityProfile(uint8_t id, const std::vector<uint32_t> &data_list)
{
    (void)data_list;
    int res = COMM_RX_FAIL;
    if (_fake_data->dxl_registers.count(id))
=======
    /**
     * @brief MockDxlDriver::reboot
     * @param id
     * @return
     */
    int MockDxlDriver::reboot(uint8_t id)
>>>>>>> 22e518e3
    {
        return ping(id);
    }

    /**
     * @brief MockDxlDriver::interpretErrorState
     * @return
     */
    std::string MockDxlDriver::interpretErrorState(uint32_t /*hw_state*/) const
    {
        return "";
    }

    /**
     * @brief MockDxlDriver::readCustom
     * @param address
     * @param data_len
     * @param id
     * @param data
     * @return
     */
    int MockDxlDriver::readCustom(uint16_t address, uint8_t data_len, uint8_t id, uint32_t &data)
    {
        (void)address;  // unused
        (void)data_len; // unused
        (void)id;       // unused
        (void)data;     // unused

        return COMM_SUCCESS;
    }

    /**
     * @brief MockDxlDriver::writeCustom
     * @param address
     * @param data_len
     * @param id
     * @param data
     * @return
     */
    int MockDxlDriver::writeCustom(uint16_t address, uint8_t data_len, uint8_t id, uint32_t data)
    {
        (void)address;  // unused
        (void)data_len; // unused
        (void)id;       // unused
        (void)data;     // unused

        return COMM_SUCCESS;
    }

    /**
     * @brief MockDxlDriver::changeId
     * @param id
     * @param new_id
     * @return
     */
    int MockDxlDriver::changeId(uint8_t id, uint8_t new_id)
    {
        (void)id;     // unused
        (void)new_id; // unused

        return COMM_TX_FAIL;
    }

<<<<<<< HEAD
int MockDxlDriver::readVelocityProfile(uint8_t id, std::vector<uint32_t> &data_list)
{
    data_list.clear();
    if (_fake_data->dxl_registers.count(id))
        return COMM_RX_FAIL;
=======
    /**
     * @brief MockDxlDriver::writeStartupConfiguration
     * @param id
     * @param value
     * @return
     */
    int MockDxlDriver::writeStartupConfiguration(uint8_t id, uint8_t value)
    {
        (void)id;    // unused
        (void)value; // unused
>>>>>>> 22e518e3

        return COMM_SUCCESS;
    }

    /**
     * @brief MockDxlDriver::writeTemperatureLimit
     * @param id
     * @param temperature_limit
     * @return
     */
    int MockDxlDriver::writeTemperatureLimit(uint8_t id, uint8_t temperature_limit)
    {
        (void)id;                // unused
        (void)temperature_limit; // unused

        return COMM_SUCCESS;
    }

<<<<<<< HEAD
/**
 * @brief MockDxlDriver::readPosition
 * @param id
 * @param present_position
 * @return
 */
int MockDxlDriver::readPosition(uint8_t id, uint32_t &present_position)
{
    if (_fake_data->dxl_registers.count(id))
        present_position = _fake_data->dxl_registers.at(id).position;
    else
        return COMM_RX_FAIL;
    return COMM_SUCCESS;
}

/**
 * @brief MockDxlDriver::readVelocity
 * @param id
 * @param present_velocity
 * @return
 */
int MockDxlDriver::readVelocity(uint8_t id, uint32_t &present_velocity)
{
    if (_fake_data->dxl_registers.count(id))
        present_velocity = _fake_data->dxl_registers.at(id).velocity;
    return COMM_SUCCESS;
}

/**
 * @brief MockDxlDriver::readTemperature
 * @param id
 * @param temperature
 * @return
 */
int MockDxlDriver::readTemperature(uint8_t id, uint8_t &temperature)
{
    if (_fake_data->dxl_registers.count(id))
        temperature = _fake_data->dxl_registers.at(id).temperature;
    else
        return COMM_RX_FAIL;
    return COMM_SUCCESS;
}

/**
 * @brief MockDxlDriver::readVoltage
 * @param id
 * @param voltage
 * @return
 */
int MockDxlDriver::readVoltage(uint8_t id, double &voltage)
{
    if (_fake_data->dxl_registers.count(id))
        voltage = _fake_data->dxl_registers.at(id).voltage;
    else
        return COMM_RX_FAIL;
    return COMM_SUCCESS;
}

/**
 * @brief MockDxlDriver::readHwErrorStatus
 * @param id
 * @param hardware_error_status
 * @return
 */
int MockDxlDriver::readHwErrorStatus(uint8_t id, uint8_t &hardware_error_status)
{
    if (_fake_data->dxl_registers.count(id))
        return COMM_RX_FAIL;

    hardware_error_status = 0;
    return COMM_SUCCESS;
}

/**
 * @brief MockDxlDriver::syncReadPosition
 * @param id_list
 * @param position_list
 * @return
 */
int MockDxlDriver::syncReadPosition(const std::vector<uint8_t> &id_list, std::vector<uint32_t> &position_list)
{
    std::set<uint8_t> countSet;
    for (auto &id : id_list)
=======
    /**
     * @brief MockDxlDriver::writeShutdownConfiguration
     * @param id
     * @param configuration
     * @return
     */
    int MockDxlDriver::writeShutdownConfiguration(uint8_t id, uint8_t configuration)
    {
        (void)id;            // unused
        (void)configuration; // unused

        return COMM_SUCCESS;
    }

    /**
     * @brief MockDxlDriver::readFirmwareVersion
     * @param id
     * @param version
     * @return
     */
    int MockDxlDriver::readFirmwareVersion(uint8_t id, std::string &version)
>>>>>>> 22e518e3
    {
        if (_fake_data->dxl_registers.count(id))
            version = _fake_data->dxl_registers.at(id).firmware;
        else
            return COMM_RX_FAIL;
        return COMM_SUCCESS;
    }

    /**
     * @brief MockDxlDriver::readMinPosition
     * @param id
     * @param pos
     * @return
     */
    int MockDxlDriver::readMinPosition(uint8_t id, uint32_t &pos)
    {
        if (_fake_data->dxl_registers.count(id))
            pos = _fake_data->dxl_registers.at(id).min_position;
        else
            return COMM_RX_FAIL;
        return COMM_SUCCESS;
    }

    /**
     * @brief MockDxlDriver::readMaxPosition
     * @param id
     * @param pos
     * @return
     */
    int MockDxlDriver::readMaxPosition(uint8_t id, uint32_t &pos)
    {
        if (_fake_data->dxl_registers.count(id))
            pos = _fake_data->dxl_registers.at(id).max_position;
        else
            return COMM_RX_FAIL;
        return COMM_SUCCESS;
    }

<<<<<<< HEAD
/**
 * @brief MockDxlDriver::syncReadVelocity
 * @param id_list
 * @param velocity_list
 * @return
 */
int MockDxlDriver::syncReadVelocity(const std::vector<uint8_t> &id_list, std::vector<uint32_t> &velocity_list)
{
    std::set<uint8_t> countSet;
    for (auto &id : id_list)
=======
    // ram write

    /**
     * @brief MockDxlDriver::writeTorqueEnable
     * @param id
     * @param torque_enable
     * @return
     */
    int MockDxlDriver::writeTorqueEnable(uint8_t id, uint8_t torque_enable)
>>>>>>> 22e518e3
    {
        if (_fake_data->dxl_registers.count(id))
            _fake_data->dxl_registers.at(id).torque = torque_enable;
        else if (_fake_data->stepper_registers.count(id))
            _fake_data->stepper_registers.at(id).torque = torque_enable;
        else
            return COMM_TX_ERROR;

        return COMM_SUCCESS;
    }

    /**
     * @brief MockDxlDriver::writePositionGoal
     * @param id
     * @param position
     * @return
     */
    int MockDxlDriver::writePositionGoal(uint8_t id, uint32_t position)
    {
        if (_fake_data->dxl_registers.count(id))
            _fake_data->dxl_registers.at(id).position = position;
        else
            return COMM_RX_FAIL;
        return COMM_SUCCESS;
    }

<<<<<<< HEAD
/**
 * @brief MockDxlDriver::syncReadJointStatus
 * @param id_list
 * @param data_array_list
 * @return
 */
int MockDxlDriver::syncReadJointStatus(const std::vector<uint8_t> &id_list, std::vector<std::array<uint32_t, 2>> &data_array_list)
{
    std::set<uint8_t> countSet;
    data_array_list.clear();
    for (auto &id : id_list)
=======
    /**
     * @brief MockDxlDriver::writeVelocityGoal
     * @param id
     * @param velocity
     * @return
     */
    int MockDxlDriver::writeVelocityGoal(uint8_t id, uint32_t velocity)
>>>>>>> 22e518e3
    {
        if (_fake_data->dxl_registers.count(id))
            _fake_data->dxl_registers.at(id).velocity = velocity;
        else
            return COMM_RX_FAIL;
        return COMM_SUCCESS;
    }

    /**
     * @brief MockDxlDriver::writeVelocityProfile
     * @param id
     * @param data_list
     * @return
     */
    int MockDxlDriver::writeVelocityProfile(uint8_t id, const std::vector<uint32_t> &data_list)
    {
        (void)data_list;
        int res = COMM_RX_FAIL;
        if (_fake_data->dxl_registers.count(id))
        {
            res = COMM_SUCCESS;
        }

        return res;
    }

    /**
     * @brief MockDxlDriver::syncWriteTorqueEnable
     * @param id_list
     * @param torque_enable_list
     * @return
     */
    int MockDxlDriver::syncWriteTorqueEnable(const std::vector<uint8_t> &id_list, const std::vector<uint8_t> &torque_enable_list)
    {
        // Create a map to store the frequency of each element in vector
        std::set<uint8_t> countSet;
        // Iterate over the vector and store the frequency of each element in map
        for (size_t i = 0; i < id_list.size(); i++)
        {
            auto result = countSet.insert(id_list.at(i));
            if (!result.second)
                return GROUP_SYNC_REDONDANT_ID; // redondant id
            writeTorqueEnable(id_list.at(i), torque_enable_list.at(i));
        }
        return COMM_SUCCESS;
    }

    /**
     * @brief MockDxlDriver::syncWritePositionGoal get position goal and write it as the current position of each joint
     * @param id_list
     * @param position_list
     * @return
     */
    int MockDxlDriver::syncWritePositionGoal(const std::vector<uint8_t> &id_list, const std::vector<uint32_t> &position_list)
    {
        if (id_list.size() != position_list.size())
            return LEN_ID_DATA_NOT_SAME;

        // Create a map to store the frequency of each element in id_list. It helps find out which ID is redondant
        std::set<uint8_t> countSet;
        for (size_t i = 0; i < id_list.size(); i++)
        {
            if (_fake_data->dxl_registers.count(id_list.at(i)))
                _fake_data->dxl_registers.at(id_list.at(i)).position = position_list.at(i);
            else if (_fake_data->stepper_registers.count(id_list.at(i)))
                _fake_data->stepper_registers.at(id_list.at(i)).position = position_list.at(i);
            else
                return COMM_TX_ERROR;
            // write goal position as the current position

            auto result = countSet.insert(id_list[i]);
            if (!result.second)
                return GROUP_SYNC_REDONDANT_ID; // redondant id
        }
        return COMM_SUCCESS;
    }

    /**
     * @brief MockDxlDriver::syncWriteVelocityGoal
     * @param id_list
     * @param velocity_list
     * @return
     */
    int MockDxlDriver::syncWriteVelocityGoal(const std::vector<uint8_t> &id_list, const std::vector<uint32_t> &velocity_list)
    {
        if (id_list.size() != velocity_list.size())
            return LEN_ID_DATA_NOT_SAME;

        // Create a map to store the frequency of each element in id_list. It helps find out which ID is redondant
        std::set<uint8_t> countSet;
        for (size_t i = 0; i < id_list.size(); i++)
        {
            if (!_fake_data->dxl_registers.count(id_list.at(i)))
                return COMM_TX_ERROR;
            // write goal position as the current position
            _fake_data->dxl_registers.at(id_list.at(i)).velocity = velocity_list.at(i);

            auto result = countSet.insert(id_list[i]);
            if (!result.second)
                return GROUP_SYNC_REDONDANT_ID; // redondant id
        }
        return COMM_SUCCESS;
    }

    int MockDxlDriver::readVelocityProfile(uint8_t id, std::vector<uint32_t> &data_list)
    {
        data_list.clear();
        if (_fake_data->dxl_registers.count(id))
            return COMM_RX_FAIL;

        data_list.emplace_back(0);
        data_list.emplace_back(0);

        return COMM_SUCCESS;
    }

    // ram read

    /**
     * @brief MockDxlDriver::readPosition
     * @param id
     * @param present_position
     * @return
     */
    int MockDxlDriver::readPosition(uint8_t id, uint32_t &present_position)
    {
        if (_fake_data->dxl_registers.count(id))
            present_position = _fake_data->dxl_registers.at(id).position;
        else
            return COMM_RX_FAIL;
<<<<<<< HEAD
        auto result = countSet.insert(id);
        if (!result.second)
            return GROUP_SYNC_REDONDANT_ID;  // redondant id
    }
    return COMM_SUCCESS;
}

/**
 * @brief MockDxlDriver::syncReadFirmwareVersion
 * @param id_list
 * @param firmware_list
 * @return
 */
int MockDxlDriver::syncReadFirmwareVersion(const std::vector<uint8_t> &id_list, std::vector<std::string> &firmware_list)
{
    std::set<uint8_t> countSet;
    for (auto &id : id_list)
=======
        return COMM_SUCCESS;
    }

    /**
     * @brief MockDxlDriver::readVelocity
     * @param id
     * @param present_velocity
     * @return
     */
    int MockDxlDriver::readVelocity(uint8_t id, uint32_t &present_velocity)
>>>>>>> 22e518e3
    {
        if (_fake_data->dxl_registers.count(id))
            present_velocity = _fake_data->dxl_registers.at(id).velocity;
        return COMM_SUCCESS;
    }

    /**
     * @brief MockDxlDriver::readTemperature
     * @param id
     * @param temperature
     * @return
     */
    int MockDxlDriver::readTemperature(uint8_t id, uint8_t &temperature)
    {
        if (_fake_data->dxl_registers.count(id))
            temperature = _fake_data->dxl_registers.at(id).temperature;
        else
            return COMM_RX_FAIL;
        return COMM_SUCCESS;
    }

    /**
     * @brief MockDxlDriver::readVoltage
     * @param id
     * @param voltage
     * @return
     */
    int MockDxlDriver::readVoltage(uint8_t id, double &voltage)
    {
        if (_fake_data->dxl_registers.count(id))
            voltage = _fake_data->dxl_registers.at(id).voltage;
        else
            return COMM_RX_FAIL;
        return COMM_SUCCESS;
    }

<<<<<<< HEAD
/**
 * @brief MockDxlDriver::syncReadTemperature
 * @param id_list
 * @param temperature_list
 * @return
 */
int MockDxlDriver::syncReadTemperature(const std::vector<uint8_t> &id_list, std::vector<uint8_t> &temperature_list)
{
    std::set<uint8_t> countSet;
    for (auto &id : id_list)
=======
    /**
     * @brief MockDxlDriver::readHwErrorStatus
     * @param id
     * @param hardware_error_status
     * @return
     */
    int MockDxlDriver::readHwErrorStatus(uint8_t id, uint8_t &hardware_error_status)
>>>>>>> 22e518e3
    {
        if (_fake_data->dxl_registers.count(id))
            return COMM_RX_FAIL;

        hardware_error_status = 0;
        return COMM_SUCCESS;
    }

    /**
     * @brief MockDxlDriver::syncReadPosition
     * @param id_list
     * @param position_list
     * @return
     */
    int MockDxlDriver::syncReadPosition(const std::vector<uint8_t> &id_list, std::vector<uint32_t> &position_list)
    {
        std::set<uint8_t> countSet;
        for (auto &id : id_list)
        {
            if (_fake_data->dxl_registers.count(id))
                position_list.emplace_back(_fake_data->dxl_registers.at(id).position);
            else if (_fake_data->stepper_registers.count(id))
                position_list.emplace_back(_fake_data->stepper_registers.at(id).position);
            else
                return COMM_RX_FAIL;

            auto result = countSet.insert(id);
            if (!result.second)
                return GROUP_SYNC_REDONDANT_ID; // redondant id
        }
        return COMM_SUCCESS;
    }

<<<<<<< HEAD
/**
 * @brief MockDxlDriver::syncReadVoltage
 * @param id_list
 * @param voltage_list
 * @return
 */
int MockDxlDriver::syncReadVoltage(const std::vector<uint8_t> &id_list, std::vector<double> &voltage_list)
{
    std::set<uint8_t> countSet;
    for (auto &id : id_list)
=======
    /**
     * @brief MockDxlDriver::syncReadVelocity
     * @param id_list
     * @param velocity_list
     * @return
     */
    int MockDxlDriver::syncReadVelocity(const std::vector<uint8_t> &id_list, std::vector<uint32_t> &velocity_list)
>>>>>>> 22e518e3
    {
        std::set<uint8_t> countSet;
        for (auto &id : id_list)
        {
            if (_fake_data->dxl_registers.count(id))
                velocity_list.emplace_back(_fake_data->dxl_registers.at(id).velocity);
            else if (_fake_data->stepper_registers.count(id))
                velocity_list.emplace_back(_fake_data->stepper_registers.at(id).velocity);
            else
                return COMM_TX_ERROR;
            auto result = countSet.insert(id);
            if (!result.second)
                return GROUP_SYNC_REDONDANT_ID; // redondant id
        }

        return COMM_SUCCESS;
    }

    /**
     * @brief MockDxlDriver::syncReadJointStatus
     * @param id_list
     * @param data_array_list
     * @return
     */
    int MockDxlDriver::syncReadJointStatus(const std::vector<uint8_t> &id_list, std::vector<std::array<uint32_t, 2>> &data_array_list)
    {
        std::set<uint8_t> countSet;
        data_array_list.clear();
        for (auto &id : id_list)
        {
            if (_fake_data->dxl_registers.count(id))
            {
                std::array<uint32_t, 2> blocks{};

                blocks.at(0) = _fake_data->dxl_registers.at(id).velocity;
                blocks.at(1) = _fake_data->dxl_registers.at(id).position;

                data_array_list.emplace_back(blocks);
            }
            else if (_fake_data->stepper_registers.count(id))
            {
                std::array<uint32_t, 2> blocks{};

                blocks.at(0) = _fake_data->stepper_registers.at(id).velocity;
                blocks.at(1) = _fake_data->stepper_registers.at(id).position;

                data_array_list.emplace_back(blocks);
            }
            else
                return COMM_RX_FAIL;
            auto result = countSet.insert(id);
            if (!result.second)
                return GROUP_SYNC_REDONDANT_ID; // redondant id
        }
        return COMM_SUCCESS;
    }

<<<<<<< HEAD
/**
 * @brief MockDxlDriver::syncReadRawVoltage
 * @param id_list
 * @param voltage_list
 * @return
 */
int MockDxlDriver::syncReadRawVoltage(const std::vector<uint8_t> &id_list, std::vector<double> &voltage_list) { return syncReadVoltage(id_list, voltage_list); }

/**
 * @brief MockDxlDriver::syncReadHwStatus
 * @param id_list
 * @param data_list
 * @return
 */
int MockDxlDriver::syncReadHwStatus(const std::vector<uint8_t> &id_list, std::vector<std::pair<double, uint8_t>> &data_list)
{
    data_list.clear();
=======
    /**
     * @brief MockDxlDriver::syncReadFirmwareVersion
     * @param id_list
     * @param firmware_list
     * @return
     */
    int MockDxlDriver::syncReadFirmwareVersion(const std::vector<uint8_t> &id_list, std::vector<std::string> &firmware_list)
    {
        std::set<uint8_t> countSet;
        for (auto &id : id_list)
        {
            if (!_fake_data->dxl_registers.count(id))
                return COMM_TX_ERROR;
>>>>>>> 22e518e3

            firmware_list.emplace_back(_fake_data->dxl_registers.at(id).firmware);

<<<<<<< HEAD
    for (auto &id : id_list)
=======
            auto result = countSet.insert(id);
            if (!result.second)
                return GROUP_SYNC_REDONDANT_ID; // redondant id
        }
        return COMM_SUCCESS;
    }

    /**
     * @brief MockDxlDriver::syncReadTemperature
     * @param id_list
     * @param temperature_list
     * @return
     */
    int MockDxlDriver::syncReadTemperature(const std::vector<uint8_t> &id_list, std::vector<uint8_t> &temperature_list)
>>>>>>> 22e518e3
    {
        std::set<uint8_t> countSet;
        for (auto &id : id_list)
        {
            if (!_fake_data->dxl_registers.count(id))
                return COMM_TX_ERROR;

            temperature_list.emplace_back(_fake_data->dxl_registers.at(id).temperature);

            auto result = countSet.insert(id);
            if (!result.second)
                return GROUP_SYNC_REDONDANT_ID; // redondant id
        }
        return COMM_SUCCESS;
    }

<<<<<<< HEAD
        auto result = countSet.insert(id);
        if (!result.second)
            return GROUP_SYNC_REDONDANT_ID;  // redondant id
    }
    return COMM_SUCCESS;
}

/**
 * @brief MockDxlDriver::syncReadHwErrorStatus
 * @param id_list
 * @param hw_error_list
 * @return
 */
int MockDxlDriver::syncReadHwErrorStatus(const std::vector<uint8_t> &id_list, std::vector<uint8_t> &hw_error_list)
{
    std::set<uint8_t> countSet;
    for (auto &id : id_list)
    {
        hw_error_list.emplace_back(0);
        auto result = countSet.insert(id);
        if (!result.second)
            return GROUP_SYNC_REDONDANT_ID;  // redondant id
    }
    return COMM_SUCCESS;
}

/**
 * @brief MockDxlDriver::readPID
 * @param id
 * @param data
 * @return
 */
int MockDxlDriver::readPID(uint8_t id, std::vector<uint16_t> &data)
{
    int result = COMM_RX_FAIL;
=======
    /**
     * @brief MockDxlDriver::syncReadVoltage
     * @param id_list
     * @param voltage_list
     * @return
     */
    int MockDxlDriver::syncReadVoltage(const std::vector<uint8_t> &id_list, std::vector<double> &voltage_list)
    {
        std::set<uint8_t> countSet;
        for (auto &id : id_list)
        {
            if (!_fake_data->dxl_registers.count(id))
                return COMM_TX_ERROR;

            voltage_list.emplace_back(_fake_data->dxl_registers.at(id).voltage);

            auto result = countSet.insert(id);
            if (!result.second)
                return GROUP_SYNC_REDONDANT_ID; // redondant id
        }
        return COMM_SUCCESS;
    }

    /**
     * @brief MockDxlDriver::syncReadRawVoltage
     * @param id_list
     * @param voltage_list
     * @return
     */
    int MockDxlDriver::syncReadRawVoltage(const std::vector<uint8_t> &id_list, std::vector<double> &voltage_list)
    {
        return syncReadVoltage(id_list, voltage_list);
    }
>>>>>>> 22e518e3

    /**
     * @brief MockDxlDriver::syncReadHwStatus
     * @param id_list
     * @param data_list
     * @return
     */
    int MockDxlDriver::syncReadHwStatus(const std::vector<uint8_t> &id_list,
                                        std::vector<std::pair<double, uint8_t>> &data_list)
    {
        data_list.clear();

        std::set<uint8_t> countSet;

        for (auto &id : id_list)
        {
            if (_fake_data->dxl_registers.count(id))
            {
                double voltage = _fake_data->dxl_registers.at(id).voltage;
                uint8_t temperature = _fake_data->dxl_registers.at(id).temperature;
                data_list.emplace_back(std::make_pair(voltage, temperature));
            }
            else
                return COMM_RX_FAIL;

            auto result = countSet.insert(id);
            if (!result.second)
                return GROUP_SYNC_REDONDANT_ID; // redondant id
        }
        return COMM_SUCCESS;
    }

    /**
     * @brief MockDxlDriver::syncReadHwErrorStatus
     * @param id_list
     * @param hw_error_list
     * @return
     */
    int MockDxlDriver::syncReadHwErrorStatus(const std::vector<uint8_t> &id_list,
                                             std::vector<uint8_t> &hw_error_list)
    {
        std::set<uint8_t> countSet;
        for (auto &id : id_list)
        {
            hw_error_list.emplace_back(0);
            auto result = countSet.insert(id);
            if (!result.second)
                return GROUP_SYNC_REDONDANT_ID; // redondant id
        }
        return COMM_SUCCESS;
    }

    /**
     * @brief MockDxlDriver::readPID
     * @param id
     * @param data
     * @return
     */
    int MockDxlDriver::readPID(uint8_t id, std::vector<uint16_t> &data)
    {
        int result = COMM_RX_FAIL;

        data.clear();
        if (_fake_data->dxl_registers.count(id))
        {
            data.emplace_back(_fake_data->dxl_registers.at(id).position_p_gain);
            data.emplace_back(_fake_data->dxl_registers.at(id).position_i_gain);
            data.emplace_back(_fake_data->dxl_registers.at(id).position_d_gain);
            data.emplace_back(_fake_data->dxl_registers.at(id).velocity_p_gain);
            data.emplace_back(_fake_data->dxl_registers.at(id).velocity_i_gain);
            data.emplace_back(_fake_data->dxl_registers.at(id).ff1_gain);
            data.emplace_back(_fake_data->dxl_registers.at(id).ff2_gain);

            result = COMM_SUCCESS;
        }

        return result;
    }

    /**
     * @brief MockDxlDriver::writePID
     * @param id
     * @param data
     * @return
     */
    int MockDxlDriver::writePID(uint8_t id, const std::vector<uint16_t> &data)
    {
        int result = COMM_RX_FAIL;

        if (_fake_data->dxl_registers.count(id))
        {
            _fake_data->dxl_registers.at(id).position_p_gain = data.at(0);
            _fake_data->dxl_registers.at(id).position_i_gain = data.at(1);
            _fake_data->dxl_registers.at(id).position_d_gain = data.at(2);
            _fake_data->dxl_registers.at(id).velocity_p_gain = data.at(3);
            _fake_data->dxl_registers.at(id).velocity_i_gain = data.at(4);
            _fake_data->dxl_registers.at(id).ff1_gain = data.at(5);
            _fake_data->dxl_registers.at(id).ff2_gain = data.at(6);

            result = COMM_SUCCESS;
        }

        return result;
    }

    /**
     * @brief MockDxlDriver::writeControlMode
     * @param id
     * @param data
     * @return
     */
    int MockDxlDriver::writeControlMode(uint8_t id, uint8_t data)
    {
        (void)data; // unused

        if (!_fake_data->dxl_registers.count(id))
            return COMM_TX_ERROR;

        return COMM_SUCCESS;
    }

    /**
     * @brief MockDxlDriver::readControlMode
     * @param id
     * @param data
     * @return
     */
    int MockDxlDriver::readControlMode(uint8_t id, uint8_t &data)
    {
        (void)data; // unused

        if (!_fake_data->dxl_registers.count(id))
            return COMM_TX_ERROR;

<<<<<<< HEAD
/**
 * @brief MockDxlDriver::readControlMode
 * @param id
 * @param data
 * @return
 */
int MockDxlDriver::readControlMode(uint8_t id, uint8_t &data)
{
    (void)data;  // unused

    if (!_fake_data->dxl_registers.count(id))
        return COMM_TX_ERROR;

    return COMM_SUCCESS;
}

//*****************************
// AbstractDxlDriver interface
//*****************************
/**
 * @brief MockDxlDriver::writeLed
 * @param id
 * @param led_value
 * @return
 */
int MockDxlDriver::writeLed(uint8_t id, uint8_t led_value)
{
    (void)led_value;  // unused

    if (!_fake_data->dxl_registers.count(id))
        return COMM_TX_ERROR;

    return COMM_SUCCESS;
}

/**
 * @brief MockDxlDriver::syncWriteLed
 * @param id_list
 * @param led_list
 * @return
 */
int MockDxlDriver::syncWriteLed(const std::vector<uint8_t> &id_list, const std::vector<uint8_t> &led_list)
{
    (void)led_list;  // unused

    std::set<uint8_t> countSet;
    for (auto &id : id_list)
=======
        return COMM_SUCCESS;
    }

    //*****************************
    // AbstractDxlDriver interface
    //*****************************
    /**
     * @brief MockDxlDriver::writeLed
     * @param id
     * @param led_value
     * @return
     */
    int MockDxlDriver::writeLed(uint8_t id, uint8_t led_value)
>>>>>>> 22e518e3
    {
        (void)led_value; // unused

        if (!_fake_data->dxl_registers.count(id))
            return COMM_TX_ERROR;
<<<<<<< HEAD
        auto result = countSet.insert(id);
        if (!result.second)
            return GROUP_SYNC_REDONDANT_ID;  // redondant id
    }
    return COMM_SUCCESS;
}

/**
 * @brief MockDxlDriver::writeTorqueGoal
 * @param id
 * @param torque
 * @return
 */
int MockDxlDriver::writeTorqueGoal(uint8_t id, uint16_t torque)
{
    (void)torque;  // unused

    if (!_fake_data->dxl_registers.count(id))
        return COMM_TX_ERROR;

    return COMM_SUCCESS;
}

/**
 * @brief MockDxlDriver::syncWriteTorqueGoal
 * @param id_list
 * @param torque_list
 * @return
 */
int MockDxlDriver::syncWriteTorqueGoal(const std::vector<uint8_t> &id_list, const std::vector<uint16_t> &torque_list)
{
    (void)torque_list;  // unused

    std::set<uint8_t> countSet;
    for (auto &id : id_list)
=======

        return COMM_SUCCESS;
    }

    /**
     * @brief MockDxlDriver::syncWriteLed
     * @param id_list
     * @param led_list
     * @return
     */
    int MockDxlDriver::syncWriteLed(const std::vector<uint8_t> &id_list,
                                    const std::vector<uint8_t> &led_list)
    {
        (void)led_list; // unused

        std::set<uint8_t> countSet;
        for (auto &id : id_list)
        {
            if (!_fake_data->dxl_registers.count(id))
                return COMM_TX_ERROR;
            auto result = countSet.insert(id);
            if (!result.second)
                return GROUP_SYNC_REDONDANT_ID; // redondant id
        }
        return COMM_SUCCESS;
    }

    /**
     * @brief MockDxlDriver::writeTorqueGoal
     * @param id
     * @param torque
     * @return
     */
    int MockDxlDriver::writeTorqueGoal(uint8_t id, uint16_t torque)
>>>>>>> 22e518e3
    {
        (void)torque; // unused

        if (!_fake_data->dxl_registers.count(id))
            return COMM_TX_ERROR;

        return COMM_SUCCESS;
    }

    /**
     * @brief MockDxlDriver::syncWriteTorqueGoal
     * @param id_list
     * @param torque_list
     * @return
     */
    int MockDxlDriver::syncWriteTorqueGoal(const std::vector<uint8_t> &id_list,
                                           const std::vector<uint16_t> &torque_list)
    {
        (void)torque_list; // unused

        std::set<uint8_t> countSet;
        for (auto &id : id_list)
        {
            if (!_fake_data->dxl_registers.count(id))
                return COMM_TX_ERROR;

            auto result = countSet.insert(id);

            if (!result.second)
                return GROUP_SYNC_REDONDANT_ID; // redondant id
        }
        return COMM_SUCCESS;
    }

<<<<<<< HEAD
/**
 * @brief MockDxlDriver::readLoad
 * @param id
 * @param present_load
 * @return
 */
int MockDxlDriver::readLoad(uint8_t id, uint16_t &present_load)
{
    (void)present_load;  // unused
=======
    /**
     * @brief MockDxlDriver::readLoad
     * @param id
     * @param present_load
     * @return
     */
    int MockDxlDriver::readLoad(uint8_t id, uint16_t &present_load)
    {
        (void)present_load; // unused
>>>>>>> 22e518e3

        if (_fake_data->dxl_registers.count(id))
            return COMM_SUCCESS;
        return COMM_RX_FAIL;
    }

    /**
     * @brief MockDxlDriver::syncReadLoad
     * @param id_list
     * @param load_list
     * @return
     */
    int MockDxlDriver::syncReadLoad(const std::vector<uint8_t> &id_list, std::vector<uint16_t> &load_list)
    {
        load_list = {};
        for (size_t i = 0; i < id_list.size(); i++)
            load_list.emplace_back(0);
        return COMM_SUCCESS;
    }

<<<<<<< HEAD
/**
 * @brief MockDxlDriver::syncReadLoad
 * @param id_list
 * @param load_list
 * @return
 */
int MockDxlDriver::syncReadLoad(const std::vector<uint8_t> &id_list, std::vector<uint16_t> &load_list)
{
    load_list = {};
    for (size_t i = 0; i < id_list.size(); i++)
        load_list.emplace_back(0);
    return COMM_SUCCESS;
}

/**
 * @brief MockDxlDriver::interpretFirmwareVersion
 * @param fw_version
 * @return
 */
std::string MockDxlDriver::interpretFirmwareVersion(uint32_t fw_version) const { return std::to_string(fw_version); }
=======
    /**
     * @brief MockDxlDriver::interpretFirmwareVersion
     * @param fw_version
     * @return
     */
    std::string MockDxlDriver::interpretFirmwareVersion(uint32_t fw_version) const
    {
        return std::to_string(fw_version);
    }
>>>>>>> 22e518e3

} // namespace ttl_driver<|MERGE_RESOLUTION|>--- conflicted
+++ resolved
@@ -28,64 +28,6 @@
 namespace ttl_driver
 {
 
-<<<<<<< HEAD
-/**
- * @brief MockDxlDriver::MockDxlDriver
- */
-MockDxlDriver::MockDxlDriver(std::shared_ptr<FakeTtlData> data) : _fake_data(std::move(data))
-{
-    // retrieve list of ids
-    for (auto const &imap : _fake_data->dxl_registers)
-        _id_list.emplace_back(imap.first);
-}
-
-/**
- * @brief MockDxlDriver::str
- * @return
- */
-std::string MockDxlDriver::str() const { return "Mock Dynamixel Driver (OK)"; }
-
-//*****************************
-// AbstractTtlDriver interface
-//*****************************
-
-/**
- * @brief MockDxlDriver::ping
- * @param id
- * @return
- */
-int MockDxlDriver::ping(uint8_t id)
-{
-    if (std::find(_fake_data->full_id_list.begin(), _fake_data->full_id_list.end(), id) != _fake_data->full_id_list.end())
-        return COMM_SUCCESS;
-    return COMM_TX_FAIL;
-}
-
-/**
- * @brief MockDxlDriver::getModelNumber
- * @param id
- * @param model_number
- * @return
- */
-int MockDxlDriver::getModelNumber(uint8_t id, uint16_t &model_number)
-{
-    if (_fake_data->dxl_registers.count(id))
-        model_number = _fake_data->dxl_registers.at(id).model_number;
-    else
-        return COMM_RX_FAIL;
-    return COMM_SUCCESS;
-}
-
-/**
- * @brief MockDxlDriver::checkModelNumber
- * @param id
- * @return
- */
-int MockDxlDriver::checkModelNumber(uint8_t id)
-{
-    uint16_t model_number = 0;
-    int ping_result = getModelNumber(id, model_number);
-=======
     /**
      * @brief MockDxlDriver::MockDxlDriver
      */
@@ -135,7 +77,6 @@
             return COMM_RX_FAIL;
         return COMM_SUCCESS;
     }
->>>>>>> 22e518e3
 
     /**
      * @brief MockDxlDriver::checkModelNumber
@@ -169,237 +110,12 @@
         return COMM_SUCCESS;
     }
 
-<<<<<<< HEAD
-/**
- * @brief MockDxlDriver::scan
- * @param id_list
- * @return
- */
-int MockDxlDriver::scan(std::vector<uint8_t> &id_list)
-{
-    id_list = _fake_data->full_id_list;
-    return COMM_SUCCESS;
-}
-
-/**
- * @brief MockDxlDriver::reboot
- * @param id
- * @return
- */
-int MockDxlDriver::reboot(uint8_t id) { return ping(id); }
-
-/**
- * @brief MockDxlDriver::interpretErrorState
- * @return
- */
-std::string MockDxlDriver::interpretErrorState(uint32_t /*hw_state*/) const { return ""; }
-
-/**
- * @brief MockDxlDriver::readCustom
- * @param address
- * @param data_len
- * @param id
- * @param data
- * @return
- */
-int MockDxlDriver::readCustom(uint16_t address, uint8_t data_len, uint8_t id, uint32_t &data)
-{
-    (void)address;   // unused
-    (void)data_len;  // unused
-    (void)id;        // unused
-    (void)data;      // unused
-
-    return COMM_SUCCESS;
-}
-
-/**
- * @brief MockDxlDriver::writeCustom
- * @param address
- * @param data_len
- * @param id
- * @param data
- * @return
- */
-int MockDxlDriver::writeCustom(uint16_t address, uint8_t data_len, uint8_t id, uint32_t data)
-{
-    (void)address;   // unused
-    (void)data_len;  // unused
-    (void)id;        // unused
-    (void)data;      // unused
-
-    return COMM_SUCCESS;
-}
-
-/**
- * @brief MockDxlDriver::changeId
- * @param id
- * @param new_id
- * @return
- */
-int MockDxlDriver::changeId(uint8_t id, uint8_t new_id)
-{
-    (void)id;      // unused
-    (void)new_id;  // unused
-
-    return COMM_TX_FAIL;
-}
-
-/**
- * @brief MockDxlDriver::writeStartupConfiguration
- * @param id
- * @param value
- * @return
- */
-int MockDxlDriver::writeStartupConfiguration(uint8_t id, uint8_t value)
-{
-    (void)id;     // unused
-    (void)value;  // unused
-
-    return COMM_SUCCESS;
-}
-
-/**
- * @brief MockDxlDriver::writeTemperatureLimit
- * @param id
- * @param temperature_limit
- * @return
- */
-int MockDxlDriver::writeTemperatureLimit(uint8_t id, uint8_t temperature_limit)
-{
-    (void)id;                 // unused
-    (void)temperature_limit;  // unused
-
-    return COMM_SUCCESS;
-}
-
-/**
- * @brief MockDxlDriver::writeShutdownConfiguration
- * @param id
- * @param configuration
- * @return
- */
-int MockDxlDriver::writeShutdownConfiguration(uint8_t id, uint8_t configuration)
-{
-    (void)id;             // unused
-    (void)configuration;  // unused
-
-    return COMM_SUCCESS;
-}
-
-/**
- * @brief MockDxlDriver::readFirmwareVersion
- * @param id
- * @param version
- * @return
- */
-int MockDxlDriver::readFirmwareVersion(uint8_t id, std::string &version)
-{
-    if (_fake_data->dxl_registers.count(id))
-        version = _fake_data->dxl_registers.at(id).firmware;
-    else
-        return COMM_RX_FAIL;
-    return COMM_SUCCESS;
-}
-
-/**
- * @brief MockDxlDriver::readMinPosition
- * @param id
- * @param pos
- * @return
- */
-int MockDxlDriver::readMinPosition(uint8_t id, uint32_t &pos)
-{
-    if (_fake_data->dxl_registers.count(id))
-        pos = _fake_data->dxl_registers.at(id).min_position;
-    else
-        return COMM_RX_FAIL;
-    return COMM_SUCCESS;
-}
-
-/**
- * @brief MockDxlDriver::readMaxPosition
- * @param id
- * @param pos
- * @return
- */
-int MockDxlDriver::readMaxPosition(uint8_t id, uint32_t &pos)
-{
-    if (_fake_data->dxl_registers.count(id))
-        pos = _fake_data->dxl_registers.at(id).max_position;
-    else
-        return COMM_RX_FAIL;
-    return COMM_SUCCESS;
-}
-
-// ram write
-
-/**
- * @brief MockDxlDriver::writeTorqueEnable
- * @param id
- * @param torque_enable
- * @return
- */
-int MockDxlDriver::writeTorqueEnable(uint8_t id, uint8_t torque_enable)
-{
-    if (_fake_data->dxl_registers.count(id))
-        _fake_data->dxl_registers.at(id).torque = torque_enable;
-    else if (_fake_data->stepper_registers.count(id))
-        _fake_data->stepper_registers.at(id).torque = torque_enable;
-    else
-        return COMM_TX_ERROR;
-
-    return COMM_SUCCESS;
-}
-
-/**
- * @brief MockDxlDriver::writePositionGoal
- * @param id
- * @param position
- * @return
- */
-int MockDxlDriver::writePositionGoal(uint8_t id, uint32_t position)
-{
-    if (_fake_data->dxl_registers.count(id))
-        _fake_data->dxl_registers.at(id).position = position;
-    else
-        return COMM_RX_FAIL;
-    return COMM_SUCCESS;
-}
-
-/**
- * @brief MockDxlDriver::writeVelocityGoal
- * @param id
- * @param velocity
- * @return
- */
-int MockDxlDriver::writeVelocityGoal(uint8_t id, uint32_t velocity)
-{
-    if (_fake_data->dxl_registers.count(id))
-        _fake_data->dxl_registers.at(id).velocity = velocity;
-    else
-        return COMM_RX_FAIL;
-    return COMM_SUCCESS;
-}
-
-/**
- * @brief MockDxlDriver::writeVelocityProfile
- * @param id
- * @param data_list
- * @return
- */
-int MockDxlDriver::writeVelocityProfile(uint8_t id, const std::vector<uint32_t> &data_list)
-{
-    (void)data_list;
-    int res = COMM_RX_FAIL;
-    if (_fake_data->dxl_registers.count(id))
-=======
     /**
      * @brief MockDxlDriver::reboot
      * @param id
      * @return
      */
     int MockDxlDriver::reboot(uint8_t id)
->>>>>>> 22e518e3
     {
         return ping(id);
     }
@@ -463,13 +179,6 @@
         return COMM_TX_FAIL;
     }
 
-<<<<<<< HEAD
-int MockDxlDriver::readVelocityProfile(uint8_t id, std::vector<uint32_t> &data_list)
-{
-    data_list.clear();
-    if (_fake_data->dxl_registers.count(id))
-        return COMM_RX_FAIL;
-=======
     /**
      * @brief MockDxlDriver::writeStartupConfiguration
      * @param id
@@ -480,7 +189,6 @@
     {
         (void)id;    // unused
         (void)value; // unused
->>>>>>> 22e518e3
 
         return COMM_SUCCESS;
     }
@@ -499,91 +207,6 @@
         return COMM_SUCCESS;
     }
 
-<<<<<<< HEAD
-/**
- * @brief MockDxlDriver::readPosition
- * @param id
- * @param present_position
- * @return
- */
-int MockDxlDriver::readPosition(uint8_t id, uint32_t &present_position)
-{
-    if (_fake_data->dxl_registers.count(id))
-        present_position = _fake_data->dxl_registers.at(id).position;
-    else
-        return COMM_RX_FAIL;
-    return COMM_SUCCESS;
-}
-
-/**
- * @brief MockDxlDriver::readVelocity
- * @param id
- * @param present_velocity
- * @return
- */
-int MockDxlDriver::readVelocity(uint8_t id, uint32_t &present_velocity)
-{
-    if (_fake_data->dxl_registers.count(id))
-        present_velocity = _fake_data->dxl_registers.at(id).velocity;
-    return COMM_SUCCESS;
-}
-
-/**
- * @brief MockDxlDriver::readTemperature
- * @param id
- * @param temperature
- * @return
- */
-int MockDxlDriver::readTemperature(uint8_t id, uint8_t &temperature)
-{
-    if (_fake_data->dxl_registers.count(id))
-        temperature = _fake_data->dxl_registers.at(id).temperature;
-    else
-        return COMM_RX_FAIL;
-    return COMM_SUCCESS;
-}
-
-/**
- * @brief MockDxlDriver::readVoltage
- * @param id
- * @param voltage
- * @return
- */
-int MockDxlDriver::readVoltage(uint8_t id, double &voltage)
-{
-    if (_fake_data->dxl_registers.count(id))
-        voltage = _fake_data->dxl_registers.at(id).voltage;
-    else
-        return COMM_RX_FAIL;
-    return COMM_SUCCESS;
-}
-
-/**
- * @brief MockDxlDriver::readHwErrorStatus
- * @param id
- * @param hardware_error_status
- * @return
- */
-int MockDxlDriver::readHwErrorStatus(uint8_t id, uint8_t &hardware_error_status)
-{
-    if (_fake_data->dxl_registers.count(id))
-        return COMM_RX_FAIL;
-
-    hardware_error_status = 0;
-    return COMM_SUCCESS;
-}
-
-/**
- * @brief MockDxlDriver::syncReadPosition
- * @param id_list
- * @param position_list
- * @return
- */
-int MockDxlDriver::syncReadPosition(const std::vector<uint8_t> &id_list, std::vector<uint32_t> &position_list)
-{
-    std::set<uint8_t> countSet;
-    for (auto &id : id_list)
-=======
     /**
      * @brief MockDxlDriver::writeShutdownConfiguration
      * @param id
@@ -605,7 +228,6 @@
      * @return
      */
     int MockDxlDriver::readFirmwareVersion(uint8_t id, std::string &version)
->>>>>>> 22e518e3
     {
         if (_fake_data->dxl_registers.count(id))
             version = _fake_data->dxl_registers.at(id).firmware;
@@ -644,18 +266,6 @@
         return COMM_SUCCESS;
     }
 
-<<<<<<< HEAD
-/**
- * @brief MockDxlDriver::syncReadVelocity
- * @param id_list
- * @param velocity_list
- * @return
- */
-int MockDxlDriver::syncReadVelocity(const std::vector<uint8_t> &id_list, std::vector<uint32_t> &velocity_list)
-{
-    std::set<uint8_t> countSet;
-    for (auto &id : id_list)
-=======
     // ram write
 
     /**
@@ -665,7 +275,6 @@
      * @return
      */
     int MockDxlDriver::writeTorqueEnable(uint8_t id, uint8_t torque_enable)
->>>>>>> 22e518e3
     {
         if (_fake_data->dxl_registers.count(id))
             _fake_data->dxl_registers.at(id).torque = torque_enable;
@@ -692,19 +301,6 @@
         return COMM_SUCCESS;
     }
 
-<<<<<<< HEAD
-/**
- * @brief MockDxlDriver::syncReadJointStatus
- * @param id_list
- * @param data_array_list
- * @return
- */
-int MockDxlDriver::syncReadJointStatus(const std::vector<uint8_t> &id_list, std::vector<std::array<uint32_t, 2>> &data_array_list)
-{
-    std::set<uint8_t> countSet;
-    data_array_list.clear();
-    for (auto &id : id_list)
-=======
     /**
      * @brief MockDxlDriver::writeVelocityGoal
      * @param id
@@ -712,7 +308,6 @@
      * @return
      */
     int MockDxlDriver::writeVelocityGoal(uint8_t id, uint32_t velocity)
->>>>>>> 22e518e3
     {
         if (_fake_data->dxl_registers.count(id))
             _fake_data->dxl_registers.at(id).velocity = velocity;
@@ -843,25 +438,6 @@
             present_position = _fake_data->dxl_registers.at(id).position;
         else
             return COMM_RX_FAIL;
-<<<<<<< HEAD
-        auto result = countSet.insert(id);
-        if (!result.second)
-            return GROUP_SYNC_REDONDANT_ID;  // redondant id
-    }
-    return COMM_SUCCESS;
-}
-
-/**
- * @brief MockDxlDriver::syncReadFirmwareVersion
- * @param id_list
- * @param firmware_list
- * @return
- */
-int MockDxlDriver::syncReadFirmwareVersion(const std::vector<uint8_t> &id_list, std::vector<std::string> &firmware_list)
-{
-    std::set<uint8_t> countSet;
-    for (auto &id : id_list)
-=======
         return COMM_SUCCESS;
     }
 
@@ -872,7 +448,6 @@
      * @return
      */
     int MockDxlDriver::readVelocity(uint8_t id, uint32_t &present_velocity)
->>>>>>> 22e518e3
     {
         if (_fake_data->dxl_registers.count(id))
             present_velocity = _fake_data->dxl_registers.at(id).velocity;
@@ -909,18 +484,6 @@
         return COMM_SUCCESS;
     }
 
-<<<<<<< HEAD
-/**
- * @brief MockDxlDriver::syncReadTemperature
- * @param id_list
- * @param temperature_list
- * @return
- */
-int MockDxlDriver::syncReadTemperature(const std::vector<uint8_t> &id_list, std::vector<uint8_t> &temperature_list)
-{
-    std::set<uint8_t> countSet;
-    for (auto &id : id_list)
-=======
     /**
      * @brief MockDxlDriver::readHwErrorStatus
      * @param id
@@ -928,7 +491,6 @@
      * @return
      */
     int MockDxlDriver::readHwErrorStatus(uint8_t id, uint8_t &hardware_error_status)
->>>>>>> 22e518e3
     {
         if (_fake_data->dxl_registers.count(id))
             return COMM_RX_FAIL;
@@ -962,18 +524,6 @@
         return COMM_SUCCESS;
     }
 
-<<<<<<< HEAD
-/**
- * @brief MockDxlDriver::syncReadVoltage
- * @param id_list
- * @param voltage_list
- * @return
- */
-int MockDxlDriver::syncReadVoltage(const std::vector<uint8_t> &id_list, std::vector<double> &voltage_list)
-{
-    std::set<uint8_t> countSet;
-    for (auto &id : id_list)
-=======
     /**
      * @brief MockDxlDriver::syncReadVelocity
      * @param id_list
@@ -981,7 +531,6 @@
      * @return
      */
     int MockDxlDriver::syncReadVelocity(const std::vector<uint8_t> &id_list, std::vector<uint32_t> &velocity_list)
->>>>>>> 22e518e3
     {
         std::set<uint8_t> countSet;
         for (auto &id : id_list)
@@ -1039,25 +588,6 @@
         return COMM_SUCCESS;
     }
 
-<<<<<<< HEAD
-/**
- * @brief MockDxlDriver::syncReadRawVoltage
- * @param id_list
- * @param voltage_list
- * @return
- */
-int MockDxlDriver::syncReadRawVoltage(const std::vector<uint8_t> &id_list, std::vector<double> &voltage_list) { return syncReadVoltage(id_list, voltage_list); }
-
-/**
- * @brief MockDxlDriver::syncReadHwStatus
- * @param id_list
- * @param data_list
- * @return
- */
-int MockDxlDriver::syncReadHwStatus(const std::vector<uint8_t> &id_list, std::vector<std::pair<double, uint8_t>> &data_list)
-{
-    data_list.clear();
-=======
     /**
      * @brief MockDxlDriver::syncReadFirmwareVersion
      * @param id_list
@@ -1071,13 +601,9 @@
         {
             if (!_fake_data->dxl_registers.count(id))
                 return COMM_TX_ERROR;
->>>>>>> 22e518e3
 
             firmware_list.emplace_back(_fake_data->dxl_registers.at(id).firmware);
 
-<<<<<<< HEAD
-    for (auto &id : id_list)
-=======
             auto result = countSet.insert(id);
             if (!result.second)
                 return GROUP_SYNC_REDONDANT_ID; // redondant id
@@ -1092,7 +618,6 @@
      * @return
      */
     int MockDxlDriver::syncReadTemperature(const std::vector<uint8_t> &id_list, std::vector<uint8_t> &temperature_list)
->>>>>>> 22e518e3
     {
         std::set<uint8_t> countSet;
         for (auto &id : id_list)
@@ -1109,43 +634,6 @@
         return COMM_SUCCESS;
     }
 
-<<<<<<< HEAD
-        auto result = countSet.insert(id);
-        if (!result.second)
-            return GROUP_SYNC_REDONDANT_ID;  // redondant id
-    }
-    return COMM_SUCCESS;
-}
-
-/**
- * @brief MockDxlDriver::syncReadHwErrorStatus
- * @param id_list
- * @param hw_error_list
- * @return
- */
-int MockDxlDriver::syncReadHwErrorStatus(const std::vector<uint8_t> &id_list, std::vector<uint8_t> &hw_error_list)
-{
-    std::set<uint8_t> countSet;
-    for (auto &id : id_list)
-    {
-        hw_error_list.emplace_back(0);
-        auto result = countSet.insert(id);
-        if (!result.second)
-            return GROUP_SYNC_REDONDANT_ID;  // redondant id
-    }
-    return COMM_SUCCESS;
-}
-
-/**
- * @brief MockDxlDriver::readPID
- * @param id
- * @param data
- * @return
- */
-int MockDxlDriver::readPID(uint8_t id, std::vector<uint16_t> &data)
-{
-    int result = COMM_RX_FAIL;
-=======
     /**
      * @brief MockDxlDriver::syncReadVoltage
      * @param id_list
@@ -1179,7 +667,6 @@
     {
         return syncReadVoltage(id_list, voltage_list);
     }
->>>>>>> 22e518e3
 
     /**
      * @brief MockDxlDriver::syncReadHwStatus
@@ -1314,55 +801,6 @@
         if (!_fake_data->dxl_registers.count(id))
             return COMM_TX_ERROR;
 
-<<<<<<< HEAD
-/**
- * @brief MockDxlDriver::readControlMode
- * @param id
- * @param data
- * @return
- */
-int MockDxlDriver::readControlMode(uint8_t id, uint8_t &data)
-{
-    (void)data;  // unused
-
-    if (!_fake_data->dxl_registers.count(id))
-        return COMM_TX_ERROR;
-
-    return COMM_SUCCESS;
-}
-
-//*****************************
-// AbstractDxlDriver interface
-//*****************************
-/**
- * @brief MockDxlDriver::writeLed
- * @param id
- * @param led_value
- * @return
- */
-int MockDxlDriver::writeLed(uint8_t id, uint8_t led_value)
-{
-    (void)led_value;  // unused
-
-    if (!_fake_data->dxl_registers.count(id))
-        return COMM_TX_ERROR;
-
-    return COMM_SUCCESS;
-}
-
-/**
- * @brief MockDxlDriver::syncWriteLed
- * @param id_list
- * @param led_list
- * @return
- */
-int MockDxlDriver::syncWriteLed(const std::vector<uint8_t> &id_list, const std::vector<uint8_t> &led_list)
-{
-    (void)led_list;  // unused
-
-    std::set<uint8_t> countSet;
-    for (auto &id : id_list)
-=======
         return COMM_SUCCESS;
     }
 
@@ -1376,49 +814,11 @@
      * @return
      */
     int MockDxlDriver::writeLed(uint8_t id, uint8_t led_value)
->>>>>>> 22e518e3
     {
         (void)led_value; // unused
 
         if (!_fake_data->dxl_registers.count(id))
             return COMM_TX_ERROR;
-<<<<<<< HEAD
-        auto result = countSet.insert(id);
-        if (!result.second)
-            return GROUP_SYNC_REDONDANT_ID;  // redondant id
-    }
-    return COMM_SUCCESS;
-}
-
-/**
- * @brief MockDxlDriver::writeTorqueGoal
- * @param id
- * @param torque
- * @return
- */
-int MockDxlDriver::writeTorqueGoal(uint8_t id, uint16_t torque)
-{
-    (void)torque;  // unused
-
-    if (!_fake_data->dxl_registers.count(id))
-        return COMM_TX_ERROR;
-
-    return COMM_SUCCESS;
-}
-
-/**
- * @brief MockDxlDriver::syncWriteTorqueGoal
- * @param id_list
- * @param torque_list
- * @return
- */
-int MockDxlDriver::syncWriteTorqueGoal(const std::vector<uint8_t> &id_list, const std::vector<uint16_t> &torque_list)
-{
-    (void)torque_list;  // unused
-
-    std::set<uint8_t> countSet;
-    for (auto &id : id_list)
-=======
 
         return COMM_SUCCESS;
     }
@@ -1453,7 +853,6 @@
      * @return
      */
     int MockDxlDriver::writeTorqueGoal(uint8_t id, uint16_t torque)
->>>>>>> 22e518e3
     {
         (void)torque; // unused
 
@@ -1488,17 +887,6 @@
         return COMM_SUCCESS;
     }
 
-<<<<<<< HEAD
-/**
- * @brief MockDxlDriver::readLoad
- * @param id
- * @param present_load
- * @return
- */
-int MockDxlDriver::readLoad(uint8_t id, uint16_t &present_load)
-{
-    (void)present_load;  // unused
-=======
     /**
      * @brief MockDxlDriver::readLoad
      * @param id
@@ -1508,7 +896,6 @@
     int MockDxlDriver::readLoad(uint8_t id, uint16_t &present_load)
     {
         (void)present_load; // unused
->>>>>>> 22e518e3
 
         if (_fake_data->dxl_registers.count(id))
             return COMM_SUCCESS;
@@ -1529,28 +916,6 @@
         return COMM_SUCCESS;
     }
 
-<<<<<<< HEAD
-/**
- * @brief MockDxlDriver::syncReadLoad
- * @param id_list
- * @param load_list
- * @return
- */
-int MockDxlDriver::syncReadLoad(const std::vector<uint8_t> &id_list, std::vector<uint16_t> &load_list)
-{
-    load_list = {};
-    for (size_t i = 0; i < id_list.size(); i++)
-        load_list.emplace_back(0);
-    return COMM_SUCCESS;
-}
-
-/**
- * @brief MockDxlDriver::interpretFirmwareVersion
- * @param fw_version
- * @return
- */
-std::string MockDxlDriver::interpretFirmwareVersion(uint32_t fw_version) const { return std::to_string(fw_version); }
-=======
     /**
      * @brief MockDxlDriver::interpretFirmwareVersion
      * @param fw_version
@@ -1560,6 +925,5 @@
     {
         return std::to_string(fw_version);
     }
->>>>>>> 22e518e3
 
 } // namespace ttl_driver