--- conflicted
+++ resolved
@@ -249,11 +249,7 @@
     // if not already instanciated
     if (!_state_map.count(id))
     {
-<<<<<<< HEAD
-      _state_map.insert(std::make_pair(id, state));
-=======
         _state_map.insert(std::make_pair(id, state));
->>>>>>> 87b29539
     }
 
     // if not already instanciated
