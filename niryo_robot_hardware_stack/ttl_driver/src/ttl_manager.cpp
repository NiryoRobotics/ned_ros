--- conflicted
+++ resolved
@@ -15,18 +15,6 @@
 */
 
 #include "ttl_driver/ttl_manager.hpp"
-<<<<<<< HEAD
-=======
-#include "common/model/motor_type_enum.hpp"
-#include "common/model/dxl_command_type_enum.hpp"
-#include "ttl_driver/dxl_driver.hpp"
-#include "ttl_driver/stepper_driver.hpp"
-#include "ttl_driver/mock_dxl_driver.hpp"
-#include "ttl_driver/mock_stepper_driver.hpp"
-#include "common/model/tool_state.hpp"
-#include "common/model/stepper_motor_state.hpp"
-#include "common/model/conveyor_state.hpp"
->>>>>>> b758c20c
 
 // cpp
 #include <utility>
@@ -46,7 +34,9 @@
 #include "common/model/end_effector_state.hpp"
 
 #include "ttl_driver/dxl_driver.hpp"
+#include "ttl_driver/mock_dxl_driver.hpp"
 #include "ttl_driver/stepper_driver.hpp"
+#include "ttl_driver/mock_stepper_driver.hpp"
 #include "ttl_driver/end_effector_driver.hpp"
 
 #include "ttl_driver/stepper_reg.hpp"
@@ -198,24 +188,13 @@
 {
     ROS_DEBUG("TtlManager::addMotor - Add motor id: %d", id);
 
-<<<<<<< HEAD
     // if not already instanciated
     if (!_state_map.count(id))
-=======
-    // add id to _state_map
-    if (EMotorType::STEPPER == motor_type || EMotorType::FAKE_STEPPER_MOTOR == motor_type)
-    {
-        if (EType::CONVOYER == type_used)
-            _state_map.insert(make_pair(id, std::make_shared<ConveyorState>(EBusProtocol::TTL, id)));
-        else
-            _state_map.insert(make_pair(id, std::make_shared<StepperMotorState>("auto", motor_type, EBusProtocol::TTL, id)));
-    }
-    else if (EMotorType::UNKNOWN != motor_type)
->>>>>>> b758c20c
     {
       switch (hardware_type)
       {
         case EHardwareType::STEPPER:
+        case EHardwareType::FAKE_STEPPER_MOTOR:
           if (EType::CONVOYER == type_used)
               _state_map.insert(make_pair(id, std::make_shared<ConveyorState>(EBusProtocol::TTL, id)));
           else
@@ -269,14 +248,14 @@
             case EHardwareType::XL330:
                 _driver_map.insert(make_pair(hardware_type, std::make_shared<DxlDriver<XL330Reg> >(_portHandler, _packetHandler)));
             break;
+            case EHardwareType::FAKE_DXL_MOTOR:
+                _driver_map.insert(make_pair(motor_type, std::make_shared<MockDxlDriver>(_portHandler, _packetHandler)));
+            break;
+            case EHardwareType::FAKE_STEPPER_MOTOR:
+                _driver_map.insert(make_pair(motor_type, std::make_shared<MockStepperDriver>(_portHandler, _packetHandler)));
+            break;
             case EHardwareType::END_EFFECTOR:
                 _driver_map.insert(make_pair(hardware_type, std::make_shared<EndEffectorDriver<> >(_portHandler, _packetHandler)));
-            break;
-            case EMotorType::FAKE_DXL_MOTOR:
-                _driver_map.insert(make_pair(motor_type, std::make_shared<MockDxlDriver>(_portHandler, _packetHandler)));
-            break;
-            case EMotorType::FAKE_STEPPER_MOTOR:
-                _driver_map.insert(make_pair(motor_type, std::make_shared<MockStepperDriver>(_portHandler, _packetHandler)));
             break;
             default:
                 ROS_ERROR("TtlManager - Unable to instanciate driver, unknown type");
@@ -471,13 +450,8 @@
 
     for (auto const &it : _state_map)
     {
-<<<<<<< HEAD
         EHardwareType type = it.second->getType();
-        ROS_DEBUG("TtlManager::rebootMotors - Reboot Dxl motor with ID: %d", it.first);
-=======
-        EMotorType type = it.second->getType();
-        ROS_DEBUG("TtlManager::rebootMotors - Reboot ttl motor with ID: %d", it.first);
->>>>>>> b758c20c
+        ROS_DEBUG("TtlManager::rebootMotors - Reboot TTL motor with ID: %d", it.first);
         if (_driver_map.count(type))
         {
             int result = _driver_map.at(type)->reboot(it.first);
@@ -777,20 +751,13 @@
             {
                 // however, if we have a mismatch here, it is not normal
 
-<<<<<<< HEAD
                 ROS_ERROR("TtlManager::readHwStatus : syncReadTemperature failed - "
                             "vector mistmatch (id_list size %d, temperature_list size %d)",
                             static_cast<int>(id_list_size), static_cast<int>(temperature_list.size()));
-=======
-                    ROS_ERROR("TtlManager::readHwStatus : syncReadTemperature failed - "
-                              "vector mismatch (id_list size %d, temperature_list size %d)",
-                              static_cast<int>(id_list_size), static_cast<int>(temperature_list.size()));
->>>>>>> b758c20c
 
                 hw_errors_increment++;
             }
 
-<<<<<<< HEAD
             // **********  voltage
             vector<uint32_t> voltage_list;
 
@@ -803,19 +770,6 @@
                 ROS_ERROR("TtlManager::readHwStatus : syncReadTemperature failed - "
                             "vector mistmatch (id_list size %d, voltage_list size %d)",
                             static_cast<int>(id_list_size), static_cast<int>(voltage_list.size()));
-=======
-                // **********  voltage
-                vector<uint32_t> voltage_list;
-                if (COMM_SUCCESS != driver->syncReadVoltage(id_list, voltage_list))
-                {
-                    hw_errors_increment++;
-                }
-                else if (id_list_size != voltage_list.size())
-                {
-                    ROS_ERROR("TtlManager::readHwStatus : syncReadTemperature failed - "
-                              "vector mismatch (id_list size %d, voltage_list size %d)",
-                              static_cast<int>(id_list_size), static_cast<int>(voltage_list.size()));
->>>>>>> b758c20c
 
                 hw_errors_increment++;
             }
@@ -823,7 +777,6 @@
             // **********  error state
             vector<uint32_t> hw_status_list;
 
-<<<<<<< HEAD
             if (COMM_SUCCESS != driver->syncReadHwErrorStatus(id_list, hw_status_list))
             {
                 hw_errors_increment++;
@@ -837,69 +790,25 @@
                 hw_errors_increment++;
             }
 
+            // ***********  calibration status
+            if ( (EHardwareType::FAKE_STEPPER_MOTOR == type || EHardwareType::STEPPER == type) &&
+                 _calibration_status != EStepperCalibrationStatus::CALIBRATION_UNINITIALIZED)
+            {
+                for (auto id : _ids_map.at(type))
+                {
+                    uint32_t status;
+                    shared_ptr<ttl_driver::AbstractStepperDriver> stepper_driver = std::dynamic_pointer_cast<ttl_driver::AbstractStepperDriver>(driver);
+                    stepper_driver->getHomingStatus(id, status);     // TODO(Thuc): verify real value of status
+                    std::dynamic_pointer_cast<StepperMotorState>(_state_map.at(id))->setCalibration(static_cast<EStepperCalibrationStatus>(status), 0);
+                    updateCurrentCalibrationStatus();
+                }
+            }
+
+
             // **********  conveyor state
-            if (type == EHardwareType::STEPPER)
+            if (EHardwareType::FAKE_STEPPER_MOTOR == type || EHardwareType::STEPPER == type)
             {
                 for (auto id : _ids_map.at(type))
-=======
-                if (COMM_SUCCESS != driver->syncReadHwErrorStatus(id_list, hw_status_list))
-                {
-                    hw_errors_increment++;
-                }
-                else if (id_list_size != hw_status_list.size())
-                {
-                    ROS_ERROR("TtlManager::readHwStatus : syncReadTemperature failed - "
-                              "vector mismatch (id_list size %d, hw_status_list size %d)",
-                              static_cast<int>(id_list_size), static_cast<int>(hw_status_list.size()));
-
-                    hw_errors_increment++;
-                }
-                if ((type == EMotorType::FAKE_STEPPER_MOTOR || type == EMotorType::STEPPER) && _calibration_status != EStepperCalibrationStatus::CALIBRATION_UNINITIALIZED)
-                {
-                    for (auto id : _ids_map.at(type))
-                    {
-                        uint32_t status;
-                        shared_ptr<ttl_driver::AbstractStepperDriver> stepper_driver = std::dynamic_pointer_cast<ttl_driver::AbstractStepperDriver>(driver);
-                        stepper_driver->getHomingStatus(id, status);     // TODO(Thuc): verify real value of status
-                        std::dynamic_pointer_cast<StepperMotorState>(_state_map.at(id))->setCalibration(static_cast<EStepperCalibrationStatus>(status), 0);
-                        updateCurrentCalibrationStatus();
-                    }
-                }
-
-                // **********  conveyor state
-                if (type == EMotorType::STEPPER || type == EMotorType::FAKE_STEPPER_MOTOR)
-                {
-                    for (auto id : _ids_map.at(type))
-                    {
-                        if (std::dynamic_pointer_cast<StepperMotorState>(_state_map.at(id))->isConveyor())
-                        {
-                            shared_ptr<ttl_driver::AbstractStepperDriver> stepper_driver = std::dynamic_pointer_cast<ttl_driver::AbstractStepperDriver>(driver);
-                            bool state;
-                            uint32_t speed;
-                            int8_t direction;
-                            if (COMM_SUCCESS != stepper_driver->getConveyorSpeed(id, speed))
-                            {
-                                hw_errors_increment++;
-                            }
-                            if (COMM_SUCCESS != stepper_driver->getConveyorDirection(id, direction))
-                            {
-                                hw_errors_increment++;
-                            }
-                            if (COMM_SUCCESS != stepper_driver->getConveyorState(id, state))
-                            {
-                                hw_errors_increment++;
-                            }
-                            auto cState = std::dynamic_pointer_cast<ConveyorState>(_state_map.at(id));
-                            // TODO(thuc): handle datas before set in state of conveyor - type data in ttl conveyor is differrent with data in can conveyor
-                            cState->setDirection(direction);
-                            cState->setSpeed(speed);
-                            cState->setState(state);
-                        }
-                    }
-                }
-                // set motors states accordingly
-                for (size_t i = 0; i < id_list_size; ++i)
->>>>>>> b758c20c
                 {
                     if (std::dynamic_pointer_cast<StepperMotorState>(_state_map.at(id))->isConveyor())
                     {
@@ -997,48 +906,36 @@
     int result = COMM_RX_FAIL;
 
     // 1. Get all ids from ttl bus. We can use any driver for that
-<<<<<<< HEAD
     auto it = _driver_map.begin();
     if (it != _driver_map.end() && it->second)
-=======
-    for (auto it : _driver_map)
->>>>>>> b758c20c
-    {
-        if (it.second)
-        {
-            vector<uint8_t> l_idList;
-            result = it.second->scan(l_idList);
-            id_list.insert(id_list.end(), l_idList.begin(), l_idList.end());
-
-            string ids_str;
-            for (auto const &id : l_idList)
-                ids_str += to_string(id) + " ";
-
-<<<<<<< HEAD
+    {
+        
+        vector<uint8_t> l_idList;
+        result = it->second->scan(l_idList);
+        id_list.insert(id_list.end(), l_idList.begin(), l_idList.end());
+
+        string ids_str;
+        for (auto const &id : l_idList)
+            ids_str += to_string(id) + " ";
+
         ROS_DEBUG_THROTTLE(1, "TtlManager::getAllIdsOnDxlBus - Found ids (%s) on bus using first driver (type: %s)",
                               ids_str.c_str(),
                               HardwareTypeEnum(it->first).toString().c_str());
-=======
-            ROS_DEBUG_THROTTLE(1, "TtlManager::getAllIdsOnTtlBus - Found ids (%s) on bus using first driver (type: %s)",
-                                ids_str.c_str(),
-                                MotorTypeEnum(it.first).toString().c_str());
->>>>>>> b758c20c
-
-            if (COMM_SUCCESS != result)
-            {
-                if (COMM_RX_TIMEOUT != result)
-                {  // -3001
-                    _debug_error_message = "TtlManager - No motor found. "
-                                        "Make sure that motors are correctly connected and powered on.";
-                }
-                else
-                {  // -3002 or other
-                    _debug_error_message = "TtlManager - Failed to scan bus.";
-                }
-                ROS_WARN_THROTTLE(1, "TtlManager::getAllIdsOnTtlBus - Broadcast ping failed, "
-                                "result : %d (-3001: timeout, -3002: corrupted packet)",
-                                result);
-            }
+
+        if (COMM_SUCCESS != result)
+        {
+            if (COMM_RX_TIMEOUT != result)
+            {  // -3001
+                _debug_error_message = "TtlManager - No motor found. "
+                                    "Make sure that motors are correctly connected and powered on.";
+            }
+            else
+            {  // -3002 or other
+                _debug_error_message = "TtlManager - Failed to scan bus.";
+            }
+            ROS_WARN_THROTTLE(1, "TtlManager::getAllIdsOnTtlBus - Broadcast ping failed, "
+                            "result : %d (-3001: timeout, -3002: corrupted packet)",
+                            result);
         }
     }
 
@@ -1129,16 +1026,11 @@
 {
     int ret = niryo_robot_msgs::CommandStatus::TTL_WRITE_ERROR;
     _led_state = led;
-<<<<<<< HEAD
-    // TODO(CC) retrieve type from register
-    EHardwareType mType = common::model::EHardwareType::XL320;
-=======
-
-    EMotorType mType = MotorTypeEnum(_led_motor_type_cfg.c_str());
-
-    if (mType == EMotorType::FAKE_DXL_MOTOR)
+
+    EHardwareType mType = HardwareTypeEnum(_led_motor_type_cfg.c_str());
+
+    if (mType == EHardwareType::FAKE_DXL_MOTOR)
         return niryo_robot_msgs::CommandStatus::SUCCESS;
->>>>>>> b758c20c
 
     // get list of motors of the given type
     vector<uint8_t> id_list;
@@ -1323,14 +1215,11 @@
     }
 }
 
-<<<<<<< HEAD
 /**
  * @brief TtlManager::writeSynchronizeCommand
  * @param cmd
  * @return
  */
-=======
->>>>>>> b758c20c
 int TtlManager::writeSynchronizeCommand(const std::shared_ptr<common::model::AbstractTtlSynchronizeMotorCmd>& cmd)
 {
     int result = COMM_TX_ERROR;
@@ -1399,14 +1288,11 @@
     return result;
 }
 
-<<<<<<< HEAD
 /**
  * @brief TtlManager::writeSingleCommand
  * @param cmd
  * @return
  */
-=======
->>>>>>> b758c20c
 int TtlManager::writeSingleCommand(const std::shared_ptr<common::model::AbstractTtlSingleMotorCmd >& cmd)
 {
     int result = COMM_TX_ERROR;
@@ -1442,11 +1328,7 @@
 
     if (result != COMM_SUCCESS)
     {
-<<<<<<< HEAD
         ROS_WARN("TtlManager::writeSingleCommand - Failed to write a single command on motor id : %d", id);
-=======
-        ROS_WARN("TtlManager::writeSingleCommand - Failed to write a single command on ttl motor id : %d", id);
->>>>>>> b758c20c
         _debug_error_message = "TtlManager - Failed to write a single command";
     }
 
