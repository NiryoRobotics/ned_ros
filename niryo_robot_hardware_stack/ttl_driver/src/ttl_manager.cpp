--- conflicted
+++ resolved
@@ -501,10 +501,6 @@
                     {
                         uint8_t id = id_list.at(i);
                         int position = static_cast<int>(position_list.at(i));
-<<<<<<< HEAD
-=======
-                        //int velocity = static_cast<int>(velocity_list.at(i));
->>>>>>> ee9dd9bb
 
                         if (_state_map.count(id))
                         {
@@ -512,10 +508,6 @@
                             if (state)
                             {
                                 state->setPosition(position);
-<<<<<<< HEAD
-=======
-                                //state->setVelocity(velocity);
->>>>>>> ee9dd9bb
                             }
                         }
                     }
