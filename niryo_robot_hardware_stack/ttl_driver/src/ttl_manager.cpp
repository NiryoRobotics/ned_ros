/*
    ttl_driver.cpp
    Copyright (C) 2020 Niryo
    All rights reserved.
    This program is free software: you can redistribute it and/or modify
    it under the terms of the GNU General Public License as published by
    the Free Software Foundation, either version 3 of the License, or
    (at your option) any later version.
    This program is distributed in the hope that it will be useful,
    but WITHOUT ANY WARRANTY; without even the implied warranty of
    MERCHANTABILITY or FITNESS FOR A PARTICULAR PURPOSE.  See the
    GNU General Public License for more details.
    You should have received a copy of the GNU General Public License
    along with this program.  If not, see <http:// www.gnu.org/licenses/>.
*/

#include "ttl_driver/ttl_manager.hpp"

// cpp
#include <utility>
#include <vector>
#include <set>
#include <string>
#include <algorithm>
#include <sstream>
#include <unordered_map>

// niryo
#include "common/model/hardware_type_enum.hpp"
#include "common/model/dxl_command_type_enum.hpp"
#include "common/model/tool_state.hpp"
#include "common/model/stepper_motor_state.hpp"
#include "common/model/conveyor_state.hpp"
#include "common/model/end_effector_state.hpp"

#include "ttl_driver/dxl_driver.hpp"
#include "ttl_driver/stepper_driver.hpp"
#include "ttl_driver/end_effector_driver.hpp"

#include "ttl_driver/stepper_reg.hpp"
#include "ttl_driver/end_effector_reg.hpp"



using ::std::shared_ptr;
using ::std::vector;
using ::std::string;
using ::std::ostringstream;
using ::std::to_string;
using ::std::set;

using ::common::model::EStepperCalibrationStatus;
using ::common::model::StepperMotorState;
using ::common::model::ConveyorState;
using ::common::model::EndEffectorState;
using ::common::model::JointState;
using ::common::model::EHardwareType;
using ::common::model::DxlMotorState;
using ::common::model::ToolState;
using ::common::model::HardwareTypeEnum;
using ::common::model::SynchronizeMotorCmd;
using ::common::model::SingleMotorCmd;
using ::common::model::EDxlCommandType;
using ::common::model::EHardwareType;
using ::common::model::EBusProtocol;

namespace ttl_driver
{
/**
 * @brief TtlManager::TtlManager
 */
TtlManager::TtlManager(ros::NodeHandle& nh) :
    _debug_error_message("TtlManager - No connection with Dynamixel motors has been made yet")
{
    ROS_DEBUG("TtlManager - ctor");

    init(nh);

    if (COMM_SUCCESS != setupCommunication())
        ROS_WARN("TtlManager - Dynamixel Communication Failed");
}

/**
 * @brief TtlManager::~TtlManager
 */
TtlManager::~TtlManager()
{
    // we use an "init()" in the ctor. Thus there should be some kind of "uninit" in the dtor
}

/**
 * @brief TtlManager::init
 * @return
 */
bool TtlManager::init(ros::NodeHandle& nh)
{
    // get params from rosparams
    nh.getParam("bus_params/uart_device_name", _device_name);
    nh.getParam("bus_params/baudrate", _uart_baudrate);

    _portHandler.reset(dynamixel::PortHandler::getPortHandler(_device_name.c_str()));
    _packetHandler.reset(dynamixel::PacketHandler::getPacketHandler(TTL_BUS_PROTOCOL_VERSION));

    ROS_DEBUG("TtlManager::init - Dxl : set port name (%s), baudrate(%d)", _device_name.c_str(), _uart_baudrate);

    // retrieve motor config
    vector<int> idList;
    vector<string> typeList;

    nh.getParam("motors_params/motor_id_list", idList);
    nh.getParam("motors_params/motor_type_list", typeList);

    // check that the two lists have the same size
    if (idList.size() != typeList.size())
        ROS_ERROR("TtlManager::init - wrong motors configuration. "
                  "Please check your configuration file motor_id_list, motor_type_list");

    // debug - display info
    ostringstream ss;
    ss << "[";
    for (size_t i = 0; i < idList.size() ; i++)
        ss << " id " << idList.at(i) << ": " << typeList.at(i) << ",";

    string motor_string_list = ss.str();
    motor_string_list.pop_back();  // remove last ","
    motor_string_list += "]";

    ROS_INFO("TtlManager::init - motor list: %s ", motor_string_list.c_str());

    // put everything in maps
    for (size_t i = 0; i < idList.size(); i++)
    {
        uint8_t id = static_cast<uint8_t>(idList.at(i));
        EHardwareType type = HardwareTypeEnum(typeList.at(i).c_str());

        if (0 != _state_map.count(id))
        {
            ROS_ERROR("TtlManager::init - duplicate id %d. Please check your configuration file "
                      "(niryo_robot_hardware_stack/ttl_driver/config/motors_config.yaml)",
                      id);
        }
        else
        {
            if (EHardwareType::UNKNOWN != type)
                addHardwareComponent(type, id, EType::JOINT);
            else
                ROS_ERROR("TtlManager::init - unknown type %s. Please check your configuration file "
                          "(niryo_robot_hardware_stack/ttl_driver/config/motors_config.yaml)",
                          typeList.at(id).c_str());
        }
    }

    // display internal data for debug
    for (auto const &s : _state_map)
        ROS_DEBUG("TtlManager::init - State map: %d => %s", s.first, s.second->str().c_str());

    for (auto const &id : _ids_map)
    {
        string listOfId;
        for (auto const &i : id.second) listOfId += to_string(i) + " ";

        ROS_DEBUG("TtlManager::init - Id map: %s => %s", HardwareTypeEnum(id.first).toString().c_str(), listOfId.c_str());
    }

    for (auto const &d : _driver_map)
    {
        ROS_DEBUG("TtlManager::init - Driver map: %s => %s",
                  HardwareTypeEnum(d.first).toString().c_str(),
                  d.second->str().c_str());
    }

    return COMM_SUCCESS;
}

/**
 * @brief TtlManager::addHardwareComponent
 * @param type
 * @param id
 * @param type_used
 */
void TtlManager::addHardwareComponent(EHardwareType hardware_type, uint8_t id, EType type_used)
{
    ROS_DEBUG("TtlManager::addMotor - Add motor id: %d", id);

    // if not already instanciated
    if (!_state_map.count(id))
    {
      switch (hardware_type)
      {
        case EHardwareType::STEPPER:
          if (EType::CONVOYER == type_used)
              _state_map.insert(make_pair(id, std::make_shared<ConveyorState>(EBusProtocol::TTL, id)));
          else
              _state_map.insert(make_pair(id, std::make_shared<StepperMotorState>(EBusProtocol::TTL, id)));
          break;
        case EHardwareType::END_EFFECTOR:
            _state_map.insert(make_pair(id, std::make_shared<EndEffectorState>(id)));
          break;
        case EHardwareType::XC430:
        case EHardwareType::XL320:
        case EHardwareType::XL330:
        case EHardwareType::XL430:
          if (type_used == EType::TOOL)
              _state_map.insert(make_pair(id, std::make_shared<ToolState>("auto", hardware_type, id)));
          else
              _state_map.insert(make_pair(id, std::make_shared<DxlMotorState>(hardware_type, EBusProtocol::TTL, id)));
        break;
        default:
          ROS_WARN("Unknown hardware type: %d", static_cast<int>(hardware_type));
          break;
      }
    }

    // if not already instanciated
    if (!_ids_map.count(hardware_type))
    {
        _ids_map.insert(make_pair(hardware_type, vector<uint8_t>({id})));
    }
    else
    {
        _ids_map.at(hardware_type).push_back(id);
    }

    // if not already instanciated
    if (!_driver_map.count(hardware_type))
    {
        switch (hardware_type)
        {
            case EHardwareType::STEPPER:
                _driver_map.insert(make_pair(hardware_type, std::make_shared<StepperDriver<> >(_portHandler, _packetHandler)));
            break;
            case EHardwareType::XL430:
                _driver_map.insert(make_pair(hardware_type, std::make_shared<DxlDriver<XL430Reg> >(_portHandler, _packetHandler)));
            break;
            case EHardwareType::XC430:
                _driver_map.insert(make_pair(hardware_type, std::make_shared<DxlDriver<XC430Reg> >(_portHandler, _packetHandler)));
            break;
            case EHardwareType::XL320:
                _driver_map.insert(make_pair(hardware_type, std::make_shared<DxlDriver<XL320Reg> >(_portHandler, _packetHandler)));
            break;
            case EHardwareType::XL330:
                _driver_map.insert(make_pair(hardware_type, std::make_shared<DxlDriver<XL330Reg> >(_portHandler, _packetHandler)));
            break;
            case EHardwareType::END_EFFECTOR:
                _driver_map.insert(make_pair(hardware_type, std::make_shared<EndEffectorDriver<> >(_portHandler, _packetHandler)));
            break;
            default:
                ROS_ERROR("TtlManager - Unable to instanciate driver, unknown type");
            break;
        }
    }
}

/**
 * @brief TtlManager::changeId
 * @param motor_type
 * @param old_id
 * @param new_id
 * @return
 */
int TtlManager::changeId(common::model::EHardwareType motor_type, uint8_t old_id, uint8_t new_id)
{
    auto driver = std::dynamic_pointer_cast<AbstractMotorDriver>(_driver_map.at(motor_type));
    if (driver)
      return driver->changeId(old_id, new_id);

    return -1;
}

/**
 * @brief TtlManager::removeMotor
 * @param id
 */
void TtlManager::removeMotor(uint8_t id)
{
    ROS_DEBUG("TtlManager::removeMotor - Remove motor id: %d", id);

    if (_state_map.count(id) && _state_map.at(id))
    {
        EHardwareType type = _state_map.at(id)->getType();

        // std::remove to remove hypothetic duplicates too
        if (_ids_map.count(type))
        {
            auto& ids = _ids_map.at(type);
            ids.erase(std::remove(ids.begin(), ids.end(), id), ids.end());
            if (ids.empty())
            {
                _ids_map.erase(type);
            }
        }

        _state_map.erase(id);
    }

    _removed_motor_id_list.erase(std::remove(_removed_motor_id_list.begin(),
                                             _removed_motor_id_list.end(), id),
                                             _removed_motor_id_list.end());
}

/**
 * @brief TtlManager::setupCommunication
 * @return
 */
int TtlManager::setupCommunication()
{
    int ret = COMM_NOT_AVAILABLE;

    ROS_DEBUG("TtlManager::setupCommunication - initializing connection...");

    // Dxl bus setup
    if (_portHandler)
    {
        _debug_error_message.clear();

        // setup half-duplex direction GPIO
        // see schema http:// support.robotis.com/en/product/actuator/dynamixel_x/xl-series_main.htm
        if (!_portHandler->setupGpio())
        {
            ROS_ERROR("TtlManager::setupCommunication - Failed to setup direction GPIO pin "
                      "for Dynamixel half-duplex serial");
            _debug_error_message = "TtlManager -  Failed to setup direction GPIO pin "
                                   "for Dynamixel half-duplex serial";
            return TTL_FAIL_SETUP_GPIO;
        }

        // Open port
        if (!_portHandler->openPort())
        {
            ROS_ERROR("TtlManager::setupCommunication - Failed to open Uart port for Dynamixel bus");
            _debug_error_message = "TtlManager - Failed to open Uart port for Dynamixel bus";
            return TTL_FAIL_OPEN_PORT;
        }

        // Set baudrate
        if (!_portHandler->setBaudRate(_uart_baudrate))
        {
            ROS_ERROR("TtlManager::setupCommunication - Failed to set baudrate for Dynamixel bus");
            _debug_error_message = "TtlManager - Failed to set baudrate for Dynamixel bus";
            return TTL_FAIL_PORT_SET_BAUDRATE;
        }

        // wait a bit to be sure the connection is established
        ros::Duration(0.1).sleep();
        ret = COMM_SUCCESS;
    }
    else
        ROS_ERROR("TtlManager::setupCommunication - Invalid port handler");

    // TODO(Thuc): set up for stepper bus
    return ret;
}

// ****************
//  commands
// ****************

/**
 * @brief TtlManager::scanAndCheck
 * @return
 */
int TtlManager::scanAndCheck()
{
    ROS_DEBUG("TtlManager::scanAndCheck");
    int result = COMM_PORT_BUSY;

    _all_motor_connected.clear();
    _is_connection_ok = false;

    for (int counter = 0; counter < 50 && COMM_SUCCESS != result; ++counter)
    {
        result = getAllIdsOnBus(_all_motor_connected);
        ROS_DEBUG_COND(COMM_SUCCESS != result, "TtlManager::scanAndCheck status: %d (counter: %d)", result, counter);
        ros::Duration(TIME_TO_WAIT_IF_BUSY).sleep();
    }

    if (COMM_SUCCESS == result)
    {
        checkRemovedMotors();

        if (_removed_motor_id_list.empty())
        {
            _is_connection_ok = true;
            _debug_error_message = "";
            result = TTL_SCAN_OK;
        }
        else
        {
            _debug_error_message = "Motor(s):";
            for (auto const &id : _removed_motor_id_list)
            {
                _debug_error_message += " " + to_string(id);
            }
            _debug_error_message += " do not seem to be connected";
        }
    }
    else
    {
        _debug_error_message = "TtlManager - Failed to scan motors, physical bus is too busy. Will retry...";
        ROS_WARN_THROTTLE(1, "TtlManager::scanAndCheck - Failed to scan motors, physical bus is too busy");
    }

    return result;
}

/**
 * @brief TtlManager::ping
 * @param id
 * @return
 * The ping method is identical to all drivers, we can just use the first one
 * (same behaviour in getAllIdsOnBus with scan method)
 */
bool TtlManager::ping(uint8_t id)
{
    int result = false;

    auto it = _driver_map.begin();
    if (it != _driver_map.end() && it->second)
    {
        result = (COMM_SUCCESS == it->second->ping(id));
    }
    else
        ROS_ERROR_THROTTLE(1, "TtlManager::ping - the dynamixel drivers seeems uninitialized");

    return result;
}

/**
 * @brief TtlManager::rebootMotors
 * @return
 */
int TtlManager::rebootMotors()
{
    int return_value = niryo_robot_msgs::CommandStatus::FAILURE;

    for (auto const &it : _state_map)
    {
        EHardwareType type = it.second->getType();
        ROS_DEBUG("TtlManager::rebootMotors - Reboot Dxl motor with ID: %d", it.first);
        if (_driver_map.count(type))
        {
            int result = _driver_map.at(type)->reboot(it.first);
            if (COMM_SUCCESS == result)
            {
                ROS_DEBUG("TtlManager::rebootMotors - Reboot motor successfull");
                return_value = niryo_robot_msgs::CommandStatus::SUCCESS;
            }
            else
            {
                ROS_WARN("TtlManager::rebootMotors - Failed to reboot motor: %d", result);
                return_value = result;
            }
        }
    }

    return return_value;
}

/**
 * @brief TtlManager::rebootMotor
 * @param motor_id
 * @return
 */
int TtlManager::rebootMotor(uint8_t motor_id)
{
    int return_value = COMM_TX_FAIL;

    if (_state_map.count(motor_id) && _state_map.at(motor_id))
    {
        EHardwareType type = _state_map.at(motor_id)->getType();
        ROS_DEBUG("TtlManager::rebootMotors - Reboot motor with ID: %d", motor_id);
        if (_driver_map.count(type))
        {
            return_value = _driver_map.at(type)->reboot(motor_id);
            if (COMM_SUCCESS == return_value)
            {
                ros::Time start_time = ros::Time::now();
                uint32_t tmp = 0;
                int wait_result = _driver_map.at(type)->readTemperature(motor_id, tmp);
                while (COMM_SUCCESS != wait_result || !tmp)
                {
                    if ((ros::Time::now() - start_time).toSec() > 1)
                        break;
                    ros::Duration(0.1).sleep();
                    wait_result = _driver_map.at(type)->readTemperature(motor_id, tmp);
                }
            }
            ROS_WARN_COND(COMM_SUCCESS != return_value,
                          "TtlManager::rebootMotors - Failed to reboot motor: %d",
                          return_value);
        }
    }

    return return_value;
}

// ******************
//  Read operations
// ******************

/**
 * @brief TtlManager::getPosition
 * @param motor_state
 * @return
 */
uint32_t TtlManager::getPosition(JointState &motor_state)
{
    uint32_t position = 0;
    EHardwareType hardware_type = motor_state.getType();
    if (_driver_map.count(hardware_type) && _driver_map.at(hardware_type))
    {
        for (_hw_fail_counter_read = 0; _hw_fail_counter_read < MAX_HW_FAILURE; ++_hw_fail_counter_read)
        {
            auto driver = std::dynamic_pointer_cast<AbstractMotorDriver>(_driver_map.at(hardware_type));

            if (driver && COMM_SUCCESS == driver->readPosition(motor_state.getId(), position))
            {
                _hw_fail_counter_read = 0;
                break;
            }
        }

        if (0 < _hw_fail_counter_read)
        {
            ROS_ERROR_THROTTLE(1, "TtlManager::getPosition - motor connection problem - Failed to read from bus");
            _debug_error_message = "TtlManager - Connection problem with Bus.";
            _hw_fail_counter_read = 0;
            _is_connection_ok = false;
        }
    }
    else
    {
        ROS_ERROR_THROTTLE(1, "TtlManager::getPosition - Driver not found for requested motor id");
        _debug_error_message = "TtlManager::getPosition - Driver not found for requested motor id";
    }
    return position;
}

/**
 * @brief TtlManager::readPositionState
 */
void TtlManager::readPositionStatus()
{
    if (hasMotors())
    {
        unsigned int hw_errors_increment = 0;

        // syncread from all drivers for all motors
        for (auto const& it : _driver_map)
        {
            EHardwareType type = it.first;
            shared_ptr<AbstractMotorDriver> driver = std::dynamic_pointer_cast<AbstractMotorDriver>(it.second);

            if (driver && _ids_map.count(type))
            {
                // we retrieve all the associated id for the type of the current driver
                vector<uint8_t> id_list = _ids_map.at(type);
                vector<uint32_t> position_list;

                if (COMM_SUCCESS == driver->syncReadPosition(id_list, position_list))
                {
                    if (id_list.size() == position_list.size())
                    {
                        // set motors states accordingly
                        for (size_t i = 0; i < id_list.size(); ++i)
                        {
                            uint8_t id = id_list.at(i);
                            int position = static_cast<int>(position_list.at(i));

                            if (_state_map.count(id))
                            {
                                auto state = std::dynamic_pointer_cast<common::model::AbstractMotorState>(_state_map.at(id));
                                if (state)
                                {
                                  state->setPositionState(position);
                                }
                            }
                        }
                    }
                    else
                    {
                        ROS_ERROR("TtlManager::readPositionStatus : Fail to sync read position - "
                                  "vector mismatch (id_list size %d, position_list size %d)",
                                  static_cast<int>(id_list.size()),
                                  static_cast<int>(position_list.size()));
                        hw_errors_increment++;
                    }
                }
                else
                {
                    hw_errors_increment++;
                }
            }
        }  // for driver_map

        // we reset the global error variable only if no errors
        if (0 == hw_errors_increment)
            _hw_fail_counter_read = 0;
        else
            _hw_fail_counter_read += hw_errors_increment;

        if (_hw_fail_counter_read > MAX_HW_FAILURE)
        {
            ROS_ERROR_THROTTLE(1, "TtlManager::readPositionStatus - motor connection problem - "
                                  "Failed to read from bus");
            _hw_fail_counter_read = 0;
            _is_connection_ok = false;
            _debug_error_message = "TtlManager - Connection problem with physical Bus.";
        }
    }
    else
    {
        ROS_ERROR_THROTTLE(1, "TtlManager::readPositionStatus - No motor");
        _debug_error_message = "TtlManager::readPositionStatus -  No motor";
    }
}

/**
 * @brief TtlManager::readEndEffectorStatus
 */
void TtlManager::readEndEffectorStatus()
{
  // if has end effector driver
    if (_driver_map.count(EHardwareType::END_EFFECTOR))
    {
        unsigned int hw_errors_increment = 0;

        shared_ptr<EndEffectorDriver<EndEffectorReg> > driver = std::dynamic_pointer_cast<EndEffectorDriver<EndEffectorReg> >(_driver_map.at(EHardwareType::END_EFFECTOR));

        if (driver && _ids_map.count(EHardwareType::END_EFFECTOR))
        {
            // we retrieve the associated id for the end effector
            uint8_t id = _ids_map.at(EHardwareType::END_EFFECTOR).front();
            uint32_t value = 0;

            if (_state_map.count(id))
            {
                auto state = std::dynamic_pointer_cast<EndEffectorState>(_state_map.at(id));
                if (state)
                {
                    // free drive button
                    if (COMM_SUCCESS == driver->readButton1Status(id, value))
                    {
                        EndEffectorState::EActionType action = driver->interpreteActionValue(value);
                        state->setButtonStatus(1, action);
                    }
                    else
                    {
                        hw_errors_increment++;
                    }

                    // save pos button
                    if (COMM_SUCCESS == driver->readButton2Status(id, value))
                    {
                        EndEffectorState::EActionType action = driver->interpreteActionValue(value);
                        state->setButtonStatus(2, action);
                    }
                    else
                    {
                        hw_errors_increment++;
                    }

                    // custom button
                    if (COMM_SUCCESS == driver->readButton3Status(id, value))
                    {
                        EndEffectorState::EActionType action = driver->interpreteActionValue(value);
                        state->setButtonStatus(3, action);
                    }
                    else
                    {
                        hw_errors_increment++;
                    }
                }
            }
        }  // for driver_map

        // we reset the global error variable only if no errors
        if (0 == hw_errors_increment)
            _hw_fail_counter_read = 0;
        else
            _hw_fail_counter_read += hw_errors_increment;

        if (_hw_fail_counter_read > MAX_HW_FAILURE)
        {
            ROS_ERROR_THROTTLE(1, "TtlManager::readPositionStatus - motor connection problem - "
                                  "Failed to read from bus");
            _hw_fail_counter_read = 0;
            _is_connection_ok = false;
            _debug_error_message = "TtlManager - Connection problem with physical Bus.";
        }
    }
    else
    {
        ROS_ERROR_THROTTLE(1, "TtlManager::readPositionStatus - No motor");
        _debug_error_message = "TtlManager::readPositionStatus -  No motor";
    }
}

/**
 * @brief TtlManager::readHwStatus
 */
void TtlManager::readHwStatus()
{
    if (hasMotors())
    {
        unsigned int hw_errors_increment = 0;

        // syncread from all drivers for all motors
        for (auto const& it : _driver_map)
        {
            EHardwareType type = it.first;
            shared_ptr<AbstractTtlDriver> driver = it.second;

            if (driver && _ids_map.count(type))
            {
                // we retrieve all the associated id for the type of the current driver
                vector<uint8_t> id_list = _ids_map.at(type);
                size_t id_list_size = id_list.size();

                // **************  temperature
                vector<uint32_t> temperature_list;

                if (COMM_SUCCESS != driver->syncReadTemperature(id_list, temperature_list))
                {
                    // this operation can fail, it is normal, so no error message
                    hw_errors_increment++;
                }
                else if (id_list_size != temperature_list.size())
                {
                    // however, if we have a mismatch here, it is not normal

                    ROS_ERROR("TtlManager::readHwStatus : syncReadTemperature failed - "
                              "vector mistmatch (id_list size %d, temperature_list size %d)",
                              static_cast<int>(id_list_size), static_cast<int>(temperature_list.size()));

                    hw_errors_increment++;
                }

                // **********  voltage
                vector<uint32_t> voltage_list;

                if (COMM_SUCCESS != driver->syncReadVoltage(id_list, voltage_list))
                {
                    hw_errors_increment++;
                }
                else if (id_list_size != voltage_list.size())
                {
                    ROS_ERROR("TtlManager::readHwStatus : syncReadTemperature failed - "
                              "vector mistmatch (id_list size %d, voltage_list size %d)",
                              static_cast<int>(id_list_size), static_cast<int>(voltage_list.size()));

                    hw_errors_increment++;
                }

                // **********  error state
                vector<uint32_t> hw_status_list;

                if (COMM_SUCCESS != driver->syncReadHwErrorStatus(id_list, hw_status_list))
                {
                    hw_errors_increment++;
                }
                else if (id_list_size != hw_status_list.size())
                {
                    ROS_ERROR("TtlManager::readHwStatus : syncReadTemperature failed - "
                              "vector mistmatch (id_list size %d, hw_status_list size %d)",
                              static_cast<int>(id_list_size), static_cast<int>(hw_status_list.size()));

                    hw_errors_increment++;
                }

                // **********  conveyor state
                if (type == EHardwareType::STEPPER)
                {
                    for (auto id : _ids_map.at(type))
                    {
                        if (std::dynamic_pointer_cast<StepperMotorState>(_state_map.at(id))->isConveyor())
                        {
                            shared_ptr<ttl_driver::AbstractStepperDriver> stepper_driver = std::dynamic_pointer_cast<ttl_driver::AbstractStepperDriver>(driver);
                            bool state;
                            uint32_t speed;
                            int8_t direction;
                            if (COMM_SUCCESS != stepper_driver->readConveyorSpeed(id, speed))
                            {
                                hw_errors_increment++;
                            }
                            if (COMM_SUCCESS != stepper_driver->readConveyorDirection(id, direction))
                            {
                                hw_errors_increment++;
                            }
                            if (COMM_SUCCESS != stepper_driver->readConveyorState(id, state))
                            {
                                hw_errors_increment++;
                            }
                            auto cState = std::dynamic_pointer_cast<ConveyorState>(_state_map.at(id));
                            // TODO(thuc): handle datas before set in state of conveyor - type data in ttl conveyor is different with data in can conveyor
                            cState->setDirection(direction);
                            cState->setSpeed(speed);
                            cState->setState(state);
                        }
                    }
                }
                // set motors states accordingly
                for (size_t i = 0; i < id_list_size; ++i)
                {
                    uint8_t id = id_list.at(i);

                    if (_state_map.count(id))
                    {
                        auto State = _state_map.at(id);

                        // **************  temperature
                        if (temperature_list.size() > i)
                        {
                            State->setTemperatureState(static_cast<int>(temperature_list.at(i)));
                        }

                        // **********  voltage
                        if (voltage_list.size() > i)
                        {
                            State->setVoltageState(static_cast<int>(voltage_list.at(i)));
                        }

                        // **********  error state
                        if (hw_status_list.size() > i)
                        {
                            State->setHardwareError(static_cast<int>(hw_status_list.at(i)));
                            string hardware_message = driver->interpreteErrorState(hw_status_list.at(i));
                            State->setHardwareError(hardware_message);
                        }
                    }
                }  // for id_list
            }
        }  // for driver_map

        // we reset the global error variable only if no errors
        if (0 == hw_errors_increment)
            _hw_fail_counter_read = 0;
        else
            _hw_fail_counter_read += hw_errors_increment;

        // if too much errors, disconnect
        if (_hw_fail_counter_read > MAX_HW_FAILURE )
        {
            ROS_ERROR_THROTTLE(1, "TtlManager::readHwStatus - motor connection problem - Failed to read from physical bus");
            _hw_fail_counter_read = 0;

            _is_connection_ok = false;
            _debug_error_message = "TtlManager - Connection problem with physical Bus.";
        }
    }
    else
    {
        ROS_ERROR_THROTTLE(1, "TtlManager::readHwStatus - No motor");
        _debug_error_message = "TtlManager - No motor";
    }
}

/**
 * @brief TtlManager::getAllIdsOnDxlBus
 * @param id_list
 * @return
 * The scan method is identical to all drivers, we can just use the first one
 * (same behaviour in ping with ping method)
 */
int TtlManager::getAllIdsOnBus(vector<uint8_t> &id_list)
{
    int result = COMM_RX_FAIL;

    // 1. Get all ids from ttl bus. We can use any driver for that
    auto it = _driver_map.begin();
    if (it != _driver_map.end() && it->second)
    {
        result = it->second->scan(id_list);

        string ids_str;
        for (auto const &id : id_list)
            ids_str += to_string(id) + " ";

        ROS_DEBUG_THROTTLE(1, "TtlManager::getAllIdsOnDxlBus - Found ids (%s) on bus using first driver (type: %s)",
                              ids_str.c_str(),
                              HardwareTypeEnum(it->first).toString().c_str());

        if (COMM_SUCCESS != result)
        {
            if (COMM_RX_TIMEOUT != result)
            {  // -3001
                _debug_error_message = "TtlManager - No motor found. "
                                       "Make sure that motors are correctly connected and powered on.";
            }
            else
            {  // -3002 or other
                _debug_error_message = "TtlManager - Failed to scan bus.";
            }
            ROS_WARN_THROTTLE(1, "TtlManager::getAllIdsOnDxlBus - Broadcast ping failed, "
                              "result : %d (-3001: timeout, -3002: corrupted packet)",
                              result);
        }
    }

    return result;
}

/**
 * @brief TtlManager::startCalibration
 */
void TtlManager::startCalibration()
{
    ROS_DEBUG("TtlManager::startCalibration: starting...");

    for (auto const& s : _state_map)
    {
        if (s.second && EHardwareType::STEPPER == s.second->getType() && !std::dynamic_pointer_cast<StepperMotorState>(s.second)->isConveyor())
            std::dynamic_pointer_cast<StepperMotorState>(s.second)->setCalibration(EStepperCalibrationStatus::CALIBRATION_IN_PROGRESS, 0);
    }

    _calibration_status = EStepperCalibrationStatus::CALIBRATION_IN_PROGRESS;
}

/**
 * @brief TtlManager::resetCalibration
 */
void TtlManager::resetCalibration()
{
    ROS_DEBUG("TtlManager::resetCalibration: reseting...");

    _calibration_status = EStepperCalibrationStatus::CALIBRATION_UNINITIALIZED;
}

/**
 * @brief TtlManager::isCalibrationInProgress
 * @return
 */
bool TtlManager::isCalibrationInProgress() const {
    return common::model::EStepperCalibrationStatus::CALIBRATION_IN_PROGRESS == _calibration_status;
}

/**
 * @brief TtlManager::getCalibrationResult
 * @param motor_id
 * @return
 */
int32_t TtlManager::getCalibrationResult(uint8_t motor_id) const
{
    if (!_state_map.count(motor_id) && _state_map.at(motor_id))
        throw std::out_of_range("TtlManager::getMotorsState: Unknown motor id");

    return std::dynamic_pointer_cast<StepperMotorState>(_state_map.at(motor_id))->getCalibrationValue();
}

/**
 * @brief TtlManager::getCalibrationStatus
 * @return
 */
common::model::EStepperCalibrationStatus TtlManager::getCalibrationStatus() const
{
    return _calibration_status;
}
// ******************
//  Write operations
// ******************

/**
 * @brief TtlManager::setLeds
 * @param led
 * @return
 */
int TtlManager::setLeds(int led)
{
    int ret = niryo_robot_msgs::CommandStatus::TTL_WRITE_ERROR;
    _led_state = led;
    // TODO(CC) retrieve type from register
    EHardwareType mType = common::model::EHardwareType::XL320;

    // get list of motors of the given type
    vector<uint8_t> id_list;
    if (_ids_map.count(mType) && _driver_map.count(mType))
    {
        id_list = _ids_map.at(mType);

        auto driver = std::dynamic_pointer_cast<AbstractDxlDriver>(_driver_map.at(mType));

        // sync write led state
        vector<uint32_t> command_led_id(id_list.size(), static_cast<uint32_t>(led));
        if (0 <= led && 7 >= led)
        {
            int result = COMM_TX_FAIL;
            for (int error_counter = 0; result != COMM_SUCCESS && error_counter < 5; ++error_counter)
            {
                ros::Duration(TIME_TO_WAIT_IF_BUSY).sleep();
                result = driver->syncWriteLed(id_list, command_led_id);
            }

            if (COMM_SUCCESS == result)
                ret = niryo_robot_msgs::CommandStatus::SUCCESS;
            else
                ROS_WARN("TtlManager::setLeds - Failed to write LED");
        }
    }

    return ret;
}

/**
 * @brief TtlManager::sendCustomCommand
 * @param motor_type
 * @param id
 * @param reg_address
 * @param value
 * @param byte_number
 * @return
 */
int TtlManager::sendCustomCommand(EHardwareType motor_type, uint8_t id,
                                 int reg_address, int value,  int byte_number)
{
    int result = COMM_TX_FAIL;
    ROS_DEBUG("TtlManager::sendCustomCommand:\n"
              "\t\t Motor type: %d, ID: %d, Value: %d, Address: %d, Size: %d",
              static_cast<int>(motor_type), static_cast<int>(id), value,
              reg_address, byte_number);

    if (_driver_map.count(motor_type) && _driver_map.at(motor_type))
    {
        result = _driver_map.at(motor_type)->write(static_cast<uint8_t>(reg_address),
                                                   static_cast<uint8_t>(byte_number),
                                                   id,
                                                   static_cast<uint32_t>(value));
        if (result != COMM_SUCCESS)
        {
            ROS_WARN("TtlManager::sendCustomCommand - Failed to write custom command: %d", result);
            // TODO(Thuc): change TTL_WRITE_ERROR -> WRITE_ERROR
            result = niryo_robot_msgs::CommandStatus::TTL_WRITE_ERROR;
        }
    }
    else
    {
        ROS_ERROR_THROTTLE(1, "TtlManager::sendCustomCommand - driver for motor %s not available",
                           HardwareTypeEnum(motor_type).toString().c_str());
        result = niryo_robot_msgs::CommandStatus::WRONG_MOTOR_TYPE;
    }
    ros::Duration(0.005).sleep();
    return result;
}

/**
 * @brief TtlManager::readCustomCommand
 * @param motor_type
 * @param id
 * @param reg_address
 * @param value
 * @param byte_number
 * @return
 */
int TtlManager::readCustomCommand(EHardwareType motor_type, uint8_t id,
                                 int32_t reg_address, int& value, int byte_number)
{
    int result = COMM_RX_FAIL;
    ROS_DEBUG("TtlManager::readCustomCommand: Motor type: %d, ID: %d, Address: %d, Size: %d",
              static_cast<int>(motor_type), static_cast<int>(id),
              static_cast<int>(reg_address), byte_number);

    if (_driver_map.count(motor_type) && _driver_map.at(motor_type))
    {
        uint32_t data = 0;
        result = _driver_map.at(motor_type)->read(static_cast<uint8_t>(reg_address),
                                                  static_cast<uint8_t>(byte_number),
                                                  id,
                                                  data);
        value = static_cast<int>(data);

        if (result != COMM_SUCCESS)
        {
            ROS_WARN("TtlManager::readCustomCommand - Failed to read custom command: %d", result);
            result = niryo_robot_msgs::CommandStatus::TTL_READ_ERROR;
        }
    }
    else
    {
        ROS_ERROR_THROTTLE(1, "TtlManager::readCustomCommand - driver for motor %s not available",
                           HardwareTypeEnum(motor_type).toString().c_str());
        result = niryo_robot_msgs::CommandStatus::WRONG_MOTOR_TYPE;
    }
    ros::Duration(0.005).sleep();
    return result;
}

// ********************
//  Private
// ********************

/**
 * @brief TtlManager::checkRemovedMotors
 */
void TtlManager::checkRemovedMotors()
{
    // get list of ids
    std::vector<uint8_t> motor_list;
    for (auto const& istate : _state_map)
    {
        auto it = find(_all_motor_connected.begin(), _all_motor_connected.end(), istate.first);
        if (it == _all_motor_connected.end())
            motor_list.emplace_back(istate.first);
    }
    _removed_motor_id_list = motor_list;
}

/**
 * @brief TtlManager::getMotorsStates
 * @return only the joints states
 */
std::vector<std::shared_ptr<JointState> >
TtlManager::getMotorsStates() const
{
    std::vector<std::shared_ptr<JointState> > states;
    for (auto it : _state_map)
    {
      if (EHardwareType::UNKNOWN != it.second->getType() && EHardwareType::END_EFFECTOR != it.second->getType())
      {
          states.push_back(std::dynamic_pointer_cast<JointState>(it.second));
      }
    }

    return states;
}

/**
 * @brief TtlManager::executeJointTrajectoryCmd
 * @param cmd_vec
 */
void TtlManager::executeJointTrajectoryCmd(std::vector<std::pair<uint8_t, uint32_t> > cmd_vec)
{
    for (auto const& it : _driver_map)
    {
        // build list of ids and params for this motor
        std::vector<uint8_t> ids;
        std::vector<uint32_t> params;
        for (auto const& cmd : cmd_vec)
        {
            if (_state_map.count(cmd.first) && it.first == _state_map.at(cmd.first)->getType())
            {
                ids.emplace_back(cmd.first);
                params.emplace_back(cmd.second);
            }
        }

        // syncwrite for this driver. The driver is responsible for sync write only to its associated motors
        auto driver = std::dynamic_pointer_cast<AbstractMotorDriver>(it.second);

        // if successful, don't process this driver in the next loop
        if (!driver || COMM_SUCCESS == driver->syncWritePositionGoal(ids, params))
        {
          ROS_WARN("TtlManager::executeJointTrajectoryCmd - Failed to write position");
          _debug_error_message = "TtlManager - Failed to write position";
        }
    }
}

<<<<<<< HEAD
/**
 * @brief TtlManager::writeSynchronizeCommand
 * @param cmd
 * @return
 */
int TtlManager::writeSynchronizeCommand(std::shared_ptr<common::model::AbstractTtlSynchronizeMotorCmd>& cmd)
=======
int TtlManager::writeSynchronizeCommand(const std::shared_ptr<common::model::AbstractTtlSynchronizeMotorCmd>& cmd)
>>>>>>> d2668542
{
    int result = COMM_TX_ERROR;
    ROS_DEBUG_THROTTLE(0.5, "TtlManager::writeSynchronizeCommand:  %s", cmd->str().c_str());

    if (cmd->isValid())
    {
        std::set<common::model::EHardwareType> typesToProcess = cmd->getMotorTypes();

        // process all the motors using each successive drivers
        for (int counter = 0; counter < MAX_HW_FAILURE; ++counter)
        {
            ROS_DEBUG_THROTTLE(0.5, "TtlManager::writeSynchronizeCommand: try to sync write (counter %d)", counter);

            for (auto const& it : _driver_map)
            {
                if (typesToProcess.count(it.first) != 0)
                {
                    result = COMM_TX_ERROR;

                    // syncwrite for this driver. The driver is responsible for sync write only to its associated motors
                    auto driver = std::dynamic_pointer_cast<AbstractMotorDriver>(it.second);
                    if (driver)
                    {
                      result = driver->writeSyncCmd(cmd->getCmdType(),
                                                    cmd->getMotorsId(it.first),
                                                    cmd->getParams(it.first));

                      ros::Duration(0.05).sleep();
                    }

                    // if successful, don't process this driver in the next loop
                    if (COMM_SUCCESS == result)
                    {
                        typesToProcess.erase(typesToProcess.find(it.first));
                    }
                    else
                    {
                        ROS_ERROR("TtlManager::writeSynchronizeCommand : unable to sync write function : %d", result);
                    }
                }
            }

            // if all drivers are processed, go out of for loop
            if (typesToProcess.empty())
            {
                result = COMM_SUCCESS;
                break;
            }

            ros::Duration(TIME_TO_WAIT_IF_BUSY).sleep();
        }
    }
    else
    {
        ROS_ERROR("TtlManager::writeSynchronizeCommand - Invalid command");
    }


    if (COMM_SUCCESS != result)
    {
        ROS_ERROR_THROTTLE(0.5, "TtlManager::writeSynchronizeCommand - Failed to write synchronize position");
        _debug_error_message = "TtlManager - Failed to write synchronize position";
    }

    return result;
}

<<<<<<< HEAD
/**
 * @brief TtlManager::writeSingleCommand
 * @param cmd
 * @return
 */
int TtlManager::writeSingleCommand(std::shared_ptr<common::model::AbstractTtlSingleMotorCmd >& cmd)
=======
int TtlManager::writeSingleCommand(const std::shared_ptr<common::model::AbstractTtlSingleMotorCmd >& cmd)
>>>>>>> d2668542
{
    int result = COMM_TX_ERROR;

    uint8_t id = cmd->getId();

    if (cmd->isValid())
    {
        int counter = 0;

        ROS_DEBUG_THROTTLE(0.5, "TtlManager::writeSingleCommand:  %s", cmd->str().c_str());

        if (_state_map.count(id) != 0)
        {
            auto state = _state_map.at(id);

            while ((COMM_SUCCESS != result) && (counter < 50))
            {
                common::model::EHardwareType hardware_type = state->getType();
                result = COMM_TX_ERROR;

                if (_driver_map.count(hardware_type) && _driver_map.at(hardware_type))
                {
                      result = _driver_map.at(hardware_type)->writeSingleCmd(cmd);
                }

                counter += 1;

                ros::Duration(TIME_TO_WAIT_IF_BUSY).sleep();
            }
        }
    }

    if (result != COMM_SUCCESS)
    {
        ROS_WARN("TtlManager::writeSingleCommand - Failed to write a single command on motor id : %d", id);
        _debug_error_message = "TtlManager - Failed to write a single command";
    }

    return result;
}

}  // namespace ttl_driver<|MERGE_RESOLUTION|>--- conflicted
+++ resolved
@@ -1154,16 +1154,12 @@
     }
 }
 
-<<<<<<< HEAD
 /**
  * @brief TtlManager::writeSynchronizeCommand
  * @param cmd
  * @return
  */
-int TtlManager::writeSynchronizeCommand(std::shared_ptr<common::model::AbstractTtlSynchronizeMotorCmd>& cmd)
-=======
 int TtlManager::writeSynchronizeCommand(const std::shared_ptr<common::model::AbstractTtlSynchronizeMotorCmd>& cmd)
->>>>>>> d2668542
 {
     int result = COMM_TX_ERROR;
     ROS_DEBUG_THROTTLE(0.5, "TtlManager::writeSynchronizeCommand:  %s", cmd->str().c_str());
@@ -1231,16 +1227,12 @@
     return result;
 }
 
-<<<<<<< HEAD
 /**
  * @brief TtlManager::writeSingleCommand
  * @param cmd
  * @return
  */
-int TtlManager::writeSingleCommand(std::shared_ptr<common::model::AbstractTtlSingleMotorCmd >& cmd)
-=======
 int TtlManager::writeSingleCommand(const std::shared_ptr<common::model::AbstractTtlSingleMotorCmd >& cmd)
->>>>>>> d2668542
 {
     int result = COMM_TX_ERROR;
 
