/*
    ttl_driver.cpp
    Copyright (C) 2020 Niryo
    All rights reserved.
    This program is free software: you can redistribute it and/or modify
    it under the terms of the GNU General Public License as published by
    the Free Software Foundation, either version 3 of the License, or
    (at your option) any later version.
    This program is distributed in the hope that it will be useful,
    but WITHOUT ANY WARRANTY; without even the implied warranty of
    MERCHANTABILITY or FITNESS FOR A PARTICULAR PURPOSE.  See the
    GNU General Public License for more details.
    You should have received a copy of the GNU General Public License
    along with this program.  If not, see <http:// www.gnu.org/licenses/>.
*/

#include "ttl_driver/ttl_manager.hpp"

// cpp
#include <cmath>
#include <utility>
#include <vector>
#include <set>
#include <string>
#include <algorithm>
#include <sstream>
#include <unordered_map>
#include <cstdlib>

// niryo
#include "common/model/hardware_type_enum.hpp"
#include "common/model/dxl_command_type_enum.hpp"
#include "common/model/tool_state.hpp"
#include "common/model/stepper_motor_state.hpp"
#include "common/model/conveyor_state.hpp"
#include "common/model/end_effector_state.hpp"
#include "common/model/stepper_calibration_status_enum.hpp"

#include "dynamixel_sdk/packet_handler.h"
#include "ros/serialization.h"
#include "ttl_driver/stepper_reg.hpp"
#include "ttl_driver/end_effector_reg.hpp"

#include "ttl_driver/dxl_driver.hpp"
#include "ttl_driver/mock_dxl_driver.hpp"
#include "ttl_driver/stepper_driver.hpp"
#include "ttl_driver/mock_stepper_driver.hpp"
#include "ttl_driver/end_effector_driver.hpp"
#include "ttl_driver/mock_end_effector_driver.hpp"

using ::std::shared_ptr;
using ::std::vector;
using ::std::string;
using ::std::ostringstream;
using ::std::to_string;
using ::std::set;

using ::common::model::EStepperCalibrationStatus;
using ::common::model::StepperMotorState;
using ::common::model::EndEffectorState;
using ::common::model::JointState;
using ::common::model::EHardwareType;
using ::common::model::HardwareTypeEnum;

namespace ttl_driver
{
/**
 * @brief TtlManager::TtlManager
 */
TtlManager::TtlManager(ros::NodeHandle& nh) :
    _debug_error_message("TtlManager - No connection with TTL motors has been made yet")
{
    ROS_DEBUG("TtlManager - ctor");

    init(nh);

    if (COMM_SUCCESS != setupCommunication())
        ROS_WARN("TtlManager - Dynamixel Communication Failed");
}

/**
 * @brief TtlManager::~TtlManager
 */
TtlManager::~TtlManager()
{
    // we use an "init()" in the ctor. Thus there should be some kind of "uninit" in the dtor
}

/**
 * @brief TtlManager::init
 * @param nh
 * @return
 */
bool TtlManager::init(ros::NodeHandle& nh)
{
    // get params from rosparams
    nh.getParam("bus_params/uart_device_name", _device_name);
    nh.getParam("bus_params/baudrate", _baudrate);
    nh.getParam("led_motor", _led_motor_type_cfg);
    nh.getParam("simu_gripper", _use_simu_gripper);

    if (_device_name != "fake")
    {
        _portHandler.reset(dynamixel::PortHandler::getPortHandler(_device_name.c_str()));
        _packetHandler.reset(dynamixel::PacketHandler::getPacketHandler(TTL_BUS_PROTOCOL_VERSION));
    }

    ROS_DEBUG("TtlManager::init - Dxl : set port name (%s), baudrate(%d)", _device_name.c_str(), _baudrate);
    ROS_DEBUG("TtlManager::init - led motor type config : %s", _led_motor_type_cfg.c_str());

    return true;
}

/**
 * @brief TtlManager::setupCommunication
 * @return
 */
int TtlManager::setupCommunication()
{
    int ret = COMM_NOT_AVAILABLE;

    ROS_DEBUG("TtlManager::setupCommunication - initializing connection...");

    // fake drivers will always succeed for the communication
    if ("fake" == _device_name)
    {
        ret = COMM_SUCCESS;
    }
    else
    {
        // Ttl bus setup
        if (_portHandler)
        {
            _debug_error_message.clear();

            // setup half-duplex direction GPIO
            // see schema http:// support.robotis.com/en/product/actuator/dynamixel_x/xl-series_main.htm
            if (_portHandler->setupGpio())
            {
                // Open port
                if (_portHandler->openPort())
                {
                    // Set baudrate
                    if (_portHandler->setBaudRate(_baudrate))
                    {
                        // wait a bit to be sure the connection is established
                        ros::Duration(0.1).sleep();
                        ret = COMM_SUCCESS;
                    }
                    else
                    {
                        ROS_ERROR("TtlManager::setupCommunication - Failed to set baudrate for Dynamixel bus");
                        _debug_error_message = "TtlManager - Failed to set baudrate for Dynamixel bus";
                        ret = TTL_FAIL_PORT_SET_BAUDRATE;
                    }
                }
                else
                {
                    ROS_ERROR("TtlManager::setupCommunication - Failed to open Uart port for Dynamixel bus");
                    _debug_error_message = "TtlManager - Failed to open Uart port for Dynamixel bus";
                    ret = TTL_FAIL_OPEN_PORT;
                }
            }
            else
            {
                ROS_ERROR("TtlManager::setupCommunication - Failed to setup direction GPIO pin "
                          "for Dynamixel half-duplex serial");
                _debug_error_message = "TtlManager -  Failed to setup direction GPIO pin "
                                       "for Dynamixel half-duplex serial";
                ret = TTL_FAIL_SETUP_GPIO;
            }
        }
        else
            ROS_ERROR("TtlManager::setupCommunication - Invalid port handler");
    }

    return ret;
}


/**
 * @brief TtlManager::addHardwareComponent
 * @param state
 */
void TtlManager::addHardwareComponent(const std::shared_ptr<common::model::AbstractHardwareState>& state)
{
    common::model::EHardwareType hardware_type = state->getHardwareType();
    uint8_t id = state->getId();

    ROS_DEBUG("TtlManager::addHardwareComponent : %s", state->str().c_str());

    // if not already instanciated
    if (!_state_map.count(id))
    {
        _state_map.insert(std::make_pair(id, state));
    }

    // if not already instanciated
    if (!_ids_map.count(hardware_type))
    {
        _ids_map.insert(std::make_pair(hardware_type, std::vector<uint8_t>({id})));
    }
    else
    {
        _ids_map.at(hardware_type).push_back(id);
    }

    addHardwareDriver(hardware_type);
}

/**
 * @brief TtlManager::removeHardwareComponent
 * @param id
 */
void TtlManager::removeHardwareComponent(uint8_t id)
{
    ROS_DEBUG("TtlManager::removeMotor - Remove motor id: %d", id);

    if (_state_map.count(id) && _state_map.at(id))
    {
        EHardwareType type = _state_map.at(id)->getHardwareType();

        // std::remove to remove hypothetic duplicates too
        if (_ids_map.count(type))
        {
            auto& ids = _ids_map.at(type);
            ids.erase(std::remove(ids.begin(), ids.end(), id), ids.end());
            if (ids.empty())
            {
                _ids_map.erase(type);
            }
        }

        _state_map.erase(id);
    }

    _removed_motor_id_list.erase(std::remove(_removed_motor_id_list.begin(),
                                             _removed_motor_id_list.end(), id),
                                             _removed_motor_id_list.end());
}

// ****************
//  commands
// ****************

/**
 * @brief TtlManager::changeId
 * @param motor_type
 * @param old_id
 * @param new_id
 * @return
 */
int TtlManager::changeId(common::model::EHardwareType motor_type, uint8_t old_id, uint8_t new_id)
{
    int ret = COMM_TX_FAIL;

    if (old_id == new_id)
    {
        ret = COMM_SUCCESS;
    }
    else
    {
        auto driver = std::dynamic_pointer_cast<AbstractMotorDriver>(_driver_map.at(motor_type));

        if (driver)
        {
            ret = driver->changeId(old_id, new_id);
            if (COMM_SUCCESS == ret)
            {
                // update all maps
                auto i_state  = _state_map.find(old_id);
                // update all maps
                if (i_state != _state_map.end())
                {
                    // update all maps
                    std::swap(_state_map[new_id], i_state->second);
                    // update all maps
                    _state_map.erase(i_state);
                }
                if (_ids_map.count(motor_type))
                {
                    // update all maps
                    _ids_map.at(motor_type).erase(std::remove(_ids_map.at(motor_type).begin(), _ids_map.at(motor_type).end(), old_id),
                                                _ids_map.at(motor_type).end());

                    // update all maps
                    _ids_map.at(motor_type).push_back(new_id);
                }
            }
        }
    }

    return ret;
}

/**
 * @brief TtlManager::scanAndCheck
 * @return
 */
int TtlManager::scanAndCheck()
{
    ROS_DEBUG("TtlManager::scanAndCheck");
    int result = COMM_PORT_BUSY;

    _all_motor_connected.clear();
    _is_connection_ok = false;

    for (int counter = 0; counter < 50 && COMM_SUCCESS != result; ++counter)
    {
        result = getAllIdsOnBus(_all_motor_connected);
        ROS_DEBUG_COND(COMM_SUCCESS != result, "TtlManager::scanAndCheck status: %d (counter: %d)", result, counter);
        ros::Duration(TIME_TO_WAIT_IF_BUSY).sleep();
    }

    if (COMM_SUCCESS == result)
    {
        checkRemovedMotors();

        if (_removed_motor_id_list.empty())
        {
            _is_connection_ok = true;
            _debug_error_message.clear();
            result = TTL_SCAN_OK;
        }
        else
        {
            _debug_error_message = "Motor(s):";
            for (auto const &id : _removed_motor_id_list)
            {
                _debug_error_message += " " + to_string(id);
            }
            _debug_error_message += " do not seem to be connected";
        }
    }
    else
    {
        _debug_error_message = "TtlManager - Failed to scan motors, physical bus is too busy. Will retry...";
        ROS_WARN_THROTTLE(1, "TtlManager::scanAndCheck - Failed to scan motors, physical bus is too busy");
    }

    return result;
}

/**
 * @brief TtlManager::ping
 * @param id
 * @return
 * The ping method is identical to all drivers, we can just use the first one
 * (same behaviour in getAllIdsOnBus with scan method)
 */
bool TtlManager::ping(uint8_t id)
{
    int result = false;

    auto state = _state_map.find(id);
    if (state != _state_map.end() && state->second && _driver_map.find(state->second->getHardwareType()) != _driver_map.end())
    {
        auto it = _driver_map.at(state->second->getHardwareType());
        if (it)
        {
            if (COMM_SUCCESS == it->ping(id))
                result = true;
        }
    }

    ROS_DEBUG_THROTTLE(1, "TtlManager::ping with result %d", result);

    return result;
}

/**
 * @brief TtlManager::rebootMotors
 * @return
 */
int TtlManager::rebootMotors()
{
    int return_value = niryo_robot_msgs::CommandStatus::FAILURE;

    for (auto const &it : _state_map)
    {
        EHardwareType type = it.second->getHardwareType();
        ROS_DEBUG("TtlManager::rebootMotors - Reboot TTL motor with ID: %d", it.first);
        if (_driver_map.count(type))
        {
            int result = _driver_map.at(type)->reboot(it.first);
            if (COMM_SUCCESS == result)
            {
                ROS_DEBUG("TtlManager::rebootMotors - Reboot motor successfull");
                return_value = niryo_robot_msgs::CommandStatus::SUCCESS;
            }
            else
            {
                ROS_WARN("TtlManager::rebootMotors - Failed to reboot motor: %d", result);
                return_value = result;
            }
        }
    }

    return return_value;
}

/**
 * @brief TtlManager::rebootMotor
 * @param motor_id
 * @return
 */
int TtlManager::rebootMotor(uint8_t motor_id)
{
    int return_value = COMM_TX_FAIL;

    if (_state_map.count(motor_id) != 0 && _state_map.at(motor_id))
    {
        EHardwareType type = _state_map.at(motor_id)->getHardwareType();
        ROS_DEBUG("TtlManager::rebootMotors - Reboot motor with ID: %d", motor_id);
        if (_driver_map.count(type))
        {
            return_value = _driver_map.at(type)->reboot(motor_id);
            if (COMM_SUCCESS == return_value)
            {
                ros::Time start_time = ros::Time::now();
                uint32_t tmp = 0;
                int wait_result = _driver_map.at(type)->readTemperature(motor_id, tmp);
                while (COMM_SUCCESS != wait_result || !tmp)
                {
                    if ((ros::Time::now() - start_time).toSec() > 1)
                        break;
                    ros::Duration(0.1).sleep();
                    wait_result = _driver_map.at(type)->readTemperature(motor_id, tmp);
                }
            }
            ROS_WARN_COND(COMM_SUCCESS != return_value,
                          "TtlManager::rebootMotors - Failed to reboot motor: %d",
                          return_value);
        }
    }

    return return_value;
}

// ******************
//  Read operations
// ******************

/**
 * @brief TtlManager::getPosition
 * @param motor_state
 * @return
 */
uint32_t TtlManager::getPosition(const JointState &motor_state)
{
    uint32_t position = 0;
    EHardwareType hardware_type = motor_state.getHardwareType();
    if (_driver_map.count(hardware_type) && _driver_map.at(hardware_type))
    {
        for (_hw_fail_counter_read = 0; _hw_fail_counter_read < MAX_HW_FAILURE; ++_hw_fail_counter_read)
        {
            auto driver = std::dynamic_pointer_cast<AbstractMotorDriver>(_driver_map.at(hardware_type));

            if (driver && COMM_SUCCESS == driver->readPosition(motor_state.getId(), position))
            {
                _hw_fail_counter_read = 0;
                break;
            }
        }

        if (0 < _hw_fail_counter_read)
        {
            ROS_ERROR_THROTTLE(1, "TtlManager::getPosition - motor connection problem - Failed to read from bus");
            _debug_error_message = "TtlManager - Connection problem with Bus.";
            _hw_fail_counter_read = 0;
            _is_connection_ok = false;
        }
    }
    else
    {
        ROS_ERROR_THROTTLE(1, "TtlManager::getPosition - Driver not found for requested motor id");
        _debug_error_message = "TtlManager::getPosition - Driver not found for requested motor id";
    }
    return position;
}

/**
 * @brief TtlManager::readPositionState
 */
bool TtlManager::readPositionStatus()
{
    bool res = false;
    unsigned int hw_errors_increment = 0;

    // syncread from all drivers for all motors
    for (auto const& it : _driver_map)
    {
        EHardwareType type = it.first;
        shared_ptr<AbstractMotorDriver> driver = std::dynamic_pointer_cast<AbstractMotorDriver>(it.second);

        if (driver && _ids_map.count(type))
        {
            // we retrieve all the associated id for the type of the current driver
            vector<uint8_t> id_list = _ids_map.at(type);
            vector<uint32_t> position_list;

            if (COMM_SUCCESS == driver->syncReadPosition(id_list, position_list))
            {
                if (id_list.size() == position_list.size())
                {
                    // set motors states accordingly
                    for (size_t i = 0; i < id_list.size(); ++i)
                    {
                        uint8_t id = id_list.at(i);
                        int position = static_cast<int>(position_list.at(i));

                        if (_state_map.count(id))
                        {
                            auto state = std::dynamic_pointer_cast<common::model::AbstractMotorState>(_state_map.at(id));
                            if (state)
                            {
                                state->setPositionState(position);
                            }
                        }
                    }
                }
                else
                {
                    // TODO(CC) need to
                    ROS_ERROR("TtlManager::readPositionStatus : Fail to sync read position - "
                                "vector mismatch (id_list size %d, position_list size %d)",
                                static_cast<int>(id_list.size()),
                                static_cast<int>(position_list.size()));
                    hw_errors_increment++;
                }
            }
            else
            {
                hw_errors_increment++;
            }
        }
    }  // for driver_map

    // we reset the global error variable only if no errors
    if (0 == hw_errors_increment)
    {
        _hw_fail_counter_read = 0;
        res = true;
    }
    else
    {
        _hw_fail_counter_read += hw_errors_increment;
    }

    if (_hw_fail_counter_read > MAX_HW_FAILURE)
    {
        ROS_ERROR_THROTTLE(1, "TtlManager::readPositionStatus - motor connection problem - "
                                "Failed to read from bus (hw_fail_counter_read : %d)", _hw_fail_counter_read);
        _hw_fail_counter_read = 0;
        _is_connection_ok = false;
        _debug_error_message = "TtlManager - Connection problem with physical Bus.";
    }

    return res;
}

/**
 * @brief TtlManager::readEndEffectorStatus
 */
bool TtlManager::readEndEffectorStatus()
{
    bool res = false;

    // if has end effector driver
    if (_driver_map.count(EHardwareType::END_EFFECTOR))
    {
        unsigned int hw_errors_increment = 0;

        shared_ptr<EndEffectorDriver<EndEffectorReg> > driver = std::dynamic_pointer_cast<EndEffectorDriver<EndEffectorReg> >(_driver_map.at(EHardwareType::END_EFFECTOR));

        if (driver && _ids_map.count(EHardwareType::END_EFFECTOR))
        {
            // we retrieve the associated id for the end effector
            uint8_t id = _ids_map.at(EHardwareType::END_EFFECTOR).front();
            common::model::EActionType action;

            if (_state_map.count(id))
            {
                auto state = std::dynamic_pointer_cast<EndEffectorState>(_state_map.at(id));
                if (state)
                {
                    // free drive button
                    if (COMM_SUCCESS == driver->readButton1Status(id, action))
                        state->setButtonStatus(1, action);
                    else
                        hw_errors_increment++;

                    // save pos button
                    if (COMM_SUCCESS == driver->readButton2Status(id, action))
                        state->setButtonStatus(2, action);
                    else
                        hw_errors_increment++;

                    // custom button
                    if (COMM_SUCCESS == driver->readButton3Status(id, action))
                        state->setButtonStatus(3, action);
                    else
                        hw_errors_increment++;

                    bool digital_data;
                    if (COMM_SUCCESS == driver->readDigitalInput(id, digital_data))
                        state->setDigitalIn(digital_data);
                    else
                        hw_errors_increment++;
                }
            }
        }  // for driver_map

        // we reset the global error variable only if no errors
        if (0 == hw_errors_increment)
        {
            _hw_fail_counter_read = 0;
            res = true;
        }
        else
        {
            _hw_fail_counter_read += hw_errors_increment;
        }

        if (_hw_fail_counter_read > MAX_HW_FAILURE)
        {
            ROS_ERROR_THROTTLE(1, "TtlManager::readEndEffectorStatus - motor connection problem - "
                                  "Failed to read from bus (hw_fail_counter_read : %d)", _hw_fail_counter_read);
            _hw_fail_counter_read = 0;
            _debug_error_message = "TtlManager - Connection problem with physical Bus.";
        }
    }
    else
    {
        ROS_DEBUG_THROTTLE(2, "TtlManager::readEndEffectorStatus - No end effector found");
    }

    return res;
}

/**
 * @brief TtlManager::readHwStatus
 * TODO(CC) refacto
 */
bool TtlManager::readHwStatus()
{
    bool res = false;

    unsigned int hw_errors_increment = 0;

    // syncread from all drivers for all motors
    for (auto const& it : _driver_map)
    {
        EHardwareType type = it.first;
        shared_ptr<AbstractTtlDriver> driver = it.second;

        if (driver && _ids_map.count(type))
        {
            // we retrieve all the associated id for the type of the current driver
            vector<uint8_t> id_list = _ids_map.at(type);
            size_t id_list_size = id_list.size();

            // **************  firmware version
            vector<std::string> firmware_version_list;

            if (COMM_SUCCESS != driver->syncReadFirmwareVersion(id_list, firmware_version_list))
            {
                // this operation can fail, it is normal, so no error message
                hw_errors_increment++;
            }
            else if (id_list_size != firmware_version_list.size())
            {
                // however, if we have a mismatch here, it is not normal

                ROS_ERROR("TtlManager::readHwStatus : syncReadFirmwareVersion failed - "
                            "vector mistmatch (id_list size %d, temperature_list size %d)",
                            static_cast<int>(id_list_size), static_cast<int>(firmware_version_list.size()));

                hw_errors_increment++;
            }

            // **************  temperature
            vector<uint32_t> temperature_list;

            if (COMM_SUCCESS != driver->syncReadTemperature(id_list, temperature_list))
            {
                // this operation can fail, it is normal, so no error message
                hw_errors_increment++;
            }
            else if (id_list_size != temperature_list.size())
            {
                // however, if we have a mismatch here, it is not normal

                ROS_ERROR("TtlManager::readHwStatus : syncReadTemperature failed - "
                            "vector mistmatch (id_list size %d, temperature_list size %d)",
                            static_cast<int>(id_list_size), static_cast<int>(temperature_list.size()));

                hw_errors_increment++;
            }

            // **********  voltage
            vector<double> voltage_list;

            if (COMM_SUCCESS != driver->syncReadVoltage(id_list, voltage_list))
            {
                hw_errors_increment++;
            }
            else if (id_list_size != voltage_list.size())
            {
                ROS_ERROR("TtlManager::readHwStatus : syncReadTemperature failed - "
                            "vector mistmatch (id_list size %d, voltage_list size %d)",
                            static_cast<int>(id_list_size), static_cast<int>(voltage_list.size()));

                hw_errors_increment++;
            }

            // **********  error state
            vector<uint32_t> hw_status_list;

            if (COMM_SUCCESS != driver->syncReadHwErrorStatus(id_list, hw_status_list))
            {
                hw_errors_increment++;
            }
            else if (id_list_size != hw_status_list.size())
            {
                ROS_ERROR("TtlManager::readHwStatus : syncReadTemperature failed - "
                            "vector mistmatch (id_list size %d, hw_status_list size %d)",
                            static_cast<int>(id_list_size), static_cast<int>(hw_status_list.size()));

                hw_errors_increment++;
            }

            // ***********  calibration status
            if ( (EHardwareType::FAKE_STEPPER_MOTOR == type || EHardwareType::STEPPER == type))
            {
                for (auto id : _ids_map.at(type))
                {
                    if (_state_map.find(id) != _state_map.end())
                    {
                        uint32_t status{0};     // not in calibration status table
                        shared_ptr<ttl_driver::AbstractStepperDriver> stepper_driver = std::dynamic_pointer_cast<ttl_driver::AbstractStepperDriver>(driver);
                        if (_calibration_status != EStepperCalibrationStatus::CALIBRATION_UNINITIALIZED &&
                            COMM_SUCCESS == stepper_driver->readHomingStatus(id, status))
                        {
                            if (_map_calibration_status.count(status))
                            {
                                std::dynamic_pointer_cast<StepperMotorState>(_state_map.at(id))->setCalibration(_map_calibration_status.at(status), 1);
                                updateCurrentCalibrationStatus();
                            }
                        }
                    }
                }
            }

            // **********  conveyor state
            if (EHardwareType::FAKE_STEPPER_MOTOR == type || EHardwareType::STEPPER == type)
            {
                for (auto id : _ids_map.at(type))
                {
                    if (_state_map.find(id) != _state_map.end())
                    {
                        auto state = std::dynamic_pointer_cast<StepperMotorState>(_state_map.at(id));
                        if (state && state->isConveyor())
                        {
                            auto stepper_driver = std::dynamic_pointer_cast<ttl_driver::AbstractStepperDriver>(driver);
                            uint32_t velocity;
                            if (COMM_SUCCESS != stepper_driver->readGoalVelocity(id, velocity))
                            {
                                hw_errors_increment++;
                            }

                            int16_t speed = static_cast<int16_t>(velocity);
                            auto cState = std::dynamic_pointer_cast<common::model::ConveyorState>(state);
                            cState->setDirection(speed > 0 ? 1 : -1);
                            cState->setSpeed(std::abs(speed));
                            cState->setState(speed != 0);
                        }
                    }
                }
            }
            // set motors states accordingly
            for (size_t i = 0; i < id_list_size; ++i)
            {
                uint8_t id = id_list.at(i);

                if (_state_map.count(id))
                {
                    auto state = _state_map.at(id);

                    // **************  firmware versions
                    if (firmware_version_list.size() > i)
                    {
                        state->setFirmwareVersion(firmware_version_list.at(i));
                    }

                    // **************  temperature
                    if (temperature_list.size() > i)
                    {
                        state->setTemperature(temperature_list.at(i));
                    }

                    // **********  voltage
                    if (voltage_list.size() > i)
                    {
                        state->setVoltage(voltage_list.at(i));
                    }

                    // **********  error state
                    if (hw_status_list.size() > i)
                    {
                        state->setHardwareError(hw_status_list.at(i));
                        string hardware_message = driver->interpreteErrorState(hw_status_list.at(i));
                        state->setHardwareError(hardware_message);
                    }
                }
            }  // for id_list
        }
    }  // for driver_map

    // we reset the global error variable only if no errors
    if (0 == hw_errors_increment)
    {
        _hw_fail_counter_read = 0;
        res = true;
    }
    else
    {
        _hw_fail_counter_read += hw_errors_increment;
    }

    // if too much errors, disconnect
    if (_hw_fail_counter_read > MAX_HW_FAILURE )
    {
        ROS_ERROR_THROTTLE(1, "TtlManager::readHwStatus - motor connection problem - "
                              "Failed to read from bus (hw_fail_counter_read : %d)", _hw_fail_counter_read);
        _hw_fail_counter_read = 0;
        res = false;
        _is_connection_ok = false;
        _debug_error_message = "TtlManager - Connection problem with physical Bus.";
    }


    return res;
}

/**
 * @brief TtlManager::getAllIdsOnDxlBus
 * @param id_list
 * @return
 * The scan method is identical to all drivers, we can just use the first one
 * (same behaviour in ping with ping method)
 */
int TtlManager::getAllIdsOnBus(vector<uint8_t> &id_list)
{
    int result = COMM_RX_FAIL;

    // remove tool in fake driver
    if (!_use_simu_gripper && _driver_map.count(EHardwareType::FAKE_DXL_MOTOR) && _driver_map.at(EHardwareType::FAKE_DXL_MOTOR))
    {
        std::dynamic_pointer_cast<MockDxlDriver>(_driver_map.at(EHardwareType::FAKE_DXL_MOTOR))->removeGripper();
    }

    // 1. Get all ids from ttl bus. We can use any driver for that
    auto it = _driver_map.begin();

    if  (it != _driver_map.end())
    {
      if (it->second)
      {
          vector<uint8_t> l_idList;
          result = it->second->scan(l_idList);
          id_list.insert(id_list.end(), l_idList.begin(), l_idList.end());

          string ids_str;
          for (auto const &id : l_idList)
              ids_str += to_string(id) + " ";

          ROS_DEBUG_THROTTLE(1, "TtlManager::getAllIdsOnTtlBus - Found ids (%s) on bus using first driver (type: %s)",
                              ids_str.c_str(),
                              HardwareTypeEnum(it->first).toString().c_str());

          if (COMM_SUCCESS != result)
          {
              if (COMM_RX_TIMEOUT != result)
              {  // -3001
                  _debug_error_message = "TtlManager - No motor found. "
                                      "Make sure that motors are correctly connected and powered on.";
              }
              else
              {  // -3002 or other
                  _debug_error_message = "TtlManager - Failed to scan bus.";
              }
              ROS_WARN_THROTTLE(1, "TtlManager::getAllIdsOnTtlBus - Broadcast ping failed, "
                              "result : %d (-3001: timeout, -3002: corrupted packet)",
                              result);
          }
      }
    }
    else {
      // if no driver, no motors on bus, it is not a failure of scan
      result = COMM_SUCCESS;
    }

    return result;
}

// ******************
//  Write operations
// ******************

/**
 * @brief TtlManager::setLeds
 * @param led
 * @return
 */
int TtlManager::setLeds(int led)
{
    int ret = niryo_robot_msgs::CommandStatus::TTL_WRITE_ERROR;
    _led_state = led;

    EHardwareType mType = HardwareTypeEnum(_led_motor_type_cfg.c_str());

    if (mType == EHardwareType::FAKE_DXL_MOTOR)
        return niryo_robot_msgs::CommandStatus::SUCCESS;

    // get list of motors of the given type
    vector<uint8_t> id_list;
    if (_ids_map.count(mType) && _driver_map.count(mType))
    {
        id_list = _ids_map.at(mType);

        auto driver = std::dynamic_pointer_cast<AbstractDxlDriver>(_driver_map.at(mType));

        // sync write led state
        vector<uint32_t> command_led_id(id_list.size(), static_cast<uint32_t>(led));
        if (0 <= led && 7 >= led)
        {
            int result = COMM_TX_FAIL;
            for (int error_counter = 0; result != COMM_SUCCESS && error_counter < 5; ++error_counter)
            {
                ros::Duration(TIME_TO_WAIT_IF_BUSY).sleep();
                result = driver->syncWriteLed(id_list, command_led_id);
            }

            if (COMM_SUCCESS == result)
                ret = niryo_robot_msgs::CommandStatus::SUCCESS;
            else
                ROS_WARN("TtlManager::setLeds - Failed to write LED");
        }
    }

    return ret;
}

/**
 * @brief TtlManager::sendCustomCommand
 * @param motor_type
 * @param id
 * @param reg_address
 * @param value
 * @param byte_number
 * @return
 */
int TtlManager::sendCustomCommand(EHardwareType motor_type, uint8_t id,
                                 int reg_address, int value,  int byte_number)
{
    int result = COMM_TX_FAIL;
    ROS_DEBUG("TtlManager::sendCustomCommand:\n"
              "\t\t Motor type: %d, ID: %d, Value: %d, Address: %d, Size: %d",
              static_cast<int>(motor_type), static_cast<int>(id), value,
              reg_address, byte_number);

    if (_driver_map.count(motor_type) && _driver_map.at(motor_type))
    {
        result = _driver_map.at(motor_type)->write(static_cast<uint8_t>(reg_address),
                                                   static_cast<uint8_t>(byte_number),
                                                   id,
                                                   static_cast<uint32_t>(value));
        if (result != COMM_SUCCESS)
        {
            ROS_WARN("TtlManager::sendCustomCommand - Failed to write custom command: %d", result);
            // TODO(Thuc): change TTL_WRITE_ERROR -> WRITE_ERROR
            result = niryo_robot_msgs::CommandStatus::TTL_WRITE_ERROR;
        }
    }
    else
    {
        ROS_ERROR_THROTTLE(1, "TtlManager::sendCustomCommand - driver for motor %s not available",
                           HardwareTypeEnum(motor_type).toString().c_str());
        result = niryo_robot_msgs::CommandStatus::WRONG_MOTOR_TYPE;
    }
    ros::Duration(0.005).sleep();
    return result;
}

/**
 * @brief TtlManager::readCustomCommand
 * @param motor_type
 * @param id
 * @param reg_address
 * @param value
 * @param byte_number
 * @return
 */
int TtlManager::readCustomCommand(EHardwareType motor_type, uint8_t id,
                                 int32_t reg_address, int& value, int byte_number)
{
    int result = COMM_RX_FAIL;
    ROS_DEBUG("TtlManager::readCustomCommand: Motor type: %d, ID: %d, Address: %d, Size: %d",
              static_cast<int>(motor_type), static_cast<int>(id),
              static_cast<int>(reg_address), byte_number);

    if (_driver_map.count(motor_type) && _driver_map.at(motor_type))
    {
        uint32_t data = 0;
        result = _driver_map.at(motor_type)->read(static_cast<uint8_t>(reg_address),
                                                  static_cast<uint8_t>(byte_number),
                                                  id,
                                                  data);
        value = static_cast<int>(data);

        if (result != COMM_SUCCESS)
        {
            ROS_WARN("TtlManager::readCustomCommand - Failed to read custom command: %d", result);
            result = niryo_robot_msgs::CommandStatus::TTL_READ_ERROR;
        }
    }
    else
    {
        ROS_ERROR_THROTTLE(1, "TtlManager::readCustomCommand - driver for motor %s not available",
                           HardwareTypeEnum(motor_type).toString().c_str());
        result = niryo_robot_msgs::CommandStatus::WRONG_MOTOR_TYPE;
    }
    ros::Duration(0.005).sleep();
    return result;
}

/**
 * @brief TtlManager::writeSynchronizeCommand
 * @param cmd
 * @return
 */
int TtlManager::writeSynchronizeCommand(const std::shared_ptr<common::model::AbstractTtlSynchronizeMotorCmd>& cmd)
{
    int result = COMM_TX_ERROR;
    ROS_DEBUG_THROTTLE(0.5, "TtlManager::writeSynchronizeCommand:  %s", cmd->str().c_str());

    if (cmd->isValid())
    {
<<<<<<< HEAD
=======
        auto it = find(_all_motor_connected.begin(), _all_motor_connected.end(), istate.first);
        if (it == _all_motor_connected.end())
            motor_list.emplace_back(istate.first);
    }
    _removed_motor_id_list = motor_list;
}

/**
 * @brief TtlManager::addHardwareDriver
 * @param hardware_type
 */
void TtlManager::addHardwareDriver(common::model::EHardwareType hardware_type)
{
  // if not already instanciated
  if (!_driver_map.count(hardware_type))
  {
      switch (hardware_type)
      {
          case common::model::EHardwareType::STEPPER:
              _driver_map.insert(std::make_pair(hardware_type, std::make_shared<StepperDriver<> >(_portHandler, _packetHandler)));
          break;
          case common::model::EHardwareType::XL430:
              _driver_map.insert(std::make_pair(hardware_type, std::make_shared<DxlDriver<XL430Reg> >(_portHandler, _packetHandler)));
          break;
          case common::model::EHardwareType::XC430:
              _driver_map.insert(std::make_pair(hardware_type, std::make_shared<DxlDriver<XC430Reg> >(_portHandler, _packetHandler)));
          break;
          case common::model::EHardwareType::XL320:
              _driver_map.insert(make_pair(hardware_type, std::make_shared<DxlDriver<XL320Reg> >(_portHandler, _packetHandler)));
          break;
          case common::model::EHardwareType::XL330:
              _driver_map.insert(std::make_pair(hardware_type, std::make_shared<DxlDriver<XL330Reg> >(_portHandler, _packetHandler)));
          break;
          case common::model::EHardwareType::FAKE_DXL_MOTOR:
              _driver_map.insert(std::make_pair(hardware_type, std::make_shared<MockDxlDriver>(_portHandler, _packetHandler)));
          break;
          case common::model::EHardwareType::FAKE_STEPPER_MOTOR:
              _driver_map.insert(std::make_pair(hardware_type, std::make_shared<MockStepperDriver>(_portHandler, _packetHandler)));
          break;
          case common::model::EHardwareType::END_EFFECTOR:
              _driver_map.insert(std::make_pair(hardware_type, std::make_shared<EndEffectorDriver<> >(_portHandler, _packetHandler)));
          break;
          case common::model::EHardwareType::FAKE_END_EFFECTOR:
              _driver_map.insert(std::make_pair(hardware_type, std::make_shared<MockEndEffectorDriver>(_portHandler, _packetHandler)));
          break;
          default:
              ROS_ERROR("TtlManager - Unable to instanciate driver, unknown type");
          break;
      }
  }
}

/**
 * @brief TtlManager::getMotorsStates
 * @return only the joints states
 */
std::vector<std::shared_ptr<JointState> >
TtlManager::getMotorsStates() const
{
    std::vector<std::shared_ptr<JointState> > states;
    for (auto it : _state_map)
    {
      if (EHardwareType::UNKNOWN != it.second->getHardwareType()
          && EHardwareType::END_EFFECTOR != it.second->getHardwareType())
      {
          states.push_back(std::dynamic_pointer_cast<JointState>(it.second));
      }
    }

    return states;
}

/**
 * @brief TtlManager::getHardwareState
 * @param motor_id
 * @return
 */
std::shared_ptr<common::model::AbstractHardwareState> TtlManager::getHardwareState(uint8_t motor_id) const
{
    if (!_state_map.count(motor_id) && _state_map.at(motor_id))
        throw std::out_of_range("TtlManager::getMotorsState: Unknown motor id");

    return _state_map.at(motor_id);
}

/**
 * @brief TtlManager::executeJointTrajectoryCmd
 * @param cmd_vec
 */
void TtlManager::executeJointTrajectoryCmd(std::vector<std::pair<uint8_t, uint32_t> > cmd_vec)
{
    for (auto const& it : _driver_map)
    {
        // build list of ids and params for this motor
        std::vector<uint8_t> ids;
        std::vector<uint32_t> params;
        for (auto const& cmd : cmd_vec)
        {
            if (_state_map.count(cmd.first) && it.first == _state_map.at(cmd.first)->getHardwareType())
            {
                ids.emplace_back(cmd.first);
                params.emplace_back(cmd.second);
            }
        }

        // syncwrite for this driver. The driver is responsible for sync write only to its associated motors
        auto driver = std::dynamic_pointer_cast<AbstractMotorDriver>(it.second);

        if (driver)
        {
            int err = driver->syncWritePositionGoal(ids, params);
            if (err != COMM_SUCCESS)
            {
                ROS_WARN("TtlManager::executeJointTrajectoryCmd - Failed to write position");
                _debug_error_message = "TtlManager - Failed to write position";
            }
        }
        // ros::Duration(0.01).sleep();
    }
}

/**
 * @brief TtlManager::writeSynchronizeCommand
 * @param cmd
 * @return
 */
int TtlManager::writeSynchronizeCommand(const std::shared_ptr<common::model::AbstractTtlSynchronizeMotorCmd>& cmd)
{
    int result = COMM_TX_ERROR;
    ROS_DEBUG_THROTTLE(0.5, "TtlManager::writeSynchronizeCommand:  %s", cmd->str().c_str());

    if (cmd->isValid())
    {
>>>>>>> 275488c6
        std::set<common::model::EHardwareType> typesToProcess = cmd->getMotorTypes();

        // process all the motors using each successive drivers
        for (int counter = 0; counter < MAX_HW_FAILURE; ++counter)
        {
            ROS_DEBUG_THROTTLE(0.5, "TtlManager::writeSynchronizeCommand: try to sync write (counter %d)", counter);

            for (auto const& it : _driver_map)
            {
                if (typesToProcess.count(it.first) != 0)
                {
                    result = COMM_TX_ERROR;

                    // syncwrite for this driver. The driver is responsible for sync write only to its associated motors
                    auto driver = std::dynamic_pointer_cast<AbstractMotorDriver>(it.second);
                    if (driver)
                    {
                      result = driver->writeSyncCmd(cmd->getCmdType(),
                                                    cmd->getMotorsId(it.first),
                                                    cmd->getParams(it.first));

                      ros::Duration(0.05).sleep();
                    }

                    // if successful, don't process this driver in the next loop
                    if (COMM_SUCCESS == result)
                    {
                        typesToProcess.erase(typesToProcess.find(it.first));
                    }
                    else
                    {
                        ROS_ERROR("TtlManager::writeSynchronizeCommand : unable to sync write function : %d", result);
                    }
                }
            }

            // if all drivers are processed, go out of for loop
            if (typesToProcess.empty())
            {
                result = COMM_SUCCESS;
                break;
            }

            ros::Duration(TIME_TO_WAIT_IF_BUSY).sleep();
        }
    }
    else
    {
        ROS_ERROR("TtlManager::writeSynchronizeCommand - Invalid command");
    }


    if (COMM_SUCCESS != result)
    {
        ROS_ERROR_THROTTLE(0.5, "TtlManager::writeSynchronizeCommand - Failed to write synchronize position");
        _debug_error_message = "TtlManager - Failed to write synchronize position";
    }

    return result;
}

/**
 * @brief TtlManager::writeSingleCommand
 * @param cmd
 * @return
 */
int TtlManager::writeSingleCommand(const std::shared_ptr<common::model::AbstractTtlSingleMotorCmd >& cmd)
{
    int result = COMM_TX_ERROR;

    uint8_t id = cmd->getId();

    if (cmd->isValid())
    {
        int counter = 0;

        ROS_DEBUG("TtlManager::writeSingleCommand:  %s", cmd->str().c_str());

        if (_state_map.count(id) != 0)
        {
            auto state = _state_map.at(id);
            while ((COMM_SUCCESS != result) && (counter < 50))
            {
                common::model::EHardwareType hardware_type = state->getHardwareType();
                result = COMM_TX_ERROR;
                if (_driver_map.count(hardware_type) && _driver_map.at(hardware_type))
                {
                    result = _driver_map.at(hardware_type)->writeSingleCmd(cmd);
                }

                counter += 1;

                ros::Duration(TIME_TO_WAIT_IF_BUSY).sleep();
            }
        }
    }

    if (result != COMM_SUCCESS)
    {
        ROS_WARN("TtlManager::writeSingleCommand - Failed to write a single command on motor id : %d", id);
        _debug_error_message = "TtlManager - Failed to write a single command";
    }

    return result;
}

/**
 * @brief TtlManager::executeJointTrajectoryCmd
 * @param cmd_vec
 */
void TtlManager::executeJointTrajectoryCmd(std::vector<std::pair<uint8_t, uint32_t> > cmd_vec)
{
    for (auto const& it : _driver_map)
    {
        // build list of ids and params for this motor
        std::vector<uint8_t> ids;
        std::vector<uint32_t> params;
        for (auto const& cmd : cmd_vec)
        {
            if (_state_map.count(cmd.first) && it.first == _state_map.at(cmd.first)->getHardwareType())
            {
                ids.emplace_back(cmd.first);
                params.emplace_back(cmd.second);
            }
        }

        // syncwrite for this driver. The driver is responsible for sync write only to its associated motors
        auto driver = std::dynamic_pointer_cast<AbstractMotorDriver>(it.second);

        if (driver)
        {
            int err = driver->syncWritePositionGoal(ids, params);
            if (err != COMM_SUCCESS)
            {
                ROS_WARN("TtlManager::executeJointTrajectoryCmd - Failed to write position");
                _debug_error_message = "TtlManager - Failed to write position";
            }
        }
        // ros::Duration(0.01).sleep();
    }
}

// ******************
//  Calibration
// ******************

/**
 * @brief TtlManager::startCalibration
 */
void TtlManager::startCalibration()
{
    ROS_DEBUG("TtlManager::startCalibration: starting...");

    for (auto const& s : _state_map)
    {
        if (s.second && EHardwareType::STEPPER == s.second->getHardwareType() && !std::dynamic_pointer_cast<StepperMotorState>(s.second)->isConveyor())
            std::dynamic_pointer_cast<StepperMotorState>(s.second)->setCalibration(EStepperCalibrationStatus::CALIBRATION_IN_PROGRESS, 0);
    }

    _calibration_status = EStepperCalibrationStatus::CALIBRATION_IN_PROGRESS;
}

/**
 * @brief TtlManager::resetCalibration
 */
void TtlManager::resetCalibration()
{
    ROS_DEBUG("TtlManager::resetCalibration: reseting...");

    _calibration_status = EStepperCalibrationStatus::CALIBRATION_UNINITIALIZED;
}

/**
 * @brief TtlManager::getCalibrationResult
 * @param motor_id
 * @return
 */
int32_t TtlManager::getCalibrationResult(uint8_t motor_id) const
{
    if (!_state_map.count(motor_id) && _state_map.at(motor_id))
        throw std::out_of_range("TtlManager::getMotorsState: Unknown motor id");

    return std::dynamic_pointer_cast<StepperMotorState>(_state_map.at(motor_id))->getCalibrationValue();
}

/**
 * @brief TtlManager::updateCurrentCalibrationStatus
 */
void TtlManager::updateCurrentCalibrationStatus()
{
    EStepperCalibrationStatus newStatus = EStepperCalibrationStatus::CALIBRATION_OK;
    // update current state of the calibrationtimeout_motors
    // rule is : if a status in a motor is worse than one previously found, we take it
    // we are not taking "uninitialized" into account as it means a calibration as not been started for this motor
    for (auto const& s : _state_map)
    {
        if (s.second && (s.second->getHardwareType() == EHardwareType::STEPPER
                         || s.second->getHardwareType() == EHardwareType::FAKE_STEPPER_MOTOR))
        {
            EStepperCalibrationStatus status = std::dynamic_pointer_cast<StepperMotorState>(s.second)->getCalibrationState();
            if (newStatus < status)
                newStatus = status;
        }
    }
    _calibration_status = newStatus;
}

// ******************
//  Getters
// ******************

/**
 * @brief TtlManager::getBusState
 * @param connection_state
 * @param motor_id
 * @param debug_msg
 */
void TtlManager::getBusState(bool &connection_state,
                             std::vector<uint8_t> &motor_id,
                             std::string &debug_msg) const
{
  debug_msg = _debug_error_message;
  motor_id = _all_motor_connected;
  connection_state = isConnectionOk();
}

/**
 * @brief TtlManager::getMotorsStates
 * @return only the joints states
 */
std::vector<std::shared_ptr<JointState> >
TtlManager::getMotorsStates() const
{
    std::vector<std::shared_ptr<JointState> > states;
    for (auto it : _state_map)
    {
        if (EHardwareType::UNKNOWN != it.second->getHardwareType()
            && EHardwareType::END_EFFECTOR != it.second->getHardwareType())
        {
            states.push_back(std::dynamic_pointer_cast<JointState>(it.second));
        }
    }

    return states;
}

/**
 * @brief TtlManager::getHardwareState
 * @param motor_id
 * @return
 */
std::shared_ptr<common::model::AbstractHardwareState>
TtlManager::getHardwareState(uint8_t motor_id) const
{
    if (!_state_map.count(motor_id) && _state_map.at(motor_id))
        throw std::out_of_range("TtlManager::getMotorsState: Unknown motor id");

    return _state_map.at(motor_id);
}

// ********************
//  Private
// ********************

/**
 * @brief TtlManager::addHardwareDriver
 * @param hardware_type
 */
void TtlManager::addHardwareDriver(common::model::EHardwareType hardware_type)
{
  // if not already instanciated
  if (!_driver_map.count(hardware_type))
  {
      switch (hardware_type)
      {
          case common::model::EHardwareType::STEPPER:
              _driver_map.insert(std::make_pair(hardware_type, std::make_shared<StepperDriver<StepperReg> >(_portHandler, _packetHandler)));
          break;
          case common::model::EHardwareType::XL430:
              _driver_map.insert(std::make_pair(hardware_type, std::make_shared<DxlDriver<XL430Reg> >(_portHandler, _packetHandler)));
          break;
          case common::model::EHardwareType::XC430:
              _driver_map.insert(std::make_pair(hardware_type, std::make_shared<DxlDriver<XC430Reg> >(_portHandler, _packetHandler)));
          break;
          case common::model::EHardwareType::XL320:
              _driver_map.insert(make_pair(hardware_type, std::make_shared<DxlDriver<XL320Reg> >(_portHandler, _packetHandler)));
          break;
          case common::model::EHardwareType::XL330:
              _driver_map.insert(std::make_pair(hardware_type, std::make_shared<DxlDriver<XL330Reg> >(_portHandler, _packetHandler)));
          break;
          case common::model::EHardwareType::FAKE_DXL_MOTOR:
              _driver_map.insert(std::make_pair(hardware_type, std::make_shared<MockDxlDriver>(_portHandler, _packetHandler)));
          break;
          case common::model::EHardwareType::FAKE_STEPPER_MOTOR:
              _driver_map.insert(std::make_pair(hardware_type, std::make_shared<MockStepperDriver>(_portHandler, _packetHandler)));
          break;
          case common::model::EHardwareType::END_EFFECTOR:
              _driver_map.insert(std::make_pair(hardware_type, std::make_shared<EndEffectorDriver<EndEffectorReg> >(_portHandler, _packetHandler)));
          break;
          default:
              ROS_ERROR("TtlManager - Unable to instanciate driver, unknown type");
          break;
      }
  }
}

/**
 * @brief TtlManager::checkRemovedMotors
 */
void TtlManager::checkRemovedMotors()
{
    // get list of ids
    std::vector<uint8_t> motor_list;
    for (auto const& istate : _state_map)
    {
        auto it = find(_all_motor_connected.begin(), _all_motor_connected.end(), istate.first);
        if (it == _all_motor_connected.end())
            motor_list.emplace_back(istate.first);
    }
    _removed_motor_id_list = motor_list;
}

}  // namespace ttl_driver<|MERGE_RESOLUTION|>--- conflicted
+++ resolved
@@ -1047,142 +1047,6 @@
 
     if (cmd->isValid())
     {
-<<<<<<< HEAD
-=======
-        auto it = find(_all_motor_connected.begin(), _all_motor_connected.end(), istate.first);
-        if (it == _all_motor_connected.end())
-            motor_list.emplace_back(istate.first);
-    }
-    _removed_motor_id_list = motor_list;
-}
-
-/**
- * @brief TtlManager::addHardwareDriver
- * @param hardware_type
- */
-void TtlManager::addHardwareDriver(common::model::EHardwareType hardware_type)
-{
-  // if not already instanciated
-  if (!_driver_map.count(hardware_type))
-  {
-      switch (hardware_type)
-      {
-          case common::model::EHardwareType::STEPPER:
-              _driver_map.insert(std::make_pair(hardware_type, std::make_shared<StepperDriver<> >(_portHandler, _packetHandler)));
-          break;
-          case common::model::EHardwareType::XL430:
-              _driver_map.insert(std::make_pair(hardware_type, std::make_shared<DxlDriver<XL430Reg> >(_portHandler, _packetHandler)));
-          break;
-          case common::model::EHardwareType::XC430:
-              _driver_map.insert(std::make_pair(hardware_type, std::make_shared<DxlDriver<XC430Reg> >(_portHandler, _packetHandler)));
-          break;
-          case common::model::EHardwareType::XL320:
-              _driver_map.insert(make_pair(hardware_type, std::make_shared<DxlDriver<XL320Reg> >(_portHandler, _packetHandler)));
-          break;
-          case common::model::EHardwareType::XL330:
-              _driver_map.insert(std::make_pair(hardware_type, std::make_shared<DxlDriver<XL330Reg> >(_portHandler, _packetHandler)));
-          break;
-          case common::model::EHardwareType::FAKE_DXL_MOTOR:
-              _driver_map.insert(std::make_pair(hardware_type, std::make_shared<MockDxlDriver>(_portHandler, _packetHandler)));
-          break;
-          case common::model::EHardwareType::FAKE_STEPPER_MOTOR:
-              _driver_map.insert(std::make_pair(hardware_type, std::make_shared<MockStepperDriver>(_portHandler, _packetHandler)));
-          break;
-          case common::model::EHardwareType::END_EFFECTOR:
-              _driver_map.insert(std::make_pair(hardware_type, std::make_shared<EndEffectorDriver<> >(_portHandler, _packetHandler)));
-          break;
-          case common::model::EHardwareType::FAKE_END_EFFECTOR:
-              _driver_map.insert(std::make_pair(hardware_type, std::make_shared<MockEndEffectorDriver>(_portHandler, _packetHandler)));
-          break;
-          default:
-              ROS_ERROR("TtlManager - Unable to instanciate driver, unknown type");
-          break;
-      }
-  }
-}
-
-/**
- * @brief TtlManager::getMotorsStates
- * @return only the joints states
- */
-std::vector<std::shared_ptr<JointState> >
-TtlManager::getMotorsStates() const
-{
-    std::vector<std::shared_ptr<JointState> > states;
-    for (auto it : _state_map)
-    {
-      if (EHardwareType::UNKNOWN != it.second->getHardwareType()
-          && EHardwareType::END_EFFECTOR != it.second->getHardwareType())
-      {
-          states.push_back(std::dynamic_pointer_cast<JointState>(it.second));
-      }
-    }
-
-    return states;
-}
-
-/**
- * @brief TtlManager::getHardwareState
- * @param motor_id
- * @return
- */
-std::shared_ptr<common::model::AbstractHardwareState> TtlManager::getHardwareState(uint8_t motor_id) const
-{
-    if (!_state_map.count(motor_id) && _state_map.at(motor_id))
-        throw std::out_of_range("TtlManager::getMotorsState: Unknown motor id");
-
-    return _state_map.at(motor_id);
-}
-
-/**
- * @brief TtlManager::executeJointTrajectoryCmd
- * @param cmd_vec
- */
-void TtlManager::executeJointTrajectoryCmd(std::vector<std::pair<uint8_t, uint32_t> > cmd_vec)
-{
-    for (auto const& it : _driver_map)
-    {
-        // build list of ids and params for this motor
-        std::vector<uint8_t> ids;
-        std::vector<uint32_t> params;
-        for (auto const& cmd : cmd_vec)
-        {
-            if (_state_map.count(cmd.first) && it.first == _state_map.at(cmd.first)->getHardwareType())
-            {
-                ids.emplace_back(cmd.first);
-                params.emplace_back(cmd.second);
-            }
-        }
-
-        // syncwrite for this driver. The driver is responsible for sync write only to its associated motors
-        auto driver = std::dynamic_pointer_cast<AbstractMotorDriver>(it.second);
-
-        if (driver)
-        {
-            int err = driver->syncWritePositionGoal(ids, params);
-            if (err != COMM_SUCCESS)
-            {
-                ROS_WARN("TtlManager::executeJointTrajectoryCmd - Failed to write position");
-                _debug_error_message = "TtlManager - Failed to write position";
-            }
-        }
-        // ros::Duration(0.01).sleep();
-    }
-}
-
-/**
- * @brief TtlManager::writeSynchronizeCommand
- * @param cmd
- * @return
- */
-int TtlManager::writeSynchronizeCommand(const std::shared_ptr<common::model::AbstractTtlSynchronizeMotorCmd>& cmd)
-{
-    int result = COMM_TX_ERROR;
-    ROS_DEBUG_THROTTLE(0.5, "TtlManager::writeSynchronizeCommand:  %s", cmd->str().c_str());
-
-    if (cmd->isValid())
-    {
->>>>>>> 275488c6
         std::set<common::model::EHardwareType> typesToProcess = cmd->getMotorTypes();
 
         // process all the motors using each successive drivers
