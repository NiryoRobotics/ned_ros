--- conflicted
+++ resolved
@@ -663,11 +663,7 @@
             {
                 for (auto id : _ids_map.at(type))
                 {
-<<<<<<< HEAD
                     uint32_t status{0}; // not in calibration status table
-=======
-                    uint32_t status = 0;
->>>>>>> 93423562
                     shared_ptr<ttl_driver::AbstractStepperDriver> stepper_driver = std::dynamic_pointer_cast<ttl_driver::AbstractStepperDriver>(driver);
                     if (_calibration_status != EStepperCalibrationStatus::CALIBRATION_UNINITIALIZED &&
                         COMM_SUCCESS == stepper_driver->readHomingStatus(id, status))
