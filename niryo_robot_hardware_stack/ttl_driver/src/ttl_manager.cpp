/*
    ttl_driver.cpp
    Copyright (C) 2020 Niryo
    All rights reserved.
    This program is free software: you can redistribute it and/or modify
    it under the terms of the GNU General Public License as published by
    the Free Software Foundation, either version 3 of the License, or
    (at your option) any later version.
    This program is distributed in the hope that it will be useful,
    but WITHOUT ANY WARRANTY; without even the implied warranty of
    MERCHANTABILITY or FITNESS FOR A PARTICULAR PURPOSE.  See the
    GNU General Public License for more details.
    You should have received a copy of the GNU General Public License
    along with this program.  If not, see <http:// www.gnu.org/licenses/>.
*/

#include "ttl_driver/ttl_manager.hpp"

// cpp
#include <cmath>
#include <utility>
#include <vector>
#include <set>
#include <string>
#include <algorithm>
#include <sstream>
#include <unordered_map>
#include <cstdlib>
#include <cassert>

// ros
#include "ros/serialization.h"
#include "ros/time.h"

// niryo
#include "common/model/hardware_type_enum.hpp"
#include "common/model/dxl_command_type_enum.hpp"
#include "common/model/tool_state.hpp"
#include "common/model/stepper_motor_state.hpp"
#include "common/model/conveyor_state.hpp"
#include "common/model/end_effector_state.hpp"
#include "common/model/stepper_calibration_status_enum.hpp"

#include "dynamixel_sdk/packet_handler.h"
#include "ttl_driver/stepper_reg.hpp"
#include "ttl_driver/end_effector_reg.hpp"

#include "ttl_driver/dxl_driver.hpp"
#include "ttl_driver/mock_dxl_driver.hpp"
#include "ttl_driver/stepper_driver.hpp"
#include "ttl_driver/mock_stepper_driver.hpp"
#include "ttl_driver/end_effector_driver.hpp"
#include "ttl_driver/mock_end_effector_driver.hpp"
#include "ttl_driver/fake_ttl_data.hpp"

using ::std::shared_ptr;
using ::std::vector;
using ::std::string;
using ::std::ostringstream;
using ::std::to_string;
using ::std::set;

using ::common::model::EStepperCalibrationStatus;
using ::common::model::StepperMotorState;
using ::common::model::EndEffectorState;
using ::common::model::JointState;
using ::common::model::EHardwareType;
using ::common::model::HardwareTypeEnum;

namespace ttl_driver
{
/**
 * @brief TtlManager::TtlManager
 */
TtlManager::TtlManager(ros::NodeHandle& nh) :
    _nh(nh),
    _debug_error_message("TtlManager - No connection with TTL motors has been made yet")
{
    ROS_DEBUG("TtlManager - ctor");

    init(nh);

    if (COMM_SUCCESS != setupCommunication())
        ROS_WARN("TtlManager - TTL Communication Failed");
}

/**
 * @brief TtlManager::init
 * @param nh
 * @return
 */
bool TtlManager::init(ros::NodeHandle& nh)
{
    // get params from rosparams
    nh.getParam("bus_params/uart_device_name", _device_name);
    nh.getParam("bus_params/baudrate", _baudrate);
    nh.getParam("led_motor", _led_motor_type_cfg);
    nh.getParam("simu_gripper", _use_simu_gripper);
    nh.getParam("conveyor/direction", _conveyor_direction);

    if (_device_name != "fake")
    {
        _portHandler.reset(dynamixel::PortHandler::getPortHandler(_device_name.c_str()));
        _packetHandler.reset(dynamixel::PacketHandler::getPacketHandler(TTL_BUS_PROTOCOL_VERSION));
    }
    else {
        readFakeConfig();
    }

    ROS_DEBUG("TtlManager::init - Dxl : set port name (%s), baudrate(%d)", _device_name.c_str(), _baudrate);
    ROS_DEBUG("TtlManager::init - led motor type config : %s", _led_motor_type_cfg.c_str());

    return true;
}

/**
 * @brief TtlManager::setupCommunication
 * @return
 */
int TtlManager::setupCommunication()
{
    int ret = COMM_NOT_AVAILABLE;

    ROS_DEBUG("TtlManager::setupCommunication - initializing connection...");

    // fake drivers will always succeed for the communication
    if ("fake" == _device_name)
    {
        ret = COMM_SUCCESS;
    }
    else
    {
        // Ttl bus setup
        if (_portHandler)
        {
            _debug_error_message.clear();

            // Open port
            if (_portHandler->openPort())
            {
                // Set baudrate
                if (_portHandler->setBaudRate(_baudrate))
                {
                    // wait a bit to be sure the connection is established
                    ros::Duration(0.1).sleep();
                    ret = COMM_SUCCESS;
                }
                else
                {
                    ROS_ERROR("TtlManager::setupCommunication - Failed to set baudrate for Dynamixel bus");
                    _debug_error_message = "TtlManager - Failed to set baudrate for Dynamixel bus";
                    ret = TTL_FAIL_PORT_SET_BAUDRATE;
                }
            }
            else
            {
                ROS_ERROR("TtlManager::setupCommunication - Failed to open Uart port for Dynamixel bus");
                _debug_error_message = "TtlManager - Failed to open Uart port for Dynamixel bus";
                ret = TTL_FAIL_OPEN_PORT;
            }
        }
        else
            ROS_ERROR("TtlManager::setupCommunication - Invalid port handler");
    }

    return ret;
}


/**
 * @brief TtlManager::addHardwareComponent add hardware component like joint, ee, tool... to ttl manager
 * @param state
 */
void TtlManager::addHardwareComponent(const std::shared_ptr<common::model::AbstractHardwareState>& state)
{
    common::model::EHardwareType hardware_type = state->getHardwareType();
    uint8_t id = state->getId();

    ROS_DEBUG("TtlManager::addHardwareComponent : %s", state->str().c_str());

    // if not already instanciated
    if (!_state_map.count(id))
    {
        _state_map.insert(std::make_pair(id, state));
    }

    // if not already instanciated
    if (!_ids_map.count(hardware_type))
    {
        _ids_map.insert(std::make_pair(hardware_type, std::vector<uint8_t>({id})));
    }
    else
    {
        _ids_map.at(hardware_type).emplace_back(id);
    }

    addHardwareDriver(hardware_type);
}

/**
 * @brief TtlManager::removeHardwareComponent
 * @param id
 */
void TtlManager::removeHardwareComponent(uint8_t id)
{
    ROS_DEBUG("TtlManager::removeMotor - Remove motor id: %d", id);

    if (_state_map.count(id) && _state_map.at(id))
    {
        EHardwareType type = _state_map.at(id)->getHardwareType();

        // std::remove to remove hypothetic duplicates too
        if (_ids_map.count(type))
        {
            auto& ids = _ids_map.at(type);
            ids.erase(std::remove(ids.begin(), ids.end(), id), ids.end());
            if (ids.empty())
            {
                _ids_map.erase(type);
            }
        }

        _state_map.erase(id);
    }

    _removed_motor_id_list.erase(std::remove(_removed_motor_id_list.begin(),
                                             _removed_motor_id_list.end(), id),
                                             _removed_motor_id_list.end());
}

// ****************
//  commands
// ****************

/**
 * @brief TtlManager::changeId
 * @param motor_type
 * @param old_id
 * @param new_id
 * @return
 */
int TtlManager::changeId(common::model::EHardwareType motor_type, uint8_t old_id, uint8_t new_id)
{
    int ret = COMM_TX_FAIL;

    if (old_id == new_id)
    {
        ret = COMM_SUCCESS;
    }
    else if (_driver_map.count(motor_type))
    {
        auto driver = std::dynamic_pointer_cast<AbstractMotorDriver>(_driver_map.at(motor_type));

        if (driver)
        {
            ret = driver->changeId(old_id, new_id);
            if (COMM_SUCCESS == ret)
            {
                // update all maps
                auto i_state  = _state_map.find(old_id);
                // update all maps
                if (i_state != _state_map.end())
                {
                    // update all maps
                    std::swap(_state_map[new_id], i_state->second);
                    // update all maps
                    _state_map.erase(i_state);
                }
                if (_ids_map.count(motor_type))
                {
                    // update all maps
                    _ids_map.at(motor_type).erase(std::remove(_ids_map.at(motor_type).begin(), _ids_map.at(motor_type).end(), old_id),
                                                _ids_map.at(motor_type).end());

                    // update all maps
                    _ids_map.at(motor_type).emplace_back(new_id);
                }
            }
        }
    }

    return ret;
}

/**
 * @brief TtlManager::scanAndCheck
 * @return
 */
int TtlManager::scanAndCheck()
{
    ROS_DEBUG("TtlManager::scanAndCheck");
    int result = COMM_PORT_BUSY;

    _all_motor_connected.clear();
    _is_connection_ok = false;

    for (int counter = 0; counter < 50 && COMM_SUCCESS != result; ++counter)
    {
        result = getAllIdsOnBus(_all_motor_connected);
        ROS_DEBUG_COND(COMM_SUCCESS != result, "TtlManager::scanAndCheck status: %d (counter: %d)", result, counter);
        ros::Duration(TIME_TO_WAIT_IF_BUSY).sleep();
    }

    if (COMM_SUCCESS == result)
    {
        checkRemovedMotors();

        if (_removed_motor_id_list.empty())
        {
            _is_connection_ok = true;
            _debug_error_message.clear();
            result = TTL_SCAN_OK;
        }
        else
        {
            _debug_error_message = "Motor(s):";
            for (auto const &id : _removed_motor_id_list)
            {
                _debug_error_message += " " + to_string(id);
            }
            _debug_error_message += " do not seem to be connected";
        }
    }
    else
    {
        _debug_error_message = "TtlManager - Failed to scan motors, physical bus is too busy. Will retry...";
        ROS_WARN_THROTTLE(1, "TtlManager::scanAndCheck - Failed to scan motors, physical bus is too busy");
    }

    return result;
}

/**
 * @brief TtlManager::ping
 * @param id
 * @return
 * The ping method is identical to all drivers, we can just use the first one
 * (same behaviour in getAllIdsOnBus with scan method)
 */
bool TtlManager::ping(uint8_t id)
{
    int result = false;

    auto state = _state_map.find(id);
    if (state != _state_map.end() && state->second && _driver_map.find(state->second->getHardwareType()) != _driver_map.end())
    {
        auto it = _driver_map.at(state->second->getHardwareType());
        if (it)
        {
            if (COMM_SUCCESS == it->ping(id))
                result = true;
        }
    }

    ROS_DEBUG_THROTTLE(1, "TtlManager::ping with result %d", result);

    return result;
}

/**
 * @brief TtlManager::rebootMotors
 * @return
 */
int TtlManager::rebootMotors()
{
    int return_value = niryo_robot_msgs::CommandStatus::FAILURE;

    for (auto const &it : _state_map)
    {
        EHardwareType type = it.second->getHardwareType();
        ROS_DEBUG("TtlManager::rebootMotors - Reboot TTL motor with ID: %d", it.first);
        if (_driver_map.count(type))
        {
            int result = _driver_map.at(type)->reboot(it.first);
            if (COMM_SUCCESS == result)
            {
                ROS_DEBUG("TtlManager::rebootMotors - Reboot motor successfull");
                return_value = niryo_robot_msgs::CommandStatus::SUCCESS;
            }
            else
            {
                ROS_WARN("TtlManager::rebootMotors - Failed to reboot motor: %d", result);
                return_value = result;
            }
        }
    }

    return return_value;
}

/**
 * @brief TtlManager::rebootMotor
 * @param motor_id
 * @return
 */
int TtlManager::rebootMotor(uint8_t motor_id)
{
    int return_value = COMM_TX_FAIL;

    if (_state_map.count(motor_id) != 0 && _state_map.at(motor_id))
    {
        EHardwareType type = _state_map.at(motor_id)->getHardwareType();
        ROS_DEBUG("TtlManager::rebootMotors - Reboot motor with ID: %d", motor_id);
        if (_driver_map.count(type))
        {
            return_value = _driver_map.at(type)->reboot(motor_id);
            if (COMM_SUCCESS == return_value)
            {
                ros::Time start_time = ros::Time::now();
                uint32_t tmp = 0;
                int wait_result = _driver_map.at(type)->readTemperature(motor_id, tmp);
                while (COMM_SUCCESS != wait_result || !tmp)
                {
                    if ((ros::Time::now() - start_time).toSec() > 1)
                        break;
                    ros::Duration(0.1).sleep();
                    wait_result = _driver_map.at(type)->readTemperature(motor_id, tmp);
                }
            }
            ROS_WARN_COND(COMM_SUCCESS != return_value,
                          "TtlManager::rebootMotors - Failed to reboot motor: %d",
                          return_value);
        }
    }

    return return_value;
}

// ******************
//  Read operations
// ******************

/**
 * @brief TtlManager::getPosition
 * @param motor_state
 * @return
 */
uint32_t TtlManager::getPosition(const JointState &motor_state)
{
    uint32_t position = 0;
    EHardwareType hardware_type = motor_state.getHardwareType();
    if (_driver_map.count(hardware_type) && _driver_map.at(hardware_type))
    {
        for (_hw_fail_counter_read = 0; _hw_fail_counter_read < MAX_HW_FAILURE; ++_hw_fail_counter_read)
        {
            auto driver = std::dynamic_pointer_cast<AbstractMotorDriver>(_driver_map.at(hardware_type));

            if (driver && COMM_SUCCESS == driver->readPosition(motor_state.getId(), position))
            {
                _hw_fail_counter_read = 0;
                break;
            }
        }

        if (0 < _hw_fail_counter_read)
        {
            ROS_ERROR_THROTTLE(1, "TtlManager::getPosition - motor connection problem - Failed to read from bus");
            _debug_error_message = "TtlManager - Connection problem with Bus.";
            _hw_fail_counter_read = 0;
            _is_connection_ok = false;
        }
    }
    else
    {
        ROS_ERROR_THROTTLE(1, "TtlManager::getPosition - Driver not found for requested motor id");
        _debug_error_message = "TtlManager::getPosition - Driver not found for requested motor id";
    }
    return position;
}

/**
 * @brief TtlManager::readPositionState
 */
bool TtlManager::readPositionStatus()
{
    bool res = false;
    unsigned int hw_errors_increment = 0;

    // syncread from all drivers for all motors
    for (auto const& it : _driver_map)
    {
        EHardwareType type = it.first;
        auto driver = std::dynamic_pointer_cast<AbstractMotorDriver>(it.second);

        if (driver && _ids_map.count(type))
        {
            // we retrieve all the associated id for the type of the current driver
            vector<uint8_t> id_list = _ids_map.at(type);
            vector<uint32_t> position_list;

            if (COMM_SUCCESS == driver->syncReadPosition(id_list, position_list))
            {
                if (id_list.size() == position_list.size())
                {
                    // set motors states accordingly
                    for (size_t i = 0; i < id_list.size(); ++i)
                    {
                        uint8_t id = id_list.at(i);
                        int position = static_cast<int>(position_list.at(i));

                        if (_state_map.count(id))
                        {
                            auto state = std::dynamic_pointer_cast<common::model::AbstractMotorState>(_state_map.at(id));
                            if (state)
                            {
                                state->setPositionState(position);
                            }
                        }
                    }
                }
                else
                {
                    ROS_ERROR("TtlManager::readPositionStatus : Fail to sync read position - "
                                "vector mismatch (id_list size %d, position_list size %d)",
                                static_cast<int>(id_list.size()),
                                static_cast<int>(position_list.size()));
                    hw_errors_increment++;
                }
            }
            else
            {
                hw_errors_increment++;
            }
        }
    }  // for driver_map

    // we reset the global error variable only if no errors
    if (0 == hw_errors_increment)
    {
        _hw_fail_counter_read = 0;
        res = true;
    }
    else
    {
        _hw_fail_counter_read += hw_errors_increment;
    }

    if (_hw_fail_counter_read > MAX_HW_FAILURE)
    {
        ROS_ERROR_THROTTLE(1, "TtlManager::readPositionStatus - motor connection problem - "
                                "Failed to read from bus (hw_fail_counter_read : %d)", _hw_fail_counter_read);
        _hw_fail_counter_read = 0;
        _is_connection_ok = false;
        _debug_error_message = "TtlManager - Connection problem with physical Bus.";
    }

    return res;
}

/**
 * @brief TtlManager::readEndEffectorStatus
 */
bool TtlManager::readEndEffectorStatus()
{
    bool res = false;

    // if has end effector driver
    if (_driver_map.count(EHardwareType::END_EFFECTOR))
    {
        unsigned int hw_errors_increment = 0;

        shared_ptr<EndEffectorDriver<EndEffectorReg> > driver = std::dynamic_pointer_cast<EndEffectorDriver<EndEffectorReg> >(_driver_map.at(EHardwareType::END_EFFECTOR));

        if (driver && _ids_map.count(EHardwareType::END_EFFECTOR))
        {
            // we retrieve the associated id for the end effector
            uint8_t id = _ids_map.at(EHardwareType::END_EFFECTOR).front();
            common::model::EActionType action;

            if (_state_map.count(id))
            {
                auto state = std::dynamic_pointer_cast<EndEffectorState>(_state_map.at(id));
                if (state)
                {
                    // free drive button
                    if (COMM_SUCCESS == driver->readButton1Status(id, action))
                        state->setButtonStatus(1, action);
                    else
                        hw_errors_increment++;

                    // save pos button
                    if (COMM_SUCCESS == driver->readButton2Status(id, action))
                        state->setButtonStatus(2, action);
                    else
                        hw_errors_increment++;

                    // custom button
                    if (COMM_SUCCESS == driver->readButton3Status(id, action))
                        state->setButtonStatus(3, action);
                    else
                        hw_errors_increment++;

                    bool digital_data;
                    if (COMM_SUCCESS == driver->readDigitalInput(id, digital_data))
                        state->setDigitalIn(digital_data);
                    else
                        hw_errors_increment++;
                }
            }
        }  // for driver_map

        // we reset the global error variable only if no errors
        if (0 == hw_errors_increment)
        {
            _hw_fail_counter_read = 0;
            res = true;
        }
        else
        {
            _hw_fail_counter_read += hw_errors_increment;
        }

        if (_hw_fail_counter_read > MAX_HW_FAILURE)
        {
            ROS_ERROR_THROTTLE(1, "TtlManager::readEndEffectorStatus - motor connection problem - "
                                  "Failed to read from bus (hw_fail_counter_read : %d)", _hw_fail_counter_read);
            _hw_fail_counter_read = 0;
            _debug_error_message = "TtlManager - Connection problem with physical Bus.";
        }
    }
    else
    {
        ROS_DEBUG_THROTTLE(2, "TtlManager::readEndEffectorStatus - No end effector found");
    }

    return res;
}

/**
 * @brief TtlManager::readHwStatus
 * TODO(CC) refacto
 */
bool TtlManager::readHwStatus()
{
    bool res = false;

    unsigned int hw_errors_increment = 0;

    // syncread from all drivers for all motors
    for (auto const& it : _driver_map)
    {
        EHardwareType type = it.first;
        shared_ptr<AbstractTtlDriver> driver = it.second;

        if (driver && _ids_map.count(type))
        {
            // we retrieve all the associated id for the type of the current driver
            vector<uint8_t> id_list = _ids_map.at(type);
            size_t id_list_size = id_list.size();

            // **************  firmware version
            vector<std::string> firmware_version_list;

            if (COMM_SUCCESS != driver->syncReadFirmwareVersion(id_list, firmware_version_list))
            {
                // this operation can fail, it is normal, so no error message
                hw_errors_increment++;
            }
            else if (id_list_size != firmware_version_list.size())
            {
                // however, if we have a mismatch here, it is not normal

                ROS_ERROR("TtlManager::readHwStatus : syncReadFirmwareVersion failed - "
                            "vector mistmatch (id_list size %d, temperature_list size %d)",
                            static_cast<int>(id_list_size), static_cast<int>(firmware_version_list.size()));

                hw_errors_increment++;
            }

            // **************  temperature
            vector<uint32_t> temperature_list;

            if (COMM_SUCCESS != driver->syncReadTemperature(id_list, temperature_list))
            {
                // this operation can fail, it is normal, so no error message
                hw_errors_increment++;
            }
            else if (id_list_size != temperature_list.size())
            {
                // however, if we have a mismatch here, it is not normal

                ROS_ERROR("TtlManager::readHwStatus : syncReadTemperature failed - "
                            "vector mistmatch (id_list size %d, temperature_list size %d)",
                            static_cast<int>(id_list_size), static_cast<int>(temperature_list.size()));

                hw_errors_increment++;
            }

            // **********  voltage
            vector<double> voltage_list;

            if (COMM_SUCCESS != driver->syncReadVoltage(id_list, voltage_list))
            {
                hw_errors_increment++;
            }
            else if (id_list_size != voltage_list.size())
            {
                ROS_ERROR("TtlManager::readHwStatus : syncReadTemperature failed - "
                            "vector mistmatch (id_list size %d, voltage_list size %d)",
                            static_cast<int>(id_list_size), static_cast<int>(voltage_list.size()));

                hw_errors_increment++;
            }

            // **********  error state
            vector<uint32_t> hw_status_list;

            if (COMM_SUCCESS != driver->syncReadHwErrorStatus(id_list, hw_status_list))
            {
                hw_errors_increment++;
            }
            else if (id_list_size != hw_status_list.size())
            {
                ROS_ERROR("TtlManager::readHwStatus : syncReadTemperature failed - "
                            "vector mistmatch (id_list size %d, hw_status_list size %d)",
                            static_cast<int>(id_list_size), static_cast<int>(hw_status_list.size()));

                hw_errors_increment++;
            }

            // ***********  calibration status
            if ( (EHardwareType::FAKE_STEPPER_MOTOR == type || EHardwareType::STEPPER == type))
            {
                for (auto id : _ids_map.at(type))
                {
                    if (_state_map.find(id) != _state_map.end())
                    {
                        uint32_t status{0};     // not in calibration status table
                        shared_ptr<ttl_driver::AbstractStepperDriver> stepper_driver = std::dynamic_pointer_cast<ttl_driver::AbstractStepperDriver>(driver);
                        if (_calibration_status != EStepperCalibrationStatus::CALIBRATION_UNINITIALIZED &&
                            COMM_SUCCESS == stepper_driver->readHomingStatus(id, status))
                        {
                            if (_map_calibration_status.count(status))
                            {
                                std::dynamic_pointer_cast<StepperMotorState>(_state_map.at(id))->setCalibration(_map_calibration_status.at(status), 1);
                                updateCurrentCalibrationStatus();
                            }
                        }
                    }
                }
            }

            // **********  conveyor state
            if (EHardwareType::FAKE_STEPPER_MOTOR == type || EHardwareType::STEPPER == type)
            {
                for (auto id : _ids_map.at(type))
                {
                    if (_state_map.find(id) != _state_map.end())
                    {
                        auto state = std::dynamic_pointer_cast<StepperMotorState>(_state_map.at(id));
                        if (state && state->isConveyor())
                        {
                            auto stepper_driver = std::dynamic_pointer_cast<ttl_driver::AbstractStepperDriver>(driver);
                            uint32_t velocity;
                            if (COMM_SUCCESS != stepper_driver->readGoalVelocity(id, velocity))
                            {
                                hw_errors_increment++;
                            }

                            auto speed = static_cast<int16_t>(velocity);
                            auto cState = std::dynamic_pointer_cast<common::model::ConveyorState>(state);
<<<<<<< HEAD
                            cState->setDirection(cState->getAssenblyDirection() * (speed > 0 ? 1 : -1));
                            cState->setSpeed(std::abs(speed));
=======

                            cState->setDirection(speed > 0 ? -1 : 1);
                            cState->setSpeed(static_cast<int16_t>(std::abs(speed)));
>>>>>>> a2c5d799
                            cState->setState(speed != 0);
                        }
                    }
                }
            }
            // set motors states accordingly
            for (size_t i = 0; i < id_list_size; ++i)
            {
                uint8_t id = id_list.at(i);

                if (_state_map.count(id))
                {
                    auto state = _state_map.at(id);

                    // **************  firmware versions
                    if (firmware_version_list.size() > i)
                    {
                        state->setFirmwareVersion(firmware_version_list.at(i));
                    }

                    // **************  temperature
                    if (temperature_list.size() > i)
                    {
                        state->setTemperature(temperature_list.at(i));
                    }

                    // **********  voltage
                    if (voltage_list.size() > i)
                    {
                        state->setVoltage(voltage_list.at(i));
                    }

                    // **********  error state
                    if (hw_status_list.size() > i)
                    {
                        state->setHardwareError(hw_status_list.at(i));
                        string hardware_message = driver->interpreteErrorState(hw_status_list.at(i));
                        state->setHardwareError(hardware_message);
                    }
                }
            }  // for id_list
        }
    }  // for driver_map

    // we reset the global error variable only if no errors
    if (0 == hw_errors_increment)
    {
        _hw_fail_counter_read = 0;
        res = true;
    }
    else
    {
        _hw_fail_counter_read += hw_errors_increment;
    }

    // if too much errors, disconnect
    if (_hw_fail_counter_read > MAX_HW_FAILURE )
    {
        ROS_ERROR_THROTTLE(1, "TtlManager::readHwStatus - motor connection problem - "
                              "Failed to read from bus (hw_fail_counter_read : %d)", _hw_fail_counter_read);
        _hw_fail_counter_read = 0;
        res = false;
        _is_connection_ok = false;
        _debug_error_message = "TtlManager - Connection problem with physical Bus.";
    }


    return res;
}


/**
 * @brief TtlManager::getAllIdsOnDxlBus
 * @param id_list
 * @return
 * The scan method is identical to all drivers, we can just use the first one
 * (same behaviour in ping with ping method)
 */
int TtlManager::getAllIdsOnBus(vector<uint8_t> &id_list)
{
    int result = COMM_RX_FAIL;

    // remove tool in fake driver
    if (!_use_simu_gripper && _driver_map.count(EHardwareType::FAKE_DXL_MOTOR) && _driver_map.at(EHardwareType::FAKE_DXL_MOTOR))
    {
        std::dynamic_pointer_cast<MockDxlDriver>(_driver_map.at(EHardwareType::FAKE_DXL_MOTOR))->removeGripper();
    }

    // 1. Get all ids from ttl bus. We can use any driver for that
    auto it = _driver_map.begin();

    if  (it != _driver_map.end())
    {
      if (it->second)
      {
          vector<uint8_t> l_idList;
          result = it->second->scan(l_idList);
          id_list.insert(id_list.end(), l_idList.begin(), l_idList.end());

          string ids_str;
          for (auto const &id : l_idList)
              ids_str += to_string(id) + " ";

          ROS_DEBUG_THROTTLE(1, "TtlManager::getAllIdsOnTtlBus - Found ids (%s) on bus using first driver (type: %s)",
                              ids_str.c_str(),
                              HardwareTypeEnum(it->first).toString().c_str());

          if (COMM_SUCCESS != result)
          {
              if (COMM_RX_TIMEOUT != result)
              {  // -3001
                  _debug_error_message = "TtlManager - No motor found. "
                                      "Make sure that motors are correctly connected and powered on.";
              }
              else
              {  // -3002 or other
                  _debug_error_message = "TtlManager - Failed to scan bus.";
              }
              ROS_WARN_THROTTLE(1, "TtlManager::getAllIdsOnTtlBus - Broadcast ping failed, "
                              "result : %d (-3001: timeout, -3002: corrupted packet)",
                              result);
          }
      }
    }
    else {
      // if no driver, no motors on bus, it is not a failure of scan
      result = COMM_SUCCESS;
    }

    return result;
}

// ******************
//  Write operations
// ******************

/**
 * @brief TtlManager::setLeds
 * @param led
 * @return
 */
int TtlManager::setLeds(int led)
{
    int ret = niryo_robot_msgs::CommandStatus::TTL_WRITE_ERROR;
    _led_state = led;

    EHardwareType mType = HardwareTypeEnum(_led_motor_type_cfg.c_str());

    if (mType == EHardwareType::FAKE_DXL_MOTOR)
        return niryo_robot_msgs::CommandStatus::SUCCESS;

    // get list of motors of the given type
    vector<uint8_t> id_list;
    if (_ids_map.count(mType) && _driver_map.count(mType))
    {
        id_list = _ids_map.at(mType);

        auto driver = std::dynamic_pointer_cast<AbstractDxlDriver>(_driver_map.at(mType));

        // sync write led state
        vector<uint32_t> command_led_id(id_list.size(), static_cast<uint32_t>(led));
        if (0 <= led && 7 >= led)
        {
            int result = COMM_TX_FAIL;
            for (int error_counter = 0; result != COMM_SUCCESS && error_counter < 5; ++error_counter)
            {
                ros::Duration(TIME_TO_WAIT_IF_BUSY).sleep();
                result = driver->syncWriteLed(id_list, command_led_id);
            }

            if (COMM_SUCCESS == result)
                ret = niryo_robot_msgs::CommandStatus::SUCCESS;
            else
                ROS_WARN("TtlManager::setLeds - Failed to write LED");
        }
    }

    return ret;
}

/**
 * @brief TtlManager::sendCustomCommand
 * @param id
 * @param reg_address
 * @param value
 * @param byte_number
 * @return
 */
int TtlManager::sendCustomCommand(uint8_t id, int reg_address, int value,  int byte_number)
{
    int result = COMM_TX_FAIL;
    ROS_DEBUG("TtlManager::sendCustomCommand:\n"
              "\t\t ID: %d, Value: %d, Address: %d, Size: %d",
              static_cast<int>(id), value,
              reg_address, byte_number);

    if (_state_map.count(id) != 0 && _state_map.at(id))
    {
        EHardwareType motor_type = _state_map.at(id)->getHardwareType();

        if (_driver_map.count(motor_type) && _driver_map.at(motor_type))
        {
            result = _driver_map.at(motor_type)->writeCustom(static_cast<uint8_t>(reg_address),
                                                             static_cast<uint8_t>(byte_number),
                                                             id,
                                                             static_cast<uint32_t>(value));
            if (result != COMM_SUCCESS)
            {
                ROS_WARN("TtlManager::sendCustomCommand - Failed to write custom command: %d", result);
                // TODO(Thuc): change TTL_WRITE_ERROR -> WRITE_ERROR
                result = niryo_robot_msgs::CommandStatus::TTL_WRITE_ERROR;
            }
        }
        else
        {
            ROS_ERROR_THROTTLE(1, "TtlManager::sendCustomCommand - driver for motor %s not available",
                               HardwareTypeEnum(motor_type).toString().c_str());
            result = niryo_robot_msgs::CommandStatus::WRONG_MOTOR_TYPE;
        }
    }
    else
    {
      ROS_ERROR_THROTTLE(1, "TtlManager::sendCustomCommand - driver for motor id %d unknown",
                         static_cast<int>(id));
      result = niryo_robot_msgs::CommandStatus::WRONG_MOTOR_TYPE;
    }

    ros::Duration(0.005).sleep();
    return result;
}

/**
 * @brief TtlManager::readCustomCommand
 * @param id
 * @param reg_address
 * @param value
 * @param byte_number
 * @return
 */
int TtlManager::readCustomCommand(uint8_t id, int32_t reg_address, int& value, int byte_number)
{
    int result = COMM_RX_FAIL;
    ROS_DEBUG("TtlManager::readCustomCommand: ID: %d, Address: %d, Size: %d",
              static_cast<int>(id),
              static_cast<int>(reg_address), byte_number);

    if (_state_map.count(id) != 0 && _state_map.at(id))
    {
        EHardwareType motor_type = _state_map.at(id)->getHardwareType();

        if (_driver_map.count(motor_type) && _driver_map.at(motor_type))
        {
            uint32_t data = 0;
            result = _driver_map.at(motor_type)->readCustom(static_cast<uint8_t>(reg_address),
                                                            static_cast<uint8_t>(byte_number),
                                                            id,
                                                            data);
            value = static_cast<int>(data);

            if (result != COMM_SUCCESS)
            {
                ROS_WARN("TtlManager::readCustomCommand - Failed to read custom command: %d", result);
                result = niryo_robot_msgs::CommandStatus::TTL_READ_ERROR;
            }
        }
        else
        {
            ROS_ERROR_THROTTLE(1, "TtlManager::readCustomCommand - driver for motor %s not available",
                               HardwareTypeEnum(motor_type).toString().c_str());
            result = niryo_robot_msgs::CommandStatus::WRONG_MOTOR_TYPE;
        }
    }
    else
    {
      ROS_ERROR_THROTTLE(1, "TtlManager::readCustomCommand - driver for motor id %d unknown",
                         static_cast<int>(id));
      result = niryo_robot_msgs::CommandStatus::WRONG_MOTOR_TYPE;
    }

    ros::Duration(0.005).sleep();
    return result;
}

/**
 * @brief TtlManager::readMotorPID
 * @param id
 * @param pos_p_gain
 * @param pos_i_gain
 * @param pos_d_gain
 * @param vel_p_gain
 * @param vel_i_gain
 * @param ff1_gain
 * @param ff2_gain
 * @return
 */
int TtlManager::readMotorPID(uint8_t id,
                             uint32_t& pos_p_gain, uint32_t& pos_i_gain, uint32_t& pos_d_gain,
                             uint32_t& vel_p_gain, uint32_t& vel_i_gain,
                             uint32_t& ff1_gain, uint32_t& ff2_gain)
{
    int result = COMM_RX_FAIL;

    if (_state_map.count(id) != 0 && _state_map.at(id))
    {
        EHardwareType motor_type = _state_map.at(id)->getHardwareType();

        if (_driver_map.count(motor_type) && _driver_map.at(motor_type))
        {
            auto driver = std::dynamic_pointer_cast<AbstractDxlDriver>(_driver_map.at(motor_type));

            // position p gain
            pos_p_gain = 0;
            result = driver->readPositionPGain(id, pos_p_gain);

            if (result != COMM_SUCCESS)
            {
                ROS_WARN("TtlManager::readMotorPID - Failed to read position p gain: %d", result);
                result = niryo_robot_msgs::CommandStatus::TTL_READ_ERROR;
                return result;
            }

            // position i gain
            pos_i_gain = 0;
            result = driver->readPositionIGain(id, pos_i_gain);

            if (result != COMM_SUCCESS)
            {
                ROS_WARN("TtlManager::readMotorPID - Failed to read position i gain: %d", result);
                result = niryo_robot_msgs::CommandStatus::TTL_READ_ERROR;
                return result;
            }

            // position d gain
            pos_d_gain = 0;
            result = driver->readPositionDGain(id, pos_d_gain);

            if (result != COMM_SUCCESS)
            {
                ROS_WARN("TtlManager::readMotorPID - Failed to read position d gain: %d", result);
                result = niryo_robot_msgs::CommandStatus::TTL_READ_ERROR;
                return result;
            }

            // velocity p gain
            vel_p_gain = 0;
            result = driver->readVelocityPGain(id, vel_p_gain);

            if (result != COMM_SUCCESS)
            {
                ROS_WARN("TtlManager::readMotorPID - Failed to read velocity p gain: %d", result);
                result = niryo_robot_msgs::CommandStatus::TTL_READ_ERROR;
                return result;
            }

            // velocity i gain
            vel_i_gain = 0;
            result = driver->readVelocityIGain(id, vel_i_gain);

            if (result != COMM_SUCCESS)
            {
                ROS_WARN("TtlManager::readMotorPID - Failed to read velocity i gain: %d", result);
                result = niryo_robot_msgs::CommandStatus::TTL_READ_ERROR;
                return result;
            }

            // ff1 gain
            ff1_gain = 0;
            result = driver->readFF1Gain(id, ff1_gain);

            if (result != COMM_SUCCESS)
            {
                ROS_WARN("TtlManager::readMotorPID - Failed to read FF1 gain: %d", result);
                result = niryo_robot_msgs::CommandStatus::TTL_READ_ERROR;
                return result;
            }

            // ff2 gain
            ff2_gain = 0;
            result = driver->readFF2Gain(id, ff2_gain);

            if (result != COMM_SUCCESS)
            {
                ROS_WARN("TtlManager::readMotorPID - Failed to read FF2 gain: %d", result);
                result = niryo_robot_msgs::CommandStatus::TTL_READ_ERROR;
                return result;
            }
        }
        else
        {
            ROS_ERROR_THROTTLE(1, "TtlManager::readMotorPID - driver for motor %s not available",
                               HardwareTypeEnum(motor_type).toString().c_str());
            result = niryo_robot_msgs::CommandStatus::WRONG_MOTOR_TYPE;
        }
    }
    else
    {
      ROS_ERROR_THROTTLE(1, "TtlManager::readMotorPID - driver for motor id %d unknown",
                         static_cast<int>(id));
      result = niryo_robot_msgs::CommandStatus::WRONG_MOTOR_TYPE;
    }

    ros::Duration(0.005).sleep();
    return result;
}

/**
 * @brief TtlManager::writeSynchronizeCommand
 * @param cmd
 * @return
 */
int TtlManager::writeSynchronizeCommand(const std::shared_ptr<common::model::AbstractTtlSynchronizeMotorCmd>& cmd)
{
    int result = COMM_TX_ERROR;
    ROS_DEBUG_THROTTLE(0.5, "TtlManager::writeSynchronizeCommand:  %s", cmd->str().c_str());

    if (cmd->isValid())
    {
        std::set<common::model::EHardwareType> typesToProcess = cmd->getMotorTypes();

        // process all the motors using each successive drivers
        for (uint32_t counter = 0; counter < MAX_HW_FAILURE; ++counter)
        {
            ROS_DEBUG_THROTTLE(0.5, "TtlManager::writeSynchronizeCommand: try to sync write (counter %d)", counter);

            for (auto const& it : _driver_map)
            {
                if (typesToProcess.count(it.first) != 0)
                {
                    result = COMM_TX_ERROR;

                    // syncwrite for this driver. The driver is responsible for sync write only to its associated motors
                    auto driver = std::dynamic_pointer_cast<AbstractMotorDriver>(it.second);
                    if (driver)
                    {
                      result = driver->writeSyncCmd(cmd->getCmdType(),
                                                    cmd->getMotorsId(it.first),
                                                    cmd->getParams(it.first));

                      ros::Duration(0.05).sleep();
                    }

                    // if successful, don't process this driver in the next loop
                    if (COMM_SUCCESS == result)
                    {
                        typesToProcess.erase(typesToProcess.find(it.first));
                    }
                    else
                    {
                        ROS_ERROR("TtlManager::writeSynchronizeCommand : unable to sync write function : %d", result);
                    }
                }
            }

            // if all drivers are processed, go out of for loop
            if (typesToProcess.empty())
            {
                result = COMM_SUCCESS;
                break;
            }

            ros::Duration(TIME_TO_WAIT_IF_BUSY).sleep();
        }
    }
    else
    {
        ROS_ERROR("TtlManager::writeSynchronizeCommand - Invalid command");
    }


    if (COMM_SUCCESS != result)
    {
        ROS_ERROR_THROTTLE(0.5, "TtlManager::writeSynchronizeCommand - Failed to write synchronize position");
        _debug_error_message = "TtlManager - Failed to write synchronize position";
    }

    return result;
}

/**
 * @brief TtlManager::writeSingleCommand
 * @param cmd
 * @return
 */
int TtlManager::writeSingleCommand(const std::shared_ptr<common::model::AbstractTtlSingleMotorCmd >& cmd)
{
    int result = COMM_TX_ERROR;

    uint8_t id = cmd->getId();

    if (cmd->isValid())
    {
        int counter = 0;

        ROS_DEBUG("TtlManager::writeSingleCommand:  %s", cmd->str().c_str());

        if (_state_map.count(id) != 0)
        {
            auto state = _state_map.at(id);
            while ((COMM_SUCCESS != result) && (counter < 50))
            {
                common::model::EHardwareType hardware_type = state->getHardwareType();
                result = COMM_TX_ERROR;
                if (_driver_map.count(hardware_type) && _driver_map.at(hardware_type))
                {
                    result = _driver_map.at(hardware_type)->writeSingleCmd(cmd);
                }

                counter += 1;

                ros::Duration(TIME_TO_WAIT_IF_BUSY).sleep();
            }
        }
    }

    if (result != COMM_SUCCESS)
    {
        ROS_WARN("TtlManager::writeSingleCommand - Failed to write a single command on motor id : %d", id);
        _debug_error_message = "TtlManager - Failed to write a single command";
    }

    return result;
}

/**
 * @brief TtlManager::executeJointTrajectoryCmd
 * @param cmd_vec
 */
void TtlManager::executeJointTrajectoryCmd(std::vector<std::pair<uint8_t, uint32_t> > cmd_vec)
{
    for (auto const& it : _driver_map)
    {
        // build list of ids and params for this motor
        std::vector<uint8_t> ids;
        std::vector<uint32_t> params;
        for (auto const& cmd : cmd_vec)
        {
            if (_state_map.count(cmd.first) && it.first == _state_map.at(cmd.first)->getHardwareType())
            {
                ids.emplace_back(cmd.first);
                params.emplace_back(cmd.second);
            }
        }

        // syncwrite for this driver. The driver is responsible for sync write only to its associated motors
        auto driver = std::dynamic_pointer_cast<AbstractMotorDriver>(it.second);

        if (driver)
        {
            int err = driver->syncWritePositionGoal(ids, params);
            if (err != COMM_SUCCESS)
            {
                ROS_WARN("TtlManager::executeJointTrajectoryCmd - Failed to write position");
                _debug_error_message = "TtlManager - Failed to write position";
            }
        }
        // ros::Duration(0.01).sleep();
    }
}

// ******************
//  Calibration
// ******************

/**
 * @brief TtlManager::startCalibration
 */
void TtlManager::startCalibration()
{
    ROS_DEBUG("TtlManager::startCalibration: starting...");

    for (auto const& s : _state_map)
    {
        if (s.second && EHardwareType::STEPPER == s.second->getHardwareType() && !std::dynamic_pointer_cast<StepperMotorState>(s.second)->isConveyor())
            std::dynamic_pointer_cast<StepperMotorState>(s.second)->setCalibration(EStepperCalibrationStatus::CALIBRATION_IN_PROGRESS, 0);
    }

    _calibration_status = EStepperCalibrationStatus::CALIBRATION_IN_PROGRESS;
}

/**
 * @brief TtlManager::resetCalibration
 */
void TtlManager::resetCalibration()
{
    ROS_DEBUG("TtlManager::resetCalibration: reseting...");

    _calibration_status = EStepperCalibrationStatus::CALIBRATION_UNINITIALIZED;
}

/**
 * @brief TtlManager::getCalibrationResult
 * @param motor_id
 * @return
 */
int32_t TtlManager::getCalibrationResult(uint8_t motor_id) const
{
    if (!_state_map.count(motor_id) && _state_map.at(motor_id))
        throw std::out_of_range("TtlManager::getMotorsState: Unknown motor id");

    return std::dynamic_pointer_cast<StepperMotorState>(_state_map.at(motor_id))->getCalibrationValue();
}

/**
 * @brief TtlManager::updateCurrentCalibrationStatus
 */
void TtlManager::updateCurrentCalibrationStatus()
{
    EStepperCalibrationStatus newStatus = EStepperCalibrationStatus::CALIBRATION_OK;
    // update current state of the calibrationtimeout_motors
    // rule is : if a status in a motor is worse than one previously found, we take it
    // we are not taking "uninitialized" into account as it means a calibration as not been started for this motor
    for (auto const& s : _state_map)
    {
        if (s.second && (s.second->getHardwareType() == EHardwareType::STEPPER
                         || s.second->getHardwareType() == EHardwareType::FAKE_STEPPER_MOTOR))
        {
            auto sState = std::dynamic_pointer_cast<StepperMotorState>(s.second);
            if (sState && !sState->isConveyor())
            {
              EStepperCalibrationStatus status = std::dynamic_pointer_cast<StepperMotorState>(s.second)->getCalibrationState();
              if (newStatus < status)
                  newStatus = status;
            }
        }
    }
    _calibration_status = newStatus;
}

// ******************
//  Getters
// ******************

/**
 * @brief TtlManager::getBusState
 * @param connection_state
 * @param motor_id
 * @param debug_msg
 */
void TtlManager::getBusState(bool &connection_state,
                             std::vector<uint8_t> &motor_id,
                             std::string &debug_msg) const
{
  debug_msg = _debug_error_message;
  motor_id = _all_motor_connected;
  connection_state = isConnectionOk();
}

/**
 * @brief TtlManager::getMotorsStates
 * @return only the joints states
 */
std::vector<std::shared_ptr<JointState> >
TtlManager::getMotorsStates() const
{
    std::vector<std::shared_ptr<JointState> > states;
    for (const auto& it : _state_map)
    {
        if (EHardwareType::UNKNOWN != it.second->getHardwareType()
            && EHardwareType::END_EFFECTOR != it.second->getHardwareType())
        {
            states.emplace_back(std::dynamic_pointer_cast<JointState>(it.second));
        }
    }

    return states;
}

/**
 * @brief TtlManager::getHardwareState
 * @param motor_id
 * @return
 */
std::shared_ptr<common::model::AbstractHardwareState>
TtlManager::getHardwareState(uint8_t motor_id) const
{
    if (!_state_map.count(motor_id) && _state_map.at(motor_id))
        throw std::out_of_range("TtlManager::getMotorsState: Unknown motor id");

    return _state_map.at(motor_id);
}

// ********************
//  Private
// ********************

/**
 * @brief TtlManager::addHardwareDriver
 * @param hardware_type
 */
void TtlManager::addHardwareDriver(common::model::EHardwareType hardware_type)
{
  // if not already instanciated
  if (!_driver_map.count(hardware_type))
  {
      switch (hardware_type)
      {
          case common::model::EHardwareType::STEPPER:
              _driver_map.insert(std::make_pair(hardware_type, std::make_shared<StepperDriver<StepperReg> >(_portHandler, _packetHandler)));
          break;
          case common::model::EHardwareType::XL430:
              _driver_map.insert(std::make_pair(hardware_type, std::make_shared<DxlDriver<XL430Reg> >(_portHandler, _packetHandler)));
          break;
          case common::model::EHardwareType::XC430:
              _driver_map.insert(std::make_pair(hardware_type, std::make_shared<DxlDriver<XC430Reg> >(_portHandler, _packetHandler)));
          break;
          case common::model::EHardwareType::XL320:
              _driver_map.insert(make_pair(hardware_type, std::make_shared<DxlDriver<XL320Reg> >(_portHandler, _packetHandler)));
          break;
          case common::model::EHardwareType::XL330:
              _driver_map.insert(std::make_pair(hardware_type, std::make_shared<DxlDriver<XL330Reg> >(_portHandler, _packetHandler)));
          break;
          case common::model::EHardwareType::END_EFFECTOR:
              _driver_map.insert(std::make_pair(hardware_type, std::make_shared<EndEffectorDriver<EndEffectorReg> >(_portHandler, _packetHandler)));
          break;
          case common::model::EHardwareType::FAKE_DXL_MOTOR:
              _driver_map.insert(std::make_pair(hardware_type, std::make_shared<MockDxlDriver>(_fake_data)));
          break;
          case common::model::EHardwareType::FAKE_STEPPER_MOTOR:
              _driver_map.insert(std::make_pair(hardware_type, std::make_shared<MockStepperDriver>(_fake_data)));
          break;
          case common::model::EHardwareType::FAKE_END_EFFECTOR:
              _driver_map.insert(std::make_pair(hardware_type, std::make_shared<MockEndEffectorDriver>(_fake_data)));
          break;
          default:
              ROS_ERROR("TtlManager - Unable to instanciate driver, unknown type");
          break;
      }
  }
}
/**
 * @brief TtlManager::checkRemovedMotors
 */
void TtlManager::checkRemovedMotors()
{
    // get list of ids
    std::vector<uint8_t> motor_list;
    for (auto const& istate : _state_map)
    {
        auto it = find(_all_motor_connected.begin(), _all_motor_connected.end(), istate.first);
        if (it == _all_motor_connected.end())
            motor_list.emplace_back(istate.first);
    }
    _removed_motor_id_list = motor_list;
}

 /**
 * @brief TtlManager::readFakeConfig
 */
void TtlManager::readFakeConfig()
{
    _fake_data = std::make_shared<FakeTtlData>();
    std::string hardware_version;
    _nh.getParam("hardware_version", hardware_version);
    assert(_nh.hasParam(hardware_version));

    std::vector<int> full_id_list;
    if (_nh.hasParam(hardware_version + "/id_list"))
        _nh.getParam(hardware_version + "/id_list", full_id_list);
    for (auto id : full_id_list)
        _fake_data->full_id_list.emplace_back(static_cast<uint8_t>(id));

    if (_nh.hasParam(hardware_version + "/steppers"))
    {
        std::string current_ns = hardware_version + "/steppers/";
        retrieveFakeMotorData(current_ns, _fake_data->stepper_registers);
    }

    if (_nh.hasParam(hardware_version + "/dynamixels/"))
    {
        std::string current_ns = hardware_version + "/dynamixels/";
        retrieveFakeMotorData(current_ns, _fake_data->dxl_registers);
    }

    if (_nh.hasParam(hardware_version + "/end_effector"))
    {
        std::string current_ns = hardware_version + "/end_effector/";
        int id, temperature, voltage;
        _nh.getParam(current_ns + "id", id);
        _fake_data->end_effector.id = static_cast<uint8_t>(id);
        _nh.getParam(current_ns + "temperature", temperature);
        _fake_data->end_effector.temperature = static_cast<uint32_t>(temperature);
        _nh.getParam(current_ns + "voltage", voltage);
        _fake_data->end_effector.voltage = static_cast<double>(voltage);

        std::string firmware;
        _nh.getParam(current_ns + "firmware", firmware);
        _fake_data->end_effector.firmware = firmware;
    }
}

}  // namespace ttl_driver<|MERGE_RESOLUTION|>--- conflicted
+++ resolved
@@ -759,15 +759,9 @@
 
                             auto speed = static_cast<int16_t>(velocity);
                             auto cState = std::dynamic_pointer_cast<common::model::ConveyorState>(state);
-<<<<<<< HEAD
                             cState->setDirection(cState->getAssenblyDirection() * (speed > 0 ? 1 : -1));
-                            cState->setSpeed(std::abs(speed));
-=======
-
-                            cState->setDirection(speed > 0 ? -1 : 1);
                             cState->setSpeed(static_cast<int16_t>(std::abs(speed)));
->>>>>>> a2c5d799
-                            cState->setState(speed != 0);
+                            cState->setState(speed);
                         }
                     }
                 }
