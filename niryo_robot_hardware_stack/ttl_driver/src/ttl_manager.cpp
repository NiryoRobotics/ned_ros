--- conflicted
+++ resolved
@@ -1047,8 +1047,6 @@
 
     if (cmd->isValid())
     {
-<<<<<<< HEAD
-=======
         auto it = find(_all_motor_connected.begin(), _all_motor_connected.end(), istate.first);
         if (it == _all_motor_connected.end())
             motor_list.emplace_back(istate.first);
@@ -1182,7 +1180,6 @@
 
     if (cmd->isValid())
     {
->>>>>>> 275488c6
         std::set<common::model::EHardwareType> typesToProcess = cmd->getMotorTypes();
 
         // process all the motors using each successive drivers
