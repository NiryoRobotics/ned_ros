/*
    ttl_driver.cpp
    Copyright (C) 2020 Niryo
    All rights reserved.
    This program is free software: you can redistribute it and/or modify
    it under the terms of the GNU General Public License as published by
    the Free Software Foundation, either version 3 of the License, or
    (at your option) any later version.
    This program is distributed in the hope that it will be useful,
    but WITHOUT ANY WARRANTY; without even the implied warranty of
    MERCHANTABILITY or FITNESS FOR A PARTICULAR PURPOSE.  See the
    GNU General Public License for more details.
    You should have received a copy of the GNU General Public License
    along with this program.  If not, see <http:// www.gnu.org/licenses/>.
*/

#include "ttl_driver/ttl_manager.hpp"

// cpp
#include <cmath>
#include <utility>
#include <vector>
#include <set>
#include <string>
#include <algorithm>
#include <sstream>
#include <unordered_map>
#include <cstdlib>
#include <cassert>

// ros
#include "ros/serialization.h"
#include "ros/time.h"

// niryo
#include "common/model/hardware_type_enum.hpp"
#include "common/model/dxl_command_type_enum.hpp"
#include "common/model/tool_state.hpp"
#include "common/model/stepper_motor_state.hpp"
#include "common/model/conveyor_state.hpp"
#include "common/model/end_effector_state.hpp"
#include "common/model/stepper_calibration_status_enum.hpp"

#include "dynamixel_sdk/packet_handler.h"
#include "ttl_driver/stepper_reg.hpp"
#include "ttl_driver/end_effector_reg.hpp"

#include "ttl_driver/dxl_driver.hpp"
#include "ttl_driver/mock_dxl_driver.hpp"
#include "ttl_driver/stepper_driver.hpp"
#include "ttl_driver/mock_stepper_driver.hpp"
#include "ttl_driver/end_effector_driver.hpp"
#include "ttl_driver/mock_end_effector_driver.hpp"
#include "ttl_driver/fake_ttl_data.hpp"

using ::std::shared_ptr;
using ::std::vector;
using ::std::string;
using ::std::ostringstream;
using ::std::to_string;
using ::std::set;

using ::common::model::EStepperCalibrationStatus;
using ::common::model::StepperMotorState;
using ::common::model::EndEffectorState;
using ::common::model::JointState;
using ::common::model::EHardwareType;
using ::common::model::HardwareTypeEnum;

namespace ttl_driver
{
/**
 * @brief TtlManager::TtlManager
 */
TtlManager::TtlManager(ros::NodeHandle& nh) :
    _nh(nh),
    _debug_error_message("TtlManager - No connection with TTL motors has been made yet")
{
    ROS_DEBUG("TtlManager - ctor");

    init(nh);

    if (COMM_SUCCESS != setupCommunication())
        ROS_WARN("TtlManager - TTL Communication Failed");
}

/**
 * @brief TtlManager::~TtlManager
 */
TtlManager::~TtlManager()
{
    _portHandler->closePort();
}

/**
 * @brief TtlManager::init
 * @param nh
 * @return
 */
bool TtlManager::init(ros::NodeHandle& nh)
{
    // get params from rosparams
    nh.getParam("simulation_mode", _simulation_mode);
    nh.getParam("bus_params/uart_device_name", _device_name);
    nh.getParam("bus_params/baudrate", _baudrate);
    nh.getParam("led_motor", _led_motor_type_cfg);
    nh.getParam("simu_gripper", _use_simu_gripper);

    if (!_simulation_mode)
    {
        _portHandler.reset(dynamixel::PortHandler::getPortHandler(_device_name.c_str()));
        _packetHandler.reset(dynamixel::PacketHandler::getPacketHandler(TTL_BUS_PROTOCOL_VERSION));

        // init default ttl driver for common operations between drivers
        _default_ttl_driver = std::make_shared<StepperDriver<StepperReg> >(_portHandler, _packetHandler);
    }
    else
    {
        readFakeConfig();
    }

    ROS_DEBUG("TtlManager::init - Dxl : set port name (%s), baudrate(%d)", _device_name.c_str(), _baudrate);
    ROS_DEBUG("TtlManager::init - led motor type config : %s", _led_motor_type_cfg.c_str());

    return true;
}

/**
 * @brief TtlManager::setupCommunication
 * @return
 */
int TtlManager::setupCommunication()
{
    int ret = COMM_NOT_AVAILABLE;

    ROS_DEBUG("TtlManager::setupCommunication - initializing connection...");

    // fake drivers will always succeed for the communication
    if (_simulation_mode)
    {
        ret = COMM_SUCCESS;
    }
    else
    {
        // Ttl bus setup
        if (_portHandler)
        {
            _debug_error_message.clear();

            // Open port
            if (_portHandler->openPort())
            {
                // Set baudrate
                if (_portHandler->setBaudRate(_baudrate))
                {
                    // wait a bit to be sure the connection is established
                    ros::Duration(0.1).sleep();
                    ret = COMM_SUCCESS;
                }
                else
                {
                    ROS_ERROR("TtlManager::setupCommunication - Failed to set baudrate for Dynamixel bus");
                    _debug_error_message = "TtlManager - Failed to set baudrate for Dynamixel bus";
                    ret = TTL_FAIL_PORT_SET_BAUDRATE;
                }
            }
            else
            {
                ROS_ERROR("TtlManager::setupCommunication - Failed to open Uart port for Dynamixel bus");
                _debug_error_message = "TtlManager - Failed to open Uart port for Dynamixel bus";
                ret = TTL_FAIL_OPEN_PORT;
            }
        }
        else
            ROS_ERROR("TtlManager::setupCommunication - Invalid port handler");
    }

    return ret;
}

/**
 * @brief TtlManager::addHardwareComponent add hardware component like joint, ee, tool... to ttl manager
 * @param state
 */
int TtlManager::addHardwareComponent(std::shared_ptr<common::model::AbstractHardwareState> && state)
{
    int result = niryo_robot_msgs::CommandStatus::FAILURE;

    common::model::EHardwareType hardware_type = state->getHardwareType();
    uint8_t id = state->getId();

    ROS_DEBUG("TtlManager::addHardwareComponent : %s", state->str().c_str());

    // if not already instanciated
    if (!_state_map.count(id))
    {
        _state_map.insert(std::make_pair(id, state));
    }

    // if not already instanciated
    if (!_ids_map.count(hardware_type))
    {
        _ids_map.insert(std::make_pair(hardware_type, std::vector<uint8_t>({id})));
    }
    else
    {
        _ids_map.at(hardware_type).emplace_back(id);
    }

    // add to global lists
    switch (state->getComponentType())
    {
    case common::model::EComponentType::TOOL:
        _hw_list.emplace_back(id);
      break;
    case common::model::EComponentType::JOINT:
        _motor_list.emplace_back(id);
        _hw_list.emplace_back(id);
      break;
    case common::model::EComponentType::CONVEYOR:
        _conveyor_list.emplace_back(id);
        _hw_list.emplace_back(id);
      break;
    case common::model::EComponentType::END_EFFECTOR:
        _hw_list.emplace_back(id);
      break;
    default:
      break;
    }

    if (!_driver_map.count(hardware_type))
    {
        addHardwareDriver(hardware_type);
    }

    // update firmware version
    if (_driver_map.count(hardware_type))
    {
        std::string version;
        _driver_map.at(hardware_type)->readFirmwareVersion(state->getId(), version);
        state->setFirmwareVersion(version);

        result = niryo_robot_msgs::CommandStatus::SUCCESS;
    }

    return result;
}

/**
 * @brief TtlManager::removeHardwareComponent
 * @param id
 */
void TtlManager::removeHardwareComponent(uint8_t id)
{
    ROS_DEBUG("TtlManager::removeMotor - Remove motor id: %d", id);

    if (_state_map.count(id) && _state_map.at(id))
    {
        EHardwareType type = _state_map.at(id)->getHardwareType();

        // std::remove to remove hypothetic duplicates too
        if (_ids_map.count(type))
        {
            auto& ids = _ids_map.at(type);
            ids.erase(std::remove(ids.begin(), ids.end(), id), ids.end());
            if (ids.empty())
            {
                _ids_map.erase(type);
            }
        }

        _state_map.erase(id);
    }

    _removed_motor_id_list.erase(std::remove(_removed_motor_id_list.begin(),
                                             _removed_motor_id_list.end(), id),
                                             _removed_motor_id_list.end());
}

/**
 * @brief TtlManager::isMotorType
 * @param type
 * @return true
 * @return false
 */
bool TtlManager::isMotorType(common::model::EHardwareType type)
{
    // All motors have value under 7 (check in common::model::EHardwareType)
    return (static_cast<int>(type) <= 7);
}

// ****************
//  commands
// ****************

/**
 * @brief TtlManager::changeId
 * @param motor_type
 * @param old_id
 * @param new_id
 * @return
 */
int TtlManager::changeId(common::model::EHardwareType motor_type, uint8_t old_id, uint8_t new_id)
{
    int ret = COMM_TX_FAIL;

    if (old_id == new_id)
    {
        ret = COMM_SUCCESS;
    }
    else if (_driver_map.count(motor_type))
    {
        auto driver = std::dynamic_pointer_cast<AbstractMotorDriver>(_driver_map.at(motor_type));

        if (driver)
        {
            ret = driver->changeId(old_id, new_id);
            if (COMM_SUCCESS == ret)
            {
                // update all maps
                auto i_state  = _state_map.find(old_id);
                // update all maps
                if (i_state != _state_map.end())
                {
                    // update all maps
                    std::swap(_state_map[new_id], i_state->second);
                    // update all maps
                    _state_map.erase(i_state);
                }
                if (_ids_map.count(motor_type))
                {
                    // update all maps
                    _ids_map.at(motor_type).erase(std::remove(_ids_map.at(motor_type).begin(), _ids_map.at(motor_type).end(), old_id),
                                                _ids_map.at(motor_type).end());

                    // update all maps
                    _ids_map.at(motor_type).emplace_back(new_id);
                }
                // change id in conveyor list and hw list
                _conveyor_list.erase(std::remove(_conveyor_list.begin(), _conveyor_list.end(), old_id), _conveyor_list.end());
                _conveyor_list.emplace_back(new_id);
                _hw_list.erase(std::remove(_hw_list.begin(), _hw_list.end(), old_id), _hw_list.end());
                _hw_list.emplace_back(new_id);
            }
        }
    }

    return ret;
}

/**
 * @brief TtlManager::scanAndCheck
 * @return
 */
int TtlManager::scanAndCheck()
{
    ROS_DEBUG("TtlManager::scanAndCheck");
    int result = COMM_PORT_BUSY;

    _is_connection_ok = false;

    // 1. retrieve list of connected motors
    _all_motor_connected.clear();
    for (int counter = 0; counter < 50 && COMM_SUCCESS != result; ++counter)
    {
        result = getAllIdsOnBus(_all_motor_connected);
        ROS_DEBUG_COND(COMM_SUCCESS != result, "TtlManager::scanAndCheck status: %d (counter: %d)", result, counter);
        ros::Duration(TIME_TO_WAIT_IF_BUSY).sleep();
    }

    if (COMM_SUCCESS == result)
    {
        // 2. update list of removed ids and update corresponding states
        _removed_motor_id_list.clear();
        std::string error_motors_message;
        for (auto& istate : _state_map)
        {
            uint8_t id = istate.first;
            auto it = find(_all_motor_connected.begin(), _all_motor_connected.end(), id);
            // not found
            if (it == _all_motor_connected.end())
            {
                _removed_motor_id_list.emplace_back(id);
                error_motors_message += " " + to_string(id);
                istate.second->setConnectionStatus(true);
            }
            else
            {
                istate.second->setConnectionStatus(false);
            }
        }

        if (_removed_motor_id_list.empty())
        {
            _is_connection_ok = true;
            _debug_error_message.clear();
            result = TTL_SCAN_OK;
        }
        else
        {
<<<<<<< HEAD
            _debug_error_message = "Motor(s):" + error_motors_message + " do not seem to be connected";
=======
            _debug_error_message = "Motor(s):";
            for (auto const &id : _removed_motor_id_list)
            {
                _debug_error_message += " " + to_string(id);
            }
            _debug_error_message += " do not seem to be connected";
            result = TTL_SCAN_MISSING_MOTOR; 
>>>>>>> e7300d58
        }
    }
    else
    {
        _debug_error_message = "TtlManager - Failed to scan motors, physical bus is too busy. Will retry...";
        ROS_WARN_THROTTLE(1, "TtlManager::scanAndCheck - Failed to scan motors, physical bus is too busy");
    }

    return result;
}

/**
 * @brief TtlManager::ping
 * @param id
 * @return
 * The ping method is identical to all drivers, we can just use the first one
 * (same behaviour in getAllIdsOnBus with scan method)
 */
bool TtlManager::ping(uint8_t id)
{
    int result = false;

    if (_default_ttl_driver)
    {
        if (COMM_SUCCESS == _default_ttl_driver->ping(id))
            result = true;
    }

    return result;
}

/**
 * @brief TtlManager::rebootMotor
 * @param motor_id
 * @return
 */
int TtlManager::rebootHwComponent(uint8_t motor_id)
{
    int return_value = COMM_TX_FAIL;

    if (_state_map.count(motor_id) != 0 && _state_map.at(motor_id))
    {
        EHardwareType type = _state_map.at(motor_id)->getHardwareType();
        ROS_DEBUG("TtlManager::rebootMotors - Reboot motor with ID: %d", motor_id);
        if (_driver_map.count(type))
        {
            return_value = _driver_map.at(type)->reboot(motor_id);
            if (COMM_SUCCESS == return_value)
            {
                ros::Time start_time = ros::Time::now();
                std::string fw_version = "";

                // update firmware version
                while (COMM_SUCCESS != _driver_map.at(type)->readFirmwareVersion(motor_id, fw_version))
                {
                    if ((ros::Time::now() - start_time).toSec() > 1)
                        break;
                    ros::Duration(0.1).sleep();
                }
                _state_map.at(motor_id)->setFirmwareVersion(fw_version);
            }
            ROS_WARN_COND(COMM_SUCCESS != return_value,
                          "TtlManager::rebootMotors - Failed to reboot motor: %d",
                          return_value);
        }
    }

    return return_value;
}

// ******************
//  Read operations
// ******************

/**
 * @brief TtlManager::getPosition
 * @param motor_state
 * @return
 */
uint32_t TtlManager::getPosition(const JointState &motor_state)
{
    uint32_t position = 0;
    EHardwareType hardware_type = motor_state.getHardwareType();
    if (_driver_map.count(hardware_type) && _driver_map.at(hardware_type))
    {
        auto driver = std::dynamic_pointer_cast<AbstractMotorDriver>(_driver_map.at(hardware_type));
        if (driver)
        {
            for (_hw_fail_counter_read = 0; _hw_fail_counter_read < MAX_HW_FAILURE; ++_hw_fail_counter_read)
            {
                if (COMM_SUCCESS == driver->readPosition(motor_state.getId(), position))
                {
                    _hw_fail_counter_read = 0;
                    break;
                }
            }
        }

        if (0 < _hw_fail_counter_read)
        {
            ROS_ERROR_THROTTLE(1, "TtlManager::getPosition - motor connection problem - Failed to read from bus");
            _debug_error_message = "TtlManager - Connection problem with Bus.";
            _hw_fail_counter_read = 0;
            _is_connection_ok = false;
        }
    }
    else
    {
        ROS_ERROR_THROTTLE(1, "TtlManager::getPosition - Driver not found for requested motor id");
        _debug_error_message = "TtlManager::getPosition - Driver not found for requested motor id";
    }
    return position;
}

/**
 * @brief TtlManager::readPositionsStatus
 * @return
 */
bool TtlManager::readPositionsStatus()
{
    bool res = false;
    unsigned int hw_errors_increment = 0;

    // syncread position for all motors. Using only one driver for all motors to avoid loop.
    // All addresses for position are the same
    if (!_driver_map.empty() && _driver_map.begin()->second)
    {
        // get driver of the first motor
        auto driver = std::dynamic_pointer_cast<AbstractMotorDriver>(_driver_map.begin()->second);

        if (driver)  // && _ids_map.count(type))
        {
            // we retrieve all the associated id for the type of the current driver
            vector<uint32_t> position_list;

            // retrieve positions
            if (COMM_SUCCESS == driver->syncReadPosition(_motor_list, position_list))
            {
                if (_motor_list.size() == position_list.size())
                {
                    // set motors states accordingly
                    for (size_t i = 0; i < _motor_list.size(); ++i)
                    {
                        uint8_t id = _motor_list.at(i);
                        int position = static_cast<int>(position_list.at(i));

                        if (_state_map.count(id))
                        {
                            auto state = std::dynamic_pointer_cast<common::model::AbstractMotorState>(_state_map.at(id));
                            if (state)
                            {
                                state->setPosition(position);
                            }
                        }
                    }
                }
                else
                {
                    ROS_ERROR("TtlManager::readPostionsStatus : Fail to sync read joint state - "
                                "vector mismatch (id_list size %d, position_list size %d)",
                                static_cast<int>(_motor_list.size()),
                                static_cast<int>(position_list.size()));
                    hw_errors_increment++;
                }
            }
            else
            {
                hw_errors_increment++;
            }
        }
    }  // for driver_map

    // we reset the global error variable only if no errors
    if (0 == hw_errors_increment)
    {
        _hw_fail_counter_read = 0;
        res = true;
    }
    else
    {
        _hw_fail_counter_read += hw_errors_increment;
    }

    if (_hw_fail_counter_read > MAX_HW_FAILURE)
    {
        ROS_ERROR_THROTTLE(1, "TtlManager::readJointStatus - motor connection problem - "
                                "Failed to read from bus (hw_fail_counter_read : %d)", _hw_fail_counter_read);
        _hw_fail_counter_read = 0;
        _is_connection_ok = false;
        _debug_error_message = "TtlManager - Connection problem with physical Bus.";
    }

    return res;
}

/**
 * @brief TtlManager::readJointsStatus
 * @return
 */
bool TtlManager::readJointsStatus()
{
    bool res = false;
    unsigned int hw_errors_increment = 0;

    // syncread position for all motors. Using only one driver for all motors to avoid loop.
    // All addresses for position are the same
    if (!_driver_map.empty() && _driver_map.begin()->second && !isCalibrationInProgress())
    {
        // get driver of the first motor
        auto driver = std::dynamic_pointer_cast<AbstractMotorDriver>(_driver_map.begin()->second);

        if (driver)  // && _ids_map.count(type))
        {
            // we retrieve all the associated id for the type of the current driver
            vector<std::array<uint32_t, 2> > data_list;

            // retrieve joint status
            if (COMM_SUCCESS == driver->syncReadJointStatus(_motor_list, data_list))
            {
                if (_motor_list.size() == data_list.size())
                {
                    // set motors states accordingly
                    for (size_t i = 0; i < _motor_list.size(); ++i)
                    {
                        uint8_t id = _motor_list.at(i);

                        int velocity = static_cast<int>((data_list.at(i)).at(0));
                        int position = static_cast<int>((data_list.at(i)).at(1));

                        if (_state_map.count(id))
                        {
                            auto state = std::dynamic_pointer_cast<common::model::AbstractMotorState>(_state_map.at(id));
                            if (state)
                            {
                                state->setPosition(position);
                                state->setVelocity(velocity);
                            }
                        }
                    }
                }
                else
                {
                    ROS_ERROR("TtlManager::readJointStatus : Fail to sync read joint state - "
                                "vector mismatch (id_list size %d, position_list size %d)",
                                static_cast<int>(_motor_list.size()),
                                static_cast<int>(data_list.size()));
                    hw_errors_increment++;
                }
            }
            else
            {
                hw_errors_increment++;
            }
        }
    }  // for driver_map

    ROS_DEBUG_THROTTLE(2, "_hw_fail_counter_read, hw_errors_increment: %d, %d", _hw_fail_counter_read, hw_errors_increment);

    // we reset the global error variable only if no errors
    if (0 == hw_errors_increment)
    {
        _hw_fail_counter_read = 0;
        res = true;
    }
    else
    {
        _hw_fail_counter_read += hw_errors_increment;
    }

    if (_hw_fail_counter_read > MAX_HW_FAILURE)
    {
        ROS_ERROR_THROTTLE(1, "TtlManager::readJointStatus - motor connection problem - "
                                "Failed to read from bus (hw_fail_counter_read : %d)", _hw_fail_counter_read);
        _hw_fail_counter_read = 0;
        _is_connection_ok = false;
        _debug_error_message = "TtlManager - Connection problem with physical Bus.";
    }

    return res;
}

/**
 * @brief TtlManager::readEndEffectorStatus
 */
bool TtlManager::readEndEffectorStatus()
{
    bool res = false;

    EHardwareType ee_type;
    std::shared_ptr<AbstractEndEffectorDriver> driver;
    if (_driver_map.count(EHardwareType::END_EFFECTOR))
    {
        ee_type = EHardwareType::END_EFFECTOR;
    }
    else if (_driver_map.count(EHardwareType::FAKE_END_EFFECTOR))
    {
        ee_type = EHardwareType::FAKE_END_EFFECTOR;
    }
    // if has end effector driver
    if (!isCalibrationInProgress())
    {
        unsigned int hw_errors_increment = 0;

        auto driver = std::dynamic_pointer_cast<AbstractEndEffectorDriver>(_driver_map.at(ee_type));

        if (driver)
        {
            if (_ids_map.count(ee_type))
            {
                uint8_t id = _ids_map.at(ee_type).front();

                if (_state_map.count(id))
                {
                    // we retrieve the associated id for the end effector
                    auto state = std::dynamic_pointer_cast<EndEffectorState>(_state_map.at(id));

                    if (state)
                    {
                        vector<common::model::EActionType> action_list;

                        // **********  boutons
                        // get action of free driver button, save pos button, custom button
                        if (COMM_SUCCESS == driver->syncReadButtonsStatus(id, action_list))
                        {
                            for (uint8_t i = 0; i < action_list.size(); i++)
                            {
                                state->setButtonStatus(i, action_list.at(i));
                            }
                        }
                        else
                        {
                            hw_errors_increment++;
                        }

                        // **********  digital data
                        bool digital_data{};
                        if (COMM_SUCCESS == driver->readDigitalInput(id, digital_data))
                        {
                            state->setDigitalIn(digital_data);
                        }
                        else
                        {
                             hw_errors_increment++;
                        }

                        // **********  collision
                        // not accept other status of collistion in 1 second if it detected a collision
                        if (_last_collision_detected == 0.0)
                        {
                            if (COMM_SUCCESS == driver->readCollisionStatus(id, _collision_status))
                            {
                                if (_collision_status)
                                    _last_collision_detected = ros::Time::now().toSec();
                            }
                            else
                                hw_errors_increment++;
                        }
                        else if (ros::Time::now().toSec() - _last_collision_detected >= 1.0)
                        {
                            _last_collision_detected = 0.0;
                        }
                    }  // if (state)
                }  // if (_state_map.count(id))
            }  // if (_ids_map.count(EHardwareType::END_EFFECTOR))
        }  // if (driver)

        // we reset the global error variable only if no errors
        if (0 == hw_errors_increment)
        {
            _end_effector_fail_counter_read = 0;
            res = true;
        }
        else
        {
            ROS_DEBUG_COND(_end_effector_fail_counter_read > 10, "TtlManager::readEndEffectorStatus: nb error > 10 :  %d", _end_effector_fail_counter_read);
            _end_effector_fail_counter_read += hw_errors_increment;
        }

        if (_end_effector_fail_counter_read > MAX_READ_EE_FAILURE)
        {
            ROS_ERROR("TtlManager::readEndEffectorStatus - motor connection problem - Failed to read from bus (hw_fail_counter_read : %d)",
                      _end_effector_fail_counter_read);
            _end_effector_fail_counter_read = 0;
            _debug_error_message = "TtlManager - Connection problem with physical Bus.";
        }
    }
    else
    {
        ROS_DEBUG_THROTTLE(2, "TtlManager::readEndEffectorStatus - No end effector found");
    }

    return res;
}

/**
 * @brief TtlManager::readHardwareStatusOptimized
 */
bool TtlManager::readHardwareStatusOptimized()
{
    bool res = false;

    unsigned int hw_errors_increment = 0;
    EHardwareType hw_type = _simulation_mode ? EHardwareType::FAKE_STEPPER_MOTOR : EHardwareType::STEPPER;

    if (!_driver_map.empty() && _driver_map.count(hw_type))
    {
        // get driver of the first motor
        auto stepper_driver = std::dynamic_pointer_cast<AbstractStepperDriver>(_driver_map.at(hw_type));

        // 1. syncread for all motors
        if (stepper_driver)
        {
            if (!isCalibrationInProgress())
            {
                // **********  voltage and Temperature
                vector<std::pair<double, uint8_t> > hw_data_list;

                if (COMM_SUCCESS != stepper_driver->syncReadHwStatus(_hw_list, hw_data_list))
                {
                    // this operation can fail, it is normal, so no error message
                    hw_errors_increment++;
                }
                else if (_hw_list.size() != hw_data_list.size())
                {
                    // however, if we have a mismatch here, it is not normal
                    ROS_ERROR("TtlManager::readHardwareStatusOptimized : syncReadHwStatus failed - "
                                "vector mistmatch (id_list size %d, hw_data_list size %d)",
                                static_cast<int>(_hw_list.size()), static_cast<int>(hw_data_list.size()));

                    hw_errors_increment++;
                }

                // **********  error state
                vector<uint8_t> hw_error_status_list;

                if (COMM_SUCCESS != stepper_driver->syncReadHwErrorStatus(_hw_list, hw_error_status_list))
                {
                    hw_errors_increment++;
                }
                else if (_hw_list.size() != hw_error_status_list.size())
                {
                    ROS_ERROR("TtlManager::readHardwareStatusOptimized : syncReadTemperature failed - "
                                "vector mistmatch (id_list size %d, hw_status_list size %d)",
                                static_cast<int>(_hw_list.size()), static_cast<int>(hw_error_status_list.size()));

                    hw_errors_increment++;
                }


                // **********  conveyor state
                // TODO(CC)  get velocity in readJointStatus
                if (!_conveyor_list.empty())
                {
                    try
                    {
                        for (auto id : _conveyor_list)
                        {
                            std::shared_ptr<StepperMotorState> state;
                            state = std::dynamic_pointer_cast<StepperMotorState>(_state_map.at(id));
                            if (state && state->isConveyor())
                            {
                                uint32_t velocity;
                                if (COMM_SUCCESS != stepper_driver->readVelocity(id, velocity))
                                {
                                    hw_errors_increment++;
                                }
                                else
                                {
                                    auto speed = static_cast<int32_t>(velocity);
                                    auto cState = std::dynamic_pointer_cast<common::model::ConveyorState>(state);
                                    cState->setGoalDirection(cState->getDirection() * (speed > 0 ? 1 : -1));
                                    // speed of ttl conveyor is in range 0 - 6000. Therefore, we convert this absolute value to percentage
                                    cState->setSpeed(static_cast<int16_t>(std::abs(speed * 100 / 6000)));  // TODO(Thuc) avoid hardcoded 6000 here
                                    cState->setState(speed);
                                }
                            }
                        }
                    }
                    catch(const std::exception& e)
                    {}
                }

                // 2. set motors states accordingly
                for (size_t i = 0; i < _hw_list.size(); ++i)
                {
                    uint8_t id = _hw_list.at(i);

                    if (_state_map.count(id))
                    {
                        auto state = _state_map.at(id);

                        // **************  temperature and voltage
                        if (hw_data_list.size() > i)
                        {
                            double voltage = (hw_data_list.at(i)).first;
                            uint8_t temperature = (hw_data_list.at(i)).second;

                            state->setTemperature(temperature);
                            state->setRawVoltage(voltage);
                        }

                        // **********  error state
                        if (hw_error_status_list.size() > i)
                        {
                            state->setHardwareError(hw_error_status_list.at(i));
                        }

                        // interpret any error code into message (even if not retrieved now)
                        if (_driver_map.count(state->getHardwareType()) && _driver_map.at(state->getHardwareType()))
                        {
                            string hardware_message = _driver_map.at(state->getHardwareType())->interpretErrorState(state->getHardwareError());
                            state->setHardwareError(hardware_message);
                        }
                    }
                }  // for _hw_list
            }
            else  // no need to retrieve other data from motors when calibrating
            {
                // ***********  calibration status, only if initialized
                std::vector<uint8_t> homing_status_list;
                if (isCalibrationInProgress())
                {
                    std::vector<uint8_t> steppers_list;
                    if (_ids_map.count(hw_type))
                         steppers_list = _ids_map.at(hw_type);

                    if (!steppers_list.empty() && COMM_SUCCESS != stepper_driver->syncReadHomingStatus(steppers_list, homing_status_list))
                    {
                        hw_errors_increment++;
                    }
                    else if (steppers_list.size() != homing_status_list.size())
                    {
                        ROS_ERROR("TtlManager::readHardwareStatusOptimized : syncReadHomingStatus failed - "
                                    "vector mistmatch (id_list size %d, homing_status_list size %d)",
                                    static_cast<int>(steppers_list.size()), static_cast<int>(homing_status_list.size()));

                        hw_errors_increment++;
                    }

                    EStepperCalibrationStatus max_status = EStepperCalibrationStatus::UNINITIALIZED;
                    bool isInProgress = false;
                    // set states accordingly
                    for (size_t i = 0; i < steppers_list.size() && i < homing_status_list.size(); ++i)
                    {
                        uint8_t id = steppers_list.at(i);

                        if (_state_map.count(id))
                        {
                            auto stepperState = std::dynamic_pointer_cast<StepperMotorState>(_state_map.at(id));
                            EStepperCalibrationStatus homing_status = stepper_driver->interpretHomingData(homing_status_list.at(i));

                            // get min status of all motors (to retrieve potential errors)
                            max_status = static_cast<int>(max_status) < static_cast<int>(homing_status) ? homing_status : max_status;

                            EStepperCalibrationStatus status = stepper_driver->interpretHomingData(homing_status_list.at(i));

                            // if one status is in progress, we are still in progress
                            if (EStepperCalibrationStatus::IN_PROGRESS == status)
                                isInProgress = true;

                            if (stepperState && !stepperState->isConveyor())
                            {
                                stepperState->setCalibration(status, 1);
                            }
                        }
                    }  // for steppers_list
                    if (!isInProgress && max_status != EStepperCalibrationStatus::UNINITIALIZED)
                    {
                        _calibration_status = max_status;
                    }
                }
            }

            // we reset the global error variable only if no errors
            if (0 == hw_errors_increment)
            {
                _hw_fail_counter_read = 0;
                res = true;
            }
            else
            {
                _hw_fail_counter_read += hw_errors_increment;
            }

            // if too much errors, disconnect
            if (_hw_fail_counter_read > MAX_HW_FAILURE )
            {
                ROS_ERROR_THROTTLE(1, "TtlManager::readHardwareStatusOptimized - motor connection problem - "
                                      "Failed to read from bus (hw_fail_counter_read : %d)", _hw_fail_counter_read);
                _hw_fail_counter_read = 0;
                res = false;
                _is_connection_ok = false;
                _debug_error_message = "TtlManager - Connection problem with physical Bus.";
            }
        }  // if stepper_driver
    }
    return res;
}

/**
 * @brief TtlManager::readHardwareStatus
 */
bool TtlManager::readHardwareStatus()
{
    bool res = false;

    unsigned int hw_errors_increment = 0;
    EHardwareType hw_type = _simulation_mode ? EHardwareType::FAKE_STEPPER_MOTOR : EHardwareType::STEPPER;

    if (!_driver_map.empty() && _driver_map.count(hw_type))
    {
        // get driver of the first motor
        auto stepper_driver = std::dynamic_pointer_cast<AbstractStepperDriver>(_driver_map.at(hw_type));

        // 1. syncread for all motors
        if (stepper_driver)
        {
            // **********  Temperature
            vector<uint8_t> temperature_list;

            if (COMM_SUCCESS != stepper_driver->syncReadTemperature(_hw_list, temperature_list))
            {
                // this operation can fail, it is normal, so no error message
                hw_errors_increment++;
            }
            else if (_hw_list.size() != temperature_list.size())
            {
                // however, if we have a mismatch here, it is not normal
                ROS_ERROR("TtlManager::readHardwareStatus : syncReadHwStatus failed - "
                            "vector mistmatch (id_list size %d, hw_data_list size %d)",
                            static_cast<int>(_hw_list.size()), static_cast<int>(temperature_list.size()));

                hw_errors_increment++;
            }

            // **********  Voltage
            vector<double> voltage_list;
            if (COMM_SUCCESS != stepper_driver->syncReadVoltage(_hw_list, voltage_list))
            {
                // this operation can fail, it is normal, so no error message
                hw_errors_increment++;
            }
            else if (_hw_list.size() != voltage_list.size())
            {
                // however, if we have a mismatch here, it is not normal
                ROS_ERROR("TtlManager::readHardwareStatus : syncReadHwStatus failed - "
                            "vector mistmatch (id_list size %d, hw_data_list size %d)",
                            static_cast<int>(_hw_list.size()), static_cast<int>(voltage_list.size()));

                hw_errors_increment++;
            }

            // **********  error state
            vector<uint8_t> hw_error_status_list;

            if (COMM_SUCCESS != stepper_driver->syncReadHwErrorStatus(_hw_list, hw_error_status_list))
            {
                hw_errors_increment++;
            }
            else if (_hw_list.size() != hw_error_status_list.size())
            {
                ROS_ERROR("TtlManager::readHardwareStatus : syncReadTemperature failed - "
                            "vector mistmatch (id_list size %d, hw_status_list size %d)",
                            static_cast<int>(_hw_list.size()), static_cast<int>(hw_error_status_list.size()));

                hw_errors_increment++;
            }


            // **********  conveyor state
            // TODO(CC)  get velocity in readJointStatus
            if (!_conveyor_list.empty())
            {
                try
                {
                    for (auto id : _conveyor_list)
                    {
                        std::shared_ptr<StepperMotorState> state;
                        state = std::dynamic_pointer_cast<StepperMotorState>(_state_map.at(id));
                        if (state && state->isConveyor())
                        {
                            uint32_t velocity;
                            if (COMM_SUCCESS != stepper_driver->readVelocity(id, velocity))
                            {
                                hw_errors_increment++;
                            }
                            else
                            {
                                auto speed = static_cast<int32_t>(velocity);
                                auto cState = std::dynamic_pointer_cast<common::model::ConveyorState>(state);
                                cState->setGoalDirection(cState->getDirection() * (speed > 0 ? 1 : -1));
                                // speed of ttl conveyor is in range 0 - 6000. Therefore, we convert this absolute value to percentage
                                cState->setSpeed(static_cast<int16_t>(std::abs(speed * 100 / 6000)));  // TODO(Thuc) avoid hardcoded 6000 here
                                cState->setState(speed);
                            }
                        }
                    }
                }
                catch(const std::exception& e)
                {}
            }

            // 2. set motors states accordingly
            for (size_t i = 0; i < _hw_list.size(); ++i)
            {
                uint8_t id = _hw_list.at(i);

                if (_state_map.count(id))
                {
                    auto state = _state_map.at(id);

                    // **************  temperature and voltage
                    if (temperature_list.size() > i && voltage_list.size() > i)
                    {
                        state->setTemperature(temperature_list.at(i));
                        state->setRawVoltage(voltage_list.at(i));
                    }

                    // **********  error state
                    if (hw_error_status_list.size() > i)
                    {
                        state->setHardwareError(hw_error_status_list.at(i));
                    }

                    // interpret any error code into message (even if not retrieved now)
                    if (_driver_map.count(state->getHardwareType()) && _driver_map.at(state->getHardwareType()))
                    {
                        string hardware_message = _driver_map.at(state->getHardwareType())->interpretErrorState(state->getHardwareError());
                        state->setHardwareError(hardware_message);
                    }
                }
            }  // for _hw_list

            // we want to check calibration (done at startup and when calibration is started)
            if (CalibrationMachineState::State::IDLE != _calib_machine_state.status())
            {
                /* Truth Table
                 * still_in_progress | state | new state
                 *        0          | IDLE  =  IDLE
                 *        0          | START =  START
                 *        0          | PROG  >  UPDAT
                 *        0          | UPDAT R  IDLE
                 *        1          | IDLE  =  IDLE
                 *        1          | START >  PROG
                 *        1          | PROG  =  PROG
                 *        1          | UPDAT =  UPDAT
                 */

                // ***********  calibration status, only if initialized
                std::vector<uint8_t> homing_status_list;
                std::vector<uint8_t> steppers_list;
                // to go to next step of calibration machine state if calibration is still ok
                double calibration_update_time = ros::Time::now().toSec();

                if (_ids_map.count(hw_type))
                     steppers_list = _ids_map.at(hw_type);

                if (!steppers_list.empty() && COMM_SUCCESS == stepper_driver->syncReadHomingStatus(steppers_list, homing_status_list))
                {
                    if (steppers_list.size() == homing_status_list.size())
                    {
                        // max status need to be kept not converted into EStepperCalibrationStatus because max status is "in progress" in the enum
                        int max_status = 0;

                        // debug only
                        std::ostringstream ss_debug;
                        ss_debug << "homing status : ";

                        bool still_in_progress = false;
                        // set states accordingly
                        for (size_t i = 0; i < homing_status_list.size(); ++i)
                        {
                            uint8_t id = steppers_list.at(i);

                            if (_state_map.count(id))
                            {
                                auto stepperState = std::dynamic_pointer_cast<StepperMotorState>(_state_map.at(id));

                                // get min status of all motors (to retrieve potential errors)
                                max_status = max_status < homing_status_list.at(i) ? homing_status_list.at(i) : max_status;
                                EStepperCalibrationStatus status = stepper_driver->interpretHomingData(homing_status_list.at(i));

                                ss_debug << static_cast<int>(homing_status_list.at(i)) << ", ";
                                // if one status is in progress, we are really in progress
                                if (EStepperCalibrationStatus::IN_PROGRESS == status)
                                {
                                    still_in_progress = true;
                                }

                                if (stepperState && !stepperState->isConveyor())
                                {
                                    stepperState->setCalibration(status, 1);
                                }
                            }
                        }  // for steppers_list

                        // see truth table above
                        // timeout is here to prevent being stuck here if retrying calibration when already at the butee
                        if ((!still_in_progress && CalibrationMachineState::State::IN_PROGRESS == _calib_machine_state.status()) ||
                            (still_in_progress && CalibrationMachineState::State::STARTING == _calib_machine_state.status()) ||
                            calibration_update_time - ros::Time::now().toSec() >= _calibration_timeout)
                        {
                            calibration_update_time = ros::Time::now().toSec();
                            _calib_machine_state.next();
                        }

                        ROS_DEBUG("%s", ss_debug.str().c_str());

                        // see truth table above
                        if (CalibrationMachineState::State::UPDATING == _calib_machine_state.status())
                        {
                            _calibration_status = stepper_driver->interpretHomingData(static_cast<uint8_t>(max_status));
                            _calib_machine_state.reset();
                        }
                    }
                    else
                    {
                        ROS_ERROR("TtlManager::readHardwareStatus : syncReadHomingStatus failed - "
                                    "vector mistmatch (id_list size %d, homing_status_list size %d)",
                                    static_cast<int>(steppers_list.size()), static_cast<int>(homing_status_list.size()));

                        hw_errors_increment++;
                    }
                }
                else
                {
                    hw_errors_increment++;
                }
            }

            ROS_DEBUG("_calibration_status: %s", common::model::StepperCalibrationStatusEnum(_calibration_status).toString().c_str());
            ROS_DEBUG("_calib_machine_state: %d", static_cast<int>(_calib_machine_state.status()));

            // we reset the global error variable only if no errors
            if (0 == hw_errors_increment)
            {
                _hw_fail_counter_read = 0;
                res = true;
            }
            else
            {
                _hw_fail_counter_read += hw_errors_increment;
            }

            // if too much errors, disconnect
            if (_hw_fail_counter_read > MAX_HW_FAILURE )
            {
                ROS_ERROR_THROTTLE(1, "TtlManager::readHardwareStatus - motor connection problem - "
                                      "Failed to read from bus (hw_fail_counter_read : %d)", _hw_fail_counter_read);
                _hw_fail_counter_read = 0;
                res = false;
                _is_connection_ok = false;
                _debug_error_message = "TtlManager - Connection problem with physical Bus.";
            }
        }  // if stepper_driver
    }
    return res;
}

/**
 * @brief TtlManager::getAllIdsOnDxlBus
 * @param id_list
 * @return
 * The scan method is identical to all drivers, we can just use the first one
 * (same behaviour in ping with ping method)
 */
int TtlManager::getAllIdsOnBus(vector<uint8_t> &id_list)
{
    int result = COMM_RX_FAIL;

    // remove tool in fake driver
    if (!_use_simu_gripper && _driver_map.count(EHardwareType::FAKE_DXL_MOTOR) && _driver_map.at(EHardwareType::FAKE_DXL_MOTOR))
    {
        std::dynamic_pointer_cast<MockDxlDriver>(_driver_map.at(EHardwareType::FAKE_DXL_MOTOR))->removeGripper();
    }

    // 1. Get all ids from ttl bus. We can use any driver for that
    auto it = _driver_map.begin();

    if  (it != _driver_map.end())
    {     if (it->second)
      {
          vector<uint8_t> l_idList;
          result = it->second->scan(l_idList);
          id_list.insert(id_list.end(), l_idList.begin(), l_idList.end());

          string ids_str;
          for (auto const &id : l_idList)
              ids_str += to_string(id) + " ";

          ROS_DEBUG_THROTTLE(1, "TtlManager::getAllIdsOnTtlBus - Found ids (%s) on bus using first driver (type: %s)",
                              ids_str.c_str(),
                              HardwareTypeEnum(it->first).toString().c_str());

          if (COMM_SUCCESS != result)
          {
              if (COMM_RX_TIMEOUT != result)
              {  // -3001
                  _debug_error_message = "TtlManager - No motor found. "
                                      "Make sure that motors are correctly connected and powered on.";
              }
              else
              {  // -3002 or other
                  _debug_error_message = "TtlManager - Failed to scan bus.";
              }
              ROS_WARN_THROTTLE(1, "TtlManager::getAllIdsOnTtlBus - Broadcast ping failed, "
                              "result : %d (-3001: timeout, -3002: corrupted packet)",
                              result);
          }
      }
    }
    else {
      // if no driver, no motors on bus, it is not a failure of scan
      result = COMM_SUCCESS;
    }

    return result;
}

// ******************
//  Write operations
// ******************

/**
 * @brief TtlManager::setLeds
 * @param led
 * @return
 */
int TtlManager::setLeds(int led)
{
    int ret = niryo_robot_msgs::CommandStatus::TTL_WRITE_ERROR;

    EHardwareType mType = HardwareTypeEnum(_led_motor_type_cfg.c_str());

    if (mType == EHardwareType::FAKE_DXL_MOTOR)
        return niryo_robot_msgs::CommandStatus::SUCCESS;

    // get list of motors of the given type
    vector<uint8_t> id_list;
    if (_ids_map.count(mType) && _driver_map.count(mType))
    {
        id_list = _ids_map.at(mType);

        auto driver = std::dynamic_pointer_cast<AbstractDxlDriver>(_driver_map.at(mType));

        // sync write led state
        vector<uint32_t> command_led_id(id_list.size(), static_cast<uint32_t>(led));
        if (0 <= led && 7 >= led)
        {
            int result = COMM_TX_FAIL;
            for (int error_counter = 0; result != COMM_SUCCESS && error_counter < 5; ++error_counter)
            {
                ros::Duration(TIME_TO_WAIT_IF_BUSY).sleep();
                result = driver->syncWriteLed(id_list, command_led_id);
            }

            if (COMM_SUCCESS == result)
                ret = niryo_robot_msgs::CommandStatus::SUCCESS;
            else
                ROS_WARN("TtlManager::setLeds - Failed to write LED");
        }
    }

    return ret;
}

/**
 * @brief TtlManager::sendCustomCommand
 * @param id
 * @param reg_address
 * @param value
 * @param byte_number
 * @return
 */
int TtlManager::sendCustomCommand(uint8_t id, int reg_address, int value,  int byte_number)
{
    int result = COMM_TX_FAIL;
    ROS_DEBUG("TtlManager::sendCustomCommand:\n"
              "\t\t ID: %d, Value: %d, Address: %d, Size: %d",
              static_cast<int>(id), value,
              reg_address, byte_number);

    if (_state_map.count(id) != 0 && _state_map.at(id))
    {
        EHardwareType motor_type = _state_map.at(id)->getHardwareType();

        if (_driver_map.count(motor_type) && _driver_map.at(motor_type))
        {
            int32_t value_conv = value;
            result = _driver_map.at(motor_type)->writeCustom(static_cast<uint16_t>(reg_address),
                                                             static_cast<uint8_t>(byte_number),
                                                             id,
                                                             static_cast<uint32_t>(value_conv));
            if (result != COMM_SUCCESS)
            {
                ROS_WARN("TtlManager::sendCustomCommand - Failed to write custom command: %d", result);
                // TODO(Thuc): change TTL_WRITE_ERROR -> WRITE_ERROR
                result = niryo_robot_msgs::CommandStatus::TTL_WRITE_ERROR;
            }
        }
        else
        {
            ROS_ERROR_THROTTLE(1, "TtlManager::sendCustomCommand - driver for motor %s not available",
                               HardwareTypeEnum(motor_type).toString().c_str());
            result = niryo_robot_msgs::CommandStatus::WRONG_MOTOR_TYPE;
        }
    }
    else
    {
      ROS_ERROR_THROTTLE(1, "TtlManager::sendCustomCommand - driver for motor id %d unknown",
                         static_cast<int>(id));
      result = niryo_robot_msgs::CommandStatus::WRONG_MOTOR_TYPE;
    }

    ros::Duration(0.005).sleep();
    return result;
}

/**
 * @brief TtlManager::readCustomCommand
 * @param id
 * @param reg_address
 * @param value
 * @param byte_number
 * @return
 */
int TtlManager::readCustomCommand(uint8_t id, int32_t reg_address, int& value, int byte_number)
{
    int result = COMM_RX_FAIL;
    ROS_DEBUG("TtlManager::readCustomCommand: ID: %d, Address: %d, Size: %d",
              static_cast<int>(id),
              static_cast<int>(reg_address), byte_number);

    if (_state_map.count(id) != 0 && _state_map.at(id))
    {
        EHardwareType motor_type = _state_map.at(id)->getHardwareType();

        if (_driver_map.count(motor_type) && _driver_map.at(motor_type))
        {
            uint32_t data = 0;
            result = _driver_map.at(motor_type)->readCustom(static_cast<uint16_t>(reg_address),
                                                            static_cast<uint8_t>(byte_number),
                                                            id,
                                                            data);
            int32_t data_conv = static_cast<int32_t>(data);
            value = data_conv;

            if (result != COMM_SUCCESS)
            {
                ROS_WARN("TtlManager::readCustomCommand - Failed to read custom command: %d", result);
                result = niryo_robot_msgs::CommandStatus::TTL_READ_ERROR;
            }
        }
        else
        {
            ROS_ERROR_THROTTLE(1, "TtlManager::readCustomCommand - driver for motor %s not available",
                               HardwareTypeEnum(motor_type).toString().c_str());
            result = niryo_robot_msgs::CommandStatus::WRONG_MOTOR_TYPE;
        }
    }
    else
    {
      ROS_ERROR_THROTTLE(1, "TtlManager::readCustomCommand - driver for motor id %d unknown",
                         static_cast<int>(id));
      result = niryo_robot_msgs::CommandStatus::WRONG_MOTOR_TYPE;
    }

    ros::Duration(0.005).sleep();
    return result;
}

/**
 * @brief TtlManager::readMotorPID
 * @param id
 * @param pos_p_gain
 * @param pos_i_gain
 * @param pos_d_gain
 * @param vel_p_gain
 * @param vel_i_gain
 * @param ff1_gain
 * @param ff2_gain
 * @return
 */
int TtlManager::readMotorPID(uint8_t id,
                             uint32_t& pos_p_gain, uint32_t& pos_i_gain, uint32_t& pos_d_gain,
                             uint32_t& vel_p_gain, uint32_t& vel_i_gain,
                             uint32_t& ff1_gain, uint32_t& ff2_gain)
{
    int result = COMM_RX_FAIL;

    if (_state_map.count(id) != 0 && _state_map.at(id))
    {
        EHardwareType motor_type = _state_map.at(id)->getHardwareType();

        if (_driver_map.count(motor_type) && _driver_map.at(motor_type))
        {
            auto driver = std::dynamic_pointer_cast<AbstractDxlDriver>(_driver_map.at(motor_type));
            if (driver)
            {
                std::vector<uint32_t> data;
                result = driver->readPID(id, data);

                if (COMM_SUCCESS == result)
                {
                    pos_p_gain = data.at(0);
                    pos_i_gain = data.at(1);
                    pos_d_gain = data.at(2);
                    vel_p_gain = data.at(3);
                    vel_i_gain = data.at(4);
                    ff1_gain = data.at(5);
                    ff2_gain = data.at(6);
                }
                else
                {
                    ROS_WARN("TtlManager::readMotorPID - Failed to read PID: %d", result);
                    result = niryo_robot_msgs::CommandStatus::TTL_READ_ERROR;
                    return result;
                }
            }
        }
        else
        {
            ROS_ERROR_THROTTLE(1, "TtlManager::readMotorPID - driver for motor %s not available",
                               HardwareTypeEnum(motor_type).toString().c_str());
            result = niryo_robot_msgs::CommandStatus::WRONG_MOTOR_TYPE;
        }
    }
    else
    {
      ROS_ERROR_THROTTLE(1, "TtlManager::readMotorPID - driver for motor id %d unknown",
                         static_cast<int>(id));
      result = niryo_robot_msgs::CommandStatus::WRONG_MOTOR_TYPE;
    }

    ros::Duration(0.005).sleep();
    return result;
}

/**
 * @brief TtlManager::readVelocityProfile
 * @param id
 * @param v_start
 * @param a_1
 * @param v_1
 * @param a_max
 * @param v_max
 * @param d_max
 * @param d_1
 * @param v_stop
 * @return
 */
int TtlManager::readVelocityProfile(uint8_t id, uint32_t &v_start, uint32_t &a_1, uint32_t &v_1,
                                    uint32_t &a_max, uint32_t &v_max, uint32_t &d_max,
                                    uint32_t &d_1, uint32_t &v_stop)
{
    int result = COMM_RX_FAIL;

    if (_state_map.count(id) != 0 && _state_map.at(id))
    {
        EHardwareType motor_type = _state_map.at(id)->getHardwareType();

        if (_driver_map.count(motor_type) && _driver_map.at(motor_type))
        {
            auto driver = std::dynamic_pointer_cast<AbstractStepperDriver>(_driver_map.at(motor_type));
            if (driver)
            {
                std::vector<uint32_t> data;
                result = driver->readVelocityProfile(id, data);

                if (COMM_SUCCESS == result)
                {
                    v_start = data.at(0);
                    a_1 = data.at(1);
                    v_1 = data.at(2);
                    a_max = data.at(3);
                    v_max = data.at(4);
                    d_max = data.at(5);
                    d_1 = data.at(6);
                    v_stop = data.at(7);
                }
                else
                {
                    ROS_WARN("TtlManager::readVelocityProfile - Failed to read velocity profile: %d", result);
                    result = niryo_robot_msgs::CommandStatus::TTL_READ_ERROR;
                    return result;
                }
            }
        }
        else
        {
            ROS_ERROR_THROTTLE(1, "TtlManager::readVelocityProfile - driver for motor %s not available",
                               HardwareTypeEnum(motor_type).toString().c_str());
            result = niryo_robot_msgs::CommandStatus::WRONG_MOTOR_TYPE;
        }
    }
    else
    {
      ROS_ERROR_THROTTLE(1, "TtlManager::readMotorPID - driver for motor id %d unknown",
                         static_cast<int>(id));
      result = niryo_robot_msgs::CommandStatus::WRONG_MOTOR_TYPE;
    }

    ros::Duration(0.005).sleep();
    return result;
}

/**
 * @brief TtlManager::readControlMode
 * @param id
 * @param control_mode
 * @return
 */
int TtlManager::readControlMode(uint8_t id, uint8_t& control_mode)
{
    int result = COMM_RX_FAIL;

    if (_state_map.count(id) != 0 && _state_map.at(id))
    {
        EHardwareType motor_type = _state_map.at(id)->getHardwareType();

        if (_driver_map.count(motor_type) && _driver_map.at(motor_type))
        {
            auto driver = std::dynamic_pointer_cast<AbstractDxlDriver>(_driver_map.at(motor_type));
            if (driver)
            {
                result = driver->readControlMode(id, control_mode);
            }
        }
        else
        {
            ROS_ERROR_THROTTLE(1, "TtlManager::readControlMode - driver for motor %s not available",
                               HardwareTypeEnum(motor_type).toString().c_str());
            result = niryo_robot_msgs::CommandStatus::WRONG_MOTOR_TYPE;
        }
    }
    else
    {
      ROS_ERROR_THROTTLE(1, "TtlManager::readControlMode - driver for motor id %d unknown",
                         static_cast<int>(id));
      result = niryo_robot_msgs::CommandStatus::WRONG_MOTOR_TYPE;
    }

    ros::Duration(0.005).sleep();
    return result;
}


/**
 * @brief TtlManager::writeSynchronizeCommand
 * @param cmd
 * @return
 */
int TtlManager::writeSynchronizeCommand(std::unique_ptr<common::model::AbstractTtlSynchronizeMotorCmd> && cmd)
{
    int result = COMM_TX_ERROR;
    ROS_DEBUG_THROTTLE(0.5, "TtlManager::writeSynchronizeCommand:  %s", cmd->str().c_str());

    if (cmd->isValid())
    {
        std::set<common::model::EHardwareType> typesToProcess = cmd->getMotorTypes();

        // process all the motors using each successive drivers
        for (uint32_t counter = 0; counter < MAX_HW_FAILURE; ++counter)
        {
            ROS_DEBUG_THROTTLE(0.5, "TtlManager::writeSynchronizeCommand: try to sync write (counter %d)", counter);

            for (auto const& it : _driver_map)
            {
                if (typesToProcess.count(it.first) != 0)
                {
                    result = COMM_TX_ERROR;

                    // syncwrite for this driver. The driver is responsible for sync write only to its associated motors
                    auto driver = std::dynamic_pointer_cast<AbstractMotorDriver>(it.second);
                    if (driver)
                    {
                      result = driver->writeSyncCmd(cmd->getCmdType(),
                                                    cmd->getMotorsId(it.first),
                                                    cmd->getParams(it.first));

                      ros::Duration(0.05).sleep();
                    }

                    // if successful, don't process this driver in the next loop
                    if (COMM_SUCCESS == result)
                    {
                        typesToProcess.erase(typesToProcess.find(it.first));
                    }
                    else
                    {
                        ROS_ERROR("TtlManager::writeSynchronizeCommand : unable to sync write function : %d", result);
                    }
                }
            }

            // if all drivers are processed, go out of for loop
            if (typesToProcess.empty())
            {
                result = COMM_SUCCESS;
                break;
            }

            ros::Duration(TIME_TO_WAIT_IF_BUSY).sleep();
        }
    }
    else
    {
        ROS_ERROR("TtlManager::writeSynchronizeCommand - Invalid command");
    }


    if (COMM_SUCCESS != result)
    {
        ROS_ERROR_THROTTLE(0.5, "TtlManager::writeSynchronizeCommand - Failed to write synchronize position");
        _debug_error_message = "TtlManager - Failed to write synchronize position";
    }

    return result;
}

/**
 * @brief TtlManager::writeSingleCommand
 * @param cmd
 * @return
 */
int TtlManager::writeSingleCommand(std::unique_ptr<common::model::AbstractTtlSingleMotorCmd> && cmd)
{
    int result = COMM_TX_ERROR;

    uint8_t id = cmd->getId();

    if (cmd->isValid())
    {
        int counter = 0;

        ROS_DEBUG("TtlManager::writeSingleCommand:  %s", cmd->str().c_str());

        if (_state_map.count(id) != 0)
        {
            auto state = _state_map.at(id);
            while ((COMM_SUCCESS != result) && (counter < 50))
            {
                common::model::EHardwareType hardware_type = state->getHardwareType();
                result = COMM_TX_ERROR;
                if (_driver_map.count(hardware_type) && _driver_map.at(hardware_type))
                {
                    // writeSingleCmd is in a for loop, we cannot infer that this command will succeed. Thus we cannot move cmd in parameter
                    result = _driver_map.at(hardware_type)->writeSingleCmd(cmd);
                }

                counter += 1;

                ros::Duration(TIME_TO_WAIT_IF_BUSY).sleep();
            }
        }
    }

    if (result != COMM_SUCCESS)
    {
        ROS_WARN("TtlManager::writeSingleCommand - Failed to write a single command on motor id : %d", id);
        _debug_error_message = "TtlManager - Failed to write a single command";
    }

    return result;
}

/**
 * @brief TtlManager::executeJointTrajectoryCmd
 * @param cmd_vec
 */
void TtlManager::executeJointTrajectoryCmd(std::vector<std::pair<uint8_t, uint32_t> > cmd_vec)
{
    // using only one driver for all motors to write faster. (all addresses of goal position are the same)
    if (!_motor_list.empty() &&
        _state_map.count(_motor_list.at(0)) &&
        _driver_map.count(_state_map.at(_motor_list.at(0))->getHardwareType()))
    {
        std::shared_ptr<ttl_driver::AbstractMotorDriver> driver;
        try {
            auto ttl_driver = _driver_map.at(_state_map.at(_motor_list.at(0))->getHardwareType());
            driver = std::dynamic_pointer_cast<AbstractMotorDriver>(ttl_driver);
        }
        catch (const std::exception& e)
        {
            std::stringstream msg;
            std::cout << "TtlManager::executeJointTrajectoryCmd: access to an element not exist in map with error " << e.what() << std::endl;
        }
        if (driver)
        {
            std::vector<uint8_t> ids;
            std::vector<uint32_t> params;
            for (auto cmd : cmd_vec)
            {
                ids.push_back(cmd.first);
                params.push_back(cmd.second);
            }
            int err = driver->syncWritePositionGoal(ids, params);
            if (err != COMM_SUCCESS)
            {
                ROS_WARN("TtlManager::executeJointTrajectoryCmd - Failed to write position");
                _debug_error_message = "TtlManager - Failed to write position";
            }
        }
    }
}

// ******************
//  Calibration
// ******************

/**
 * @brief TtlManager::startCalibration
 */
void TtlManager::startCalibration()
{
    ROS_DEBUG("TtlManager::startCalibration: starting...");

    _calibration_status = EStepperCalibrationStatus::IN_PROGRESS;
    _calib_machine_state.start();

    std::vector<uint8_t> stepper_list;
    if (_ids_map.count(EHardwareType::STEPPER))
        stepper_list = _ids_map.at(EHardwareType::STEPPER);

    for (size_t i = 0; i < stepper_list.size(); ++i)
    {
        uint8_t id = stepper_list.at(i);

        if (_state_map.count(id))
        {
            auto stepperState = std::dynamic_pointer_cast<StepperMotorState>(_state_map.at(id));

            if (stepperState && !stepperState->isConveyor())
            {
                stepperState->setCalibration(EStepperCalibrationStatus::IN_PROGRESS, 1);
            }
        }
    }  // for steppers_list
}

/**
 * @brief TtlManager::resetCalibration
 */
void TtlManager::resetCalibration()
{
    ROS_DEBUG("TtlManager::resetCalibration: reseting...");

    _calibration_status = EStepperCalibrationStatus::UNINITIALIZED;
    _calib_machine_state.reset();

    std::vector<uint8_t> stepper_list;
    if (_ids_map.count(EHardwareType::STEPPER))
        stepper_list = _ids_map.at(EHardwareType::STEPPER);

    for (size_t i = 0; i < stepper_list.size(); ++i)
    {
        uint8_t id = stepper_list.at(i);

        if (_state_map.count(id))
        {
            auto stepperState = std::dynamic_pointer_cast<StepperMotorState>(_state_map.at(id));

            if (stepperState && !stepperState->isConveyor())
            {
                stepperState->setCalibration(EStepperCalibrationStatus::UNINITIALIZED, 1);
            }
        }
    }  // for steppers_list
}

/**
 * @brief TtlManager::getCalibrationResult
 * @param motor_id
 * @return
 */
int32_t TtlManager::getCalibrationResult(uint8_t motor_id) const
{
    if (!_state_map.count(motor_id) && _state_map.at(motor_id))
        throw std::out_of_range("TtlManager::getMotorsState: Unknown motor id");

    return std::dynamic_pointer_cast<StepperMotorState>(_state_map.at(motor_id))->getCalibrationValue();
}

// ******************
//  Getters
// ******************

/**
 * @brief TtlManager::getBusState
 * @param connection_state
 * @param motor_id
 * @param debug_msg
 */
void TtlManager::getBusState(bool &connection_state,
                             std::vector<uint8_t> &motor_id,
                             std::string &debug_msg) const
{
  debug_msg = _debug_error_message;
  motor_id = _all_motor_connected;
  connection_state = isConnectionOk();
}

/**
 * @brief TtlManager::getMotorsStates
 * @return only the joints states
 */
std::vector<std::shared_ptr<JointState> >
TtlManager::getMotorsStates() const
{
    std::vector<std::shared_ptr<JointState> > states;
    for (const auto& it : _state_map)
    {
        if (EHardwareType::UNKNOWN != it.second->getHardwareType()
            && EHardwareType::END_EFFECTOR != it.second->getHardwareType())
        {
            states.emplace_back(std::dynamic_pointer_cast<JointState>(it.second));
        }
    }

    return states;
}

/**
 * @brief TtlManager::getHardwareState
 * @param motor_id
 * @return
 */
std::shared_ptr<common::model::AbstractHardwareState>
TtlManager::getHardwareState(uint8_t motor_id) const
{
    if (!_state_map.count(motor_id) && _state_map.at(motor_id))
        throw std::out_of_range("TtlManager::getMotorsState: Unknown motor id");

    return _state_map.at(motor_id);
}

// ********************
//  Private
// ********************

/**
 * @brief TtlManager::addHardwareDriver
 * @param hardware_type
 */
void TtlManager::addHardwareDriver(common::model::EHardwareType hardware_type)
{
    // if not already instanciated
    if (!_driver_map.count(hardware_type))
    {
        switch (hardware_type)
        {
            case common::model::EHardwareType::STEPPER:
                _driver_map.insert(std::make_pair(hardware_type, std::make_shared<StepperDriver<StepperReg> >(_portHandler, _packetHandler)));
            break;
            case common::model::EHardwareType::XL430:
                _driver_map.insert(std::make_pair(hardware_type, std::make_shared<DxlDriver<XL430Reg> >(_portHandler, _packetHandler)));
            break;
            case common::model::EHardwareType::XC430:
                _driver_map.insert(std::make_pair(hardware_type, std::make_shared<DxlDriver<XC430Reg> >(_portHandler, _packetHandler)));
            break;
            case common::model::EHardwareType::XL320:
                _driver_map.insert(make_pair(hardware_type, std::make_shared<DxlDriver<XL320Reg> >(_portHandler, _packetHandler)));
            break;
            case common::model::EHardwareType::XL330:
                _driver_map.insert(std::make_pair(hardware_type, std::make_shared<DxlDriver<XL330Reg> >(_portHandler, _packetHandler)));
            break;
            case common::model::EHardwareType::END_EFFECTOR:
                _driver_map.insert(std::make_pair(hardware_type, std::make_shared<EndEffectorDriver<EndEffectorReg> >(_portHandler, _packetHandler)));
            break;
            case common::model::EHardwareType::FAKE_DXL_MOTOR:
                _driver_map.insert(std::make_pair(hardware_type, std::make_shared<MockDxlDriver>(_fake_data)));
            break;
            case common::model::EHardwareType::FAKE_STEPPER_MOTOR:
                _driver_map.insert(std::make_pair(hardware_type, std::make_shared<MockStepperDriver>(_fake_data)));
            break;
            case common::model::EHardwareType::FAKE_END_EFFECTOR:
                _driver_map.insert(std::make_pair(hardware_type, std::make_shared<MockEndEffectorDriver>(_fake_data)));
            break;
            default:
                ROS_ERROR("TtlManager - Unable to instanciate driver, unknown type");
            break;
        }
    }
}

 /**
 * @brief TtlManager::readFakeConfig
 */
void TtlManager::readFakeConfig()
{
    _fake_data = std::make_shared<FakeTtlData>();

    if (_nh.hasParam("fake_params"))
    {
        std::vector<int> full_id_list;
        if (_nh.hasParam("fake_params/id_list"))
            _nh.getParam("fake_params/id_list", full_id_list);
        for (auto id : full_id_list)
            _fake_data->full_id_list.emplace_back(static_cast<uint8_t>(id));

        if (_nh.hasParam("fake_params/steppers"))
        {
            std::string current_ns = "fake_params/steppers/";
            retrieveFakeMotorData(current_ns, _fake_data->stepper_registers);
        }

        if (_nh.hasParam("fake_params/dynamixels/"))
        {
            std::string current_ns = "fake_params/dynamixels/";
            retrieveFakeMotorData(current_ns, _fake_data->dxl_registers);
        }

        if (_nh.hasParam("fake_params/end_effector"))
        {
            std::string current_ns = "fake_params/end_effector/";
            int id, temperature, voltage;
            _nh.getParam(current_ns + "id", id);
            _fake_data->end_effector.id = static_cast<uint8_t>(id);
            _nh.getParam(current_ns + "temperature", temperature);
            _fake_data->end_effector.temperature = static_cast<uint8_t>(temperature);
            _nh.getParam(current_ns + "voltage", voltage);
            _fake_data->end_effector.voltage = static_cast<double>(voltage);

            std::string firmware;
            _nh.getParam(current_ns + "firmware", firmware);
            _fake_data->end_effector.firmware = firmware;
        }
    }
}

}  // namespace ttl_driver<|MERGE_RESOLUTION|>--- conflicted
+++ resolved
@@ -398,17 +398,8 @@
         }
         else
         {
-<<<<<<< HEAD
             _debug_error_message = "Motor(s):" + error_motors_message + " do not seem to be connected";
-=======
-            _debug_error_message = "Motor(s):";
-            for (auto const &id : _removed_motor_id_list)
-            {
-                _debug_error_message += " " + to_string(id);
-            }
-            _debug_error_message += " do not seem to be connected";
             result = TTL_SCAN_MISSING_MOTOR; 
->>>>>>> e7300d58
         }
     }
     else
