/*
    ttl_driver.cpp
    Copyright (C) 2020 Niryo
    All rights reserved.
    This program is free software: you can redistribute it and/or modify
    it under the terms of the GNU General Public License as published by
    the Free Software Foundation, either version 3 of the License, or
    (at your option) any later version.
    This program is distributed in the hope that it will be useful,
    but WITHOUT ANY WARRANTY; without even the implied warranty of
    MERCHANTABILITY or FITNESS FOR A PARTICULAR PURPOSE.  See the
    GNU General Public License for more details.
    You should have received a copy of the GNU General Public License
    along with this program.  If not, see <http:// www.gnu.org/licenses/>.
*/

#include "ttl_driver/ttl_manager.hpp"

// cpp
#include <cmath>
#include <utility>
#include <vector>
#include <set>
#include <string>
#include <algorithm>
#include <sstream>
#include <unordered_map>
#include <cstdlib>
#include <cassert>

// ros
#include "ros/serialization.h"
#include "ros/time.h"

// niryo
#include "common/model/hardware_type_enum.hpp"
#include "common/model/dxl_command_type_enum.hpp"
#include "common/model/tool_state.hpp"
#include "common/model/stepper_motor_state.hpp"
#include "common/model/conveyor_state.hpp"
#include "common/model/end_effector_state.hpp"
#include "common/model/stepper_calibration_status_enum.hpp"

#include "dynamixel_sdk/packet_handler.h"
#include "ttl_driver/stepper_reg.hpp"
#include "ttl_driver/end_effector_reg.hpp"

#include "ttl_driver/dxl_driver.hpp"
#include "ttl_driver/mock_dxl_driver.hpp"
#include "ttl_driver/stepper_driver.hpp"
#include "ttl_driver/mock_stepper_driver.hpp"
#include "ttl_driver/end_effector_driver.hpp"
#include "ttl_driver/mock_end_effector_driver.hpp"
#include "ttl_driver/fake_ttl_data.hpp"

using ::std::shared_ptr;
using ::std::vector;
using ::std::string;
using ::std::ostringstream;
using ::std::to_string;
using ::std::set;

using ::common::model::EStepperCalibrationStatus;
using ::common::model::StepperMotorState;
using ::common::model::EndEffectorState;
using ::common::model::JointState;
using ::common::model::EHardwareType;
using ::common::model::HardwareTypeEnum;

namespace ttl_driver
{
/**
 * @brief TtlManager::TtlManager
 */
TtlManager::TtlManager(ros::NodeHandle& nh) :
    _nh(nh),
    _debug_error_message("TtlManager - No connection with TTL motors has been made yet")
{
    ROS_DEBUG("TtlManager - ctor");

    init(nh);

    if (COMM_SUCCESS != setupCommunication())
        ROS_WARN("TtlManager - TTL Communication Failed");
}

/**
 * @brief TtlManager::init
 * @param nh
 * @return
 */
bool TtlManager::init(ros::NodeHandle& nh)
{
    // get params from rosparams
    nh.getParam("bus_params/uart_device_name", _device_name);
    nh.getParam("bus_params/baudrate", _baudrate);
    nh.getParam("led_motor", _led_motor_type_cfg);
    nh.getParam("simu_gripper", _use_simu_gripper);

    if (_device_name != "fake")
    {
        _portHandler.reset(dynamixel::PortHandler::getPortHandler(_device_name.c_str()));
        _packetHandler.reset(dynamixel::PacketHandler::getPacketHandler(TTL_BUS_PROTOCOL_VERSION));
    }
    else {
        readFakeConfig();
    }

    ROS_DEBUG("TtlManager::init - Dxl : set port name (%s), baudrate(%d)", _device_name.c_str(), _baudrate);
    ROS_DEBUG("TtlManager::init - led motor type config : %s", _led_motor_type_cfg.c_str());

    return true;
}

/**
 * @brief TtlManager::setupCommunication
 * @return
 */
int TtlManager::setupCommunication()
{
    int ret = COMM_NOT_AVAILABLE;

    ROS_DEBUG("TtlManager::setupCommunication - initializing connection...");

    // fake drivers will always succeed for the communication
    if ("fake" == _device_name)
    {
        ret = COMM_SUCCESS;
    }
    else
    {
        // Ttl bus setup
        if (_portHandler)
        {
            _debug_error_message.clear();

            // Open port
            if (_portHandler->openPort())
            {
                // Set baudrate
                if (_portHandler->setBaudRate(_baudrate))
                {
                    // wait a bit to be sure the connection is established
                    ros::Duration(0.1).sleep();
                    ret = COMM_SUCCESS;
                }
                else
                {
                    ROS_ERROR("TtlManager::setupCommunication - Failed to set baudrate for Dynamixel bus");
                    _debug_error_message = "TtlManager - Failed to set baudrate for Dynamixel bus";
                    ret = TTL_FAIL_PORT_SET_BAUDRATE;
                }
            }
            else
            {
                ROS_ERROR("TtlManager::setupCommunication - Failed to open Uart port for Dynamixel bus");
                _debug_error_message = "TtlManager - Failed to open Uart port for Dynamixel bus";
                ret = TTL_FAIL_OPEN_PORT;
            }
        }
        else
            ROS_ERROR("TtlManager::setupCommunication - Invalid port handler");
    }

    return ret;
}


/**
 * @brief TtlManager::addHardwareComponent add hardware component like joint, ee, tool... to ttl manager
 * @param state
 */
void TtlManager::addHardwareComponent(const std::shared_ptr<common::model::AbstractHardwareState>& state)
{
    common::model::EHardwareType hardware_type = state->getHardwareType();
    uint8_t id = state->getId();

    ROS_DEBUG("TtlManager::addHardwareComponent : %s", state->str().c_str());

    // if not already instanciated
    if (!_state_map.count(id))
    {
        _state_map.insert(std::make_pair(id, state));
    }

    // if not already instanciated
    if (!_ids_map.count(hardware_type))
    {
        _ids_map.insert(std::make_pair(hardware_type, std::vector<uint8_t>({id})));
    }
    else
    {
        _ids_map.at(hardware_type).emplace_back(id);
    }

    addHardwareDriver(hardware_type);
}

/**
 * @brief TtlManager::removeHardwareComponent
 * @param id
 */
void TtlManager::removeHardwareComponent(uint8_t id)
{
    ROS_DEBUG("TtlManager::removeMotor - Remove motor id: %d", id);

    if (_state_map.count(id) && _state_map.at(id))
    {
        EHardwareType type = _state_map.at(id)->getHardwareType();

        // std::remove to remove hypothetic duplicates too
        if (_ids_map.count(type))
        {
            auto& ids = _ids_map.at(type);
            ids.erase(std::remove(ids.begin(), ids.end(), id), ids.end());
            if (ids.empty())
            {
                _ids_map.erase(type);
            }
        }

        _state_map.erase(id);
    }

    _removed_motor_id_list.erase(std::remove(_removed_motor_id_list.begin(),
                                             _removed_motor_id_list.end(), id),
                                             _removed_motor_id_list.end());
}

// ****************
//  commands
// ****************

/**
 * @brief TtlManager::changeId
 * @param motor_type
 * @param old_id
 * @param new_id
 * @return
 */
int TtlManager::changeId(common::model::EHardwareType motor_type, uint8_t old_id, uint8_t new_id)
{
    int ret = COMM_TX_FAIL;

    if (old_id == new_id)
    {
        ret = COMM_SUCCESS;
    }
    else if (_driver_map.count(motor_type))
    {
        auto driver = std::dynamic_pointer_cast<AbstractMotorDriver>(_driver_map.at(motor_type));

        if (driver)
        {
            ret = driver->changeId(old_id, new_id);
            if (COMM_SUCCESS == ret)
            {
                // update all maps
                auto i_state  = _state_map.find(old_id);
                // update all maps
                if (i_state != _state_map.end())
                {
                    // update all maps
                    std::swap(_state_map[new_id], i_state->second);
                    // update all maps
                    _state_map.erase(i_state);
                }
                if (_ids_map.count(motor_type))
                {
                    // update all maps
                    _ids_map.at(motor_type).erase(std::remove(_ids_map.at(motor_type).begin(), _ids_map.at(motor_type).end(), old_id),
                                                _ids_map.at(motor_type).end());

                    // update all maps
                    _ids_map.at(motor_type).emplace_back(new_id);
                }
            }
        }
    }

    return ret;
}

/**
 * @brief TtlManager::scanAndCheck
 * @return
 */
int TtlManager::scanAndCheck()
{
    ROS_DEBUG("TtlManager::scanAndCheck");
    int result = COMM_PORT_BUSY;

    _all_motor_connected.clear();
    _is_connection_ok = false;

    for (int counter = 0; counter < 50 && COMM_SUCCESS != result; ++counter)
    {
        result = getAllIdsOnBus(_all_motor_connected);
        ROS_DEBUG_COND(COMM_SUCCESS != result, "TtlManager::scanAndCheck status: %d (counter: %d)", result, counter);
        ros::Duration(TIME_TO_WAIT_IF_BUSY).sleep();
    }

    if (COMM_SUCCESS == result)
    {
        checkRemovedMotors();

        if (_removed_motor_id_list.empty())
        {
            _is_connection_ok = true;
            _debug_error_message.clear();
            result = TTL_SCAN_OK;
        }
        else
        {
            _debug_error_message = "Motor(s):";
            for (auto const &id : _removed_motor_id_list)
            {
                _debug_error_message += " " + to_string(id);
            }
            _debug_error_message += " do not seem to be connected";
        }
    }
    else
    {
        _debug_error_message = "TtlManager - Failed to scan motors, physical bus is too busy. Will retry...";
        ROS_WARN_THROTTLE(1, "TtlManager::scanAndCheck - Failed to scan motors, physical bus is too busy");
    }

    return result;
}

/**
 * @brief TtlManager::ping
 * @param id
 * @return
 * The ping method is identical to all drivers, we can just use the first one
 * (same behaviour in getAllIdsOnBus with scan method)
 */
bool TtlManager::ping(uint8_t id)
{
    int result = false;

    auto state = _state_map.find(id);
    if (state != _state_map.end() && state->second && _driver_map.find(state->second->getHardwareType()) != _driver_map.end())
    {
        auto it = _driver_map.at(state->second->getHardwareType());
        if (it)
        {
            if (COMM_SUCCESS == it->ping(id))
                result = true;
        }
    }

    ROS_DEBUG_THROTTLE(1, "TtlManager::ping with result %d", result);

    return result;
}

/**
 * @brief TtlManager::rebootMotors
 * @return
 */
int TtlManager::rebootMotors()
{
    int return_value = niryo_robot_msgs::CommandStatus::FAILURE;

    for (auto const &it : _state_map)
    {
        EHardwareType type = it.second->getHardwareType();
        ROS_DEBUG("TtlManager::rebootMotors - Reboot TTL motor with ID: %d", it.first);
        if (_driver_map.count(type))
        {
            int result = _driver_map.at(type)->reboot(it.first);
            if (COMM_SUCCESS == result)
            {
                ROS_DEBUG("TtlManager::rebootMotors - Reboot motor successfull");
                return_value = niryo_robot_msgs::CommandStatus::SUCCESS;
            }
            else
            {
                ROS_WARN("TtlManager::rebootMotors - Failed to reboot motor: %d", result);
                return_value = result;
            }
        }
    }

    return return_value;
}

/**
 * @brief TtlManager::rebootMotor
 * @param motor_id
 * @return
 */
int TtlManager::rebootMotor(uint8_t motor_id)
{
    int return_value = COMM_TX_FAIL;

    if (_state_map.count(motor_id) != 0 && _state_map.at(motor_id))
    {
        EHardwareType type = _state_map.at(motor_id)->getHardwareType();
        ROS_DEBUG("TtlManager::rebootMotors - Reboot motor with ID: %d", motor_id);
        if (_driver_map.count(type))
        {
            return_value = _driver_map.at(type)->reboot(motor_id);
            if (COMM_SUCCESS == return_value)
            {
                ros::Time start_time = ros::Time::now();
                uint32_t tmp = 0;
                int wait_result = _driver_map.at(type)->readTemperature(motor_id, tmp);
                while (COMM_SUCCESS != wait_result || !tmp)
                {
                    if ((ros::Time::now() - start_time).toSec() > 1)
                        break;
                    ros::Duration(0.1).sleep();
                    wait_result = _driver_map.at(type)->readTemperature(motor_id, tmp);
                }
            }
            ROS_WARN_COND(COMM_SUCCESS != return_value,
                          "TtlManager::rebootMotors - Failed to reboot motor: %d",
                          return_value);
        }
    }

    return return_value;
}

// ******************
//  Read operations
// ******************

/**
 * @brief TtlManager::getPosition
 * @param motor_state
 * @return
 */
uint32_t TtlManager::getPosition(const JointState &motor_state)
{
    uint32_t position = 0;
    EHardwareType hardware_type = motor_state.getHardwareType();
    if (_driver_map.count(hardware_type) && _driver_map.at(hardware_type))
    {
        for (_hw_fail_counter_read = 0; _hw_fail_counter_read < MAX_HW_FAILURE; ++_hw_fail_counter_read)
        {
            auto driver = std::dynamic_pointer_cast<AbstractMotorDriver>(_driver_map.at(hardware_type));

            if (driver && COMM_SUCCESS == driver->readPosition(motor_state.getId(), position))
            {
                _hw_fail_counter_read = 0;
                break;
            }
        }

        if (0 < _hw_fail_counter_read)
        {
            ROS_ERROR_THROTTLE(1, "TtlManager::getPosition - motor connection problem - Failed to read from bus");
            _debug_error_message = "TtlManager - Connection problem with Bus.";
            _hw_fail_counter_read = 0;
            _is_connection_ok = false;
        }
    }
    else
    {
        ROS_ERROR_THROTTLE(1, "TtlManager::getPosition - Driver not found for requested motor id");
        _debug_error_message = "TtlManager::getPosition - Driver not found for requested motor id";
    }
    return position;
}

/**
 * @brief TtlManager::readPositionState
 */
bool TtlManager::readPositionStatus()
{
    bool res = false;
    unsigned int hw_errors_increment = 0;

    // syncread from all drivers for all motors
    for (auto const& it : _driver_map)
    {
        EHardwareType type = it.first;
        auto driver = std::dynamic_pointer_cast<AbstractMotorDriver>(it.second);

        if (driver && _ids_map.count(type))
        {
            // we retrieve all the associated id for the type of the current driver
            vector<uint8_t> id_list = _ids_map.at(type);
            vector<uint32_t> position_list;

            if (COMM_SUCCESS == driver->syncReadPosition(id_list, position_list))
            {
                if (id_list.size() == position_list.size())
                {
                    // set motors states accordingly
                    for (size_t i = 0; i < id_list.size(); ++i)
                    {
                        uint8_t id = id_list.at(i);
                        int position = static_cast<int>(position_list.at(i));

                        if (_state_map.count(id))
                        {
                            auto state = std::dynamic_pointer_cast<common::model::AbstractMotorState>(_state_map.at(id));
                            if (state)
                            {
                                state->setPositionState(position);
                            }
                        }
                    }
                }
                else
                {
                    ROS_ERROR("TtlManager::readPositionStatus : Fail to sync read position - "
                                "vector mismatch (id_list size %d, position_list size %d)",
                                static_cast<int>(id_list.size()),
                                static_cast<int>(position_list.size()));
                    hw_errors_increment++;
                }
            }
            else
            {
                hw_errors_increment++;
            }
        }
    }  // for driver_map

    // we reset the global error variable only if no errors
    if (0 == hw_errors_increment)
    {
        _hw_fail_counter_read = 0;
        res = true;
    }
    else
    {
        _hw_fail_counter_read += hw_errors_increment;
    }

    if (_hw_fail_counter_read > MAX_HW_FAILURE)
    {
        ROS_ERROR_THROTTLE(1, "TtlManager::readPositionStatus - motor connection problem - "
                                "Failed to read from bus (hw_fail_counter_read : %d)", _hw_fail_counter_read);
        _hw_fail_counter_read = 0;
        _is_connection_ok = false;
        _debug_error_message = "TtlManager - Connection problem with physical Bus.";
    }

    return res;
}

/**
 * @brief TtlManager::readEndEffectorStatus
 */
bool TtlManager::readEndEffectorStatus()
{
    bool res = false;

    // if has end effector driver
    if (_driver_map.count(EHardwareType::END_EFFECTOR))
    {
        unsigned int hw_errors_increment = 0;

        shared_ptr<EndEffectorDriver<EndEffectorReg> > driver = std::dynamic_pointer_cast<EndEffectorDriver<EndEffectorReg> >(_driver_map.at(EHardwareType::END_EFFECTOR));

        if (driver && _ids_map.count(EHardwareType::END_EFFECTOR))
        {
            // we retrieve the associated id for the end effector
            uint8_t id = _ids_map.at(EHardwareType::END_EFFECTOR).front();
            common::model::EActionType action;

            if (_state_map.count(id))
            {
                auto state = std::dynamic_pointer_cast<EndEffectorState>(_state_map.at(id));
                if (state)
                {
                    // free drive button
                    if (COMM_SUCCESS == driver->readButton1Status(id, action))
                        state->setButtonStatus(1, action);
                    else
                        hw_errors_increment++;

                    // save pos button
                    if (COMM_SUCCESS == driver->readButton2Status(id, action))
                        state->setButtonStatus(2, action);
                    else
                        hw_errors_increment++;

                    // custom button
                    if (COMM_SUCCESS == driver->readButton3Status(id, action))
                        state->setButtonStatus(3, action);
                    else
                        hw_errors_increment++;

                    bool digital_data;
                    if (COMM_SUCCESS == driver->readDigitalInput(id, digital_data))
                        state->setDigitalIn(digital_data);
                    else
                        hw_errors_increment++;
                }
            }
        }  // for driver_map

        // we reset the global error variable only if no errors
        if (0 == hw_errors_increment)
        {
            _hw_fail_counter_read = 0;
            res = true;
        }
        else
        {
            _hw_fail_counter_read += hw_errors_increment;
        }

        if (_hw_fail_counter_read > MAX_HW_FAILURE)
        {
            ROS_ERROR_THROTTLE(1, "TtlManager::readEndEffectorStatus - motor connection problem - "
                                  "Failed to read from bus (hw_fail_counter_read : %d)", _hw_fail_counter_read);
            _hw_fail_counter_read = 0;
            _debug_error_message = "TtlManager - Connection problem with physical Bus.";
        }
    }
    else
    {
        ROS_DEBUG_THROTTLE(2, "TtlManager::readEndEffectorStatus - No end effector found");
    }

    return res;
}

/**
 * @brief TtlManager::readHwStatus
 * TODO(CC) refacto
 */
bool TtlManager::readHwStatus()
{
    bool res = false;

    unsigned int hw_errors_increment = 0;

    // syncread from all drivers for all motors
    for (auto const& it : _driver_map)
    {
        EHardwareType type = it.first;
        shared_ptr<AbstractTtlDriver> driver = it.second;

        if (driver && _ids_map.count(type))
        {
            // we retrieve all the associated id for the type of the current driver
            vector<uint8_t> id_list = _ids_map.at(type);
            size_t id_list_size = id_list.size();

            // **************  firmware version
            vector<std::string> firmware_version_list;

            if (COMM_SUCCESS != driver->syncReadFirmwareVersion(id_list, firmware_version_list))
            {
                // this operation can fail, it is normal, so no error message
                hw_errors_increment++;
            }
            else if (id_list_size != firmware_version_list.size())
            {
                // however, if we have a mismatch here, it is not normal

                ROS_ERROR("TtlManager::readHwStatus : syncReadFirmwareVersion failed - "
                            "vector mistmatch (id_list size %d, temperature_list size %d)",
                            static_cast<int>(id_list_size), static_cast<int>(firmware_version_list.size()));

                hw_errors_increment++;
            }

            // **************  temperature
            vector<uint32_t> temperature_list;

            if (COMM_SUCCESS != driver->syncReadTemperature(id_list, temperature_list))
            {
                // this operation can fail, it is normal, so no error message
                hw_errors_increment++;
            }
            else if (id_list_size != temperature_list.size())
            {
                // however, if we have a mismatch here, it is not normal

                ROS_ERROR("TtlManager::readHwStatus : syncReadTemperature failed - "
                            "vector mistmatch (id_list size %d, temperature_list size %d)",
                            static_cast<int>(id_list_size), static_cast<int>(temperature_list.size()));

                hw_errors_increment++;
            }

            // **********  voltage
            vector<double> voltage_list;

            if (COMM_SUCCESS != driver->syncReadVoltage(id_list, voltage_list))
            {
                hw_errors_increment++;
            }
            else if (id_list_size != voltage_list.size())
            {
                ROS_ERROR("TtlManager::readHwStatus : syncReadTemperature failed - "
                            "vector mistmatch (id_list size %d, voltage_list size %d)",
                            static_cast<int>(id_list_size), static_cast<int>(voltage_list.size()));

                hw_errors_increment++;
            }

            // **********  error state
            vector<uint32_t> hw_status_list;

            if (COMM_SUCCESS != driver->syncReadHwErrorStatus(id_list, hw_status_list))
            {
                hw_errors_increment++;
            }
            else if (id_list_size != hw_status_list.size())
            {
                ROS_ERROR("TtlManager::readHwStatus : syncReadTemperature failed - "
                            "vector mistmatch (id_list size %d, hw_status_list size %d)",
                            static_cast<int>(id_list_size), static_cast<int>(hw_status_list.size()));

                hw_errors_increment++;
            }

            // ***********  calibration status
            if ( (EHardwareType::FAKE_STEPPER_MOTOR == type || EHardwareType::STEPPER == type))
            {
                for (auto id : _ids_map.at(type))
                {
                    if (_state_map.find(id) != _state_map.end())
                    {
                        uint32_t status{0};     // not in calibration status table
                        shared_ptr<ttl_driver::AbstractStepperDriver> stepper_driver = std::dynamic_pointer_cast<ttl_driver::AbstractStepperDriver>(driver);
                        if (_calibration_status != EStepperCalibrationStatus::CALIBRATION_UNINITIALIZED &&
                            COMM_SUCCESS == stepper_driver->readHomingStatus(id, status))
                        {
                            if (_map_calibration_status.count(status))
                            {
                                std::dynamic_pointer_cast<StepperMotorState>(_state_map.at(id))->setCalibration(_map_calibration_status.at(status), 1);
                                updateCurrentCalibrationStatus();
                            }
                        }
                    }
                }
            }

            // **********  conveyor state
            if (EHardwareType::FAKE_STEPPER_MOTOR == type || EHardwareType::STEPPER == type)
            {
                for (auto id : _ids_map.at(type))
                {
                    if (_state_map.find(id) != _state_map.end())
                    {
                        auto state = std::dynamic_pointer_cast<StepperMotorState>(_state_map.at(id));
                        if (state && state->isConveyor())
                        {
                            auto stepper_driver = std::dynamic_pointer_cast<ttl_driver::AbstractStepperDriver>(driver);
                            uint32_t velocity;
                            if (COMM_SUCCESS != stepper_driver->readGoalVelocity(id, velocity))
                            {
                                hw_errors_increment++;
                            }

                            auto speed = static_cast<int16_t>(velocity);
                            auto cState = std::dynamic_pointer_cast<common::model::ConveyorState>(state);
<<<<<<< HEAD
                            cState->setDirection(speed > 0 ? 1 : -1);
                            cState->setSpeed(static_cast<int16_t>(std::abs(speed)));
=======
                            cState->setDirection(speed > 0 ? -1 : 1);
                            cState->setSpeed(std::abs(speed));
>>>>>>> b2b7db87
                            cState->setState(speed != 0);
                        }
                    }
                }
            }
            // set motors states accordingly
            for (size_t i = 0; i < id_list_size; ++i)
            {
                uint8_t id = id_list.at(i);

                if (_state_map.count(id))
                {
                    auto state = _state_map.at(id);

                    // **************  firmware versions
                    if (firmware_version_list.size() > i)
                    {
                        state->setFirmwareVersion(firmware_version_list.at(i));
                    }

                    // **************  temperature
                    if (temperature_list.size() > i)
                    {
                        state->setTemperature(temperature_list.at(i));
                    }

                    // **********  voltage
                    if (voltage_list.size() > i)
                    {
                        state->setVoltage(voltage_list.at(i));
                    }

                    // **********  error state
                    if (hw_status_list.size() > i)
                    {
                        state->setHardwareError(hw_status_list.at(i));
                        string hardware_message = driver->interpreteErrorState(hw_status_list.at(i));
                        state->setHardwareError(hardware_message);
                    }
                }
            }  // for id_list
        }
    }  // for driver_map

    // we reset the global error variable only if no errors
    if (0 == hw_errors_increment)
    {
        _hw_fail_counter_read = 0;
        res = true;
    }
    else
    {
        _hw_fail_counter_read += hw_errors_increment;
    }

    // if too much errors, disconnect
    if (_hw_fail_counter_read > MAX_HW_FAILURE )
    {
        ROS_ERROR_THROTTLE(1, "TtlManager::readHwStatus - motor connection problem - "
                              "Failed to read from bus (hw_fail_counter_read : %d)", _hw_fail_counter_read);
        _hw_fail_counter_read = 0;
        res = false;
        _is_connection_ok = false;
        _debug_error_message = "TtlManager - Connection problem with physical Bus.";
    }


    return res;
}


/**
 * @brief TtlManager::getAllIdsOnDxlBus
 * @param id_list
 * @return
 * The scan method is identical to all drivers, we can just use the first one
 * (same behaviour in ping with ping method)
 */
int TtlManager::getAllIdsOnBus(vector<uint8_t> &id_list)
{
    int result = COMM_RX_FAIL;

    // remove tool in fake driver
    if (!_use_simu_gripper && _driver_map.count(EHardwareType::FAKE_DXL_MOTOR) && _driver_map.at(EHardwareType::FAKE_DXL_MOTOR))
    {
        std::dynamic_pointer_cast<MockDxlDriver>(_driver_map.at(EHardwareType::FAKE_DXL_MOTOR))->removeGripper();
    }

    // 1. Get all ids from ttl bus. We can use any driver for that
    auto it = _driver_map.begin();

    if  (it != _driver_map.end())
    {
      if (it->second)
      {
          vector<uint8_t> l_idList;
          result = it->second->scan(l_idList);
          id_list.insert(id_list.end(), l_idList.begin(), l_idList.end());

          string ids_str;
          for (auto const &id : l_idList)
              ids_str += to_string(id) + " ";

          ROS_DEBUG_THROTTLE(1, "TtlManager::getAllIdsOnTtlBus - Found ids (%s) on bus using first driver (type: %s)",
                              ids_str.c_str(),
                              HardwareTypeEnum(it->first).toString().c_str());

          if (COMM_SUCCESS != result)
          {
              if (COMM_RX_TIMEOUT != result)
              {  // -3001
                  _debug_error_message = "TtlManager - No motor found. "
                                      "Make sure that motors are correctly connected and powered on.";
              }
              else
              {  // -3002 or other
                  _debug_error_message = "TtlManager - Failed to scan bus.";
              }
              ROS_WARN_THROTTLE(1, "TtlManager::getAllIdsOnTtlBus - Broadcast ping failed, "
                              "result : %d (-3001: timeout, -3002: corrupted packet)",
                              result);
          }
      }
    }
    else {
      // if no driver, no motors on bus, it is not a failure of scan
      result = COMM_SUCCESS;
    }

    return result;
}

// ******************
//  Write operations
// ******************

/**
 * @brief TtlManager::setLeds
 * @param led
 * @return
 */
int TtlManager::setLeds(int led)
{
    int ret = niryo_robot_msgs::CommandStatus::TTL_WRITE_ERROR;
    _led_state = led;

    EHardwareType mType = HardwareTypeEnum(_led_motor_type_cfg.c_str());

    if (mType == EHardwareType::FAKE_DXL_MOTOR)
        return niryo_robot_msgs::CommandStatus::SUCCESS;

    // get list of motors of the given type
    vector<uint8_t> id_list;
    if (_ids_map.count(mType) && _driver_map.count(mType))
    {
        id_list = _ids_map.at(mType);

        auto driver = std::dynamic_pointer_cast<AbstractDxlDriver>(_driver_map.at(mType));

        // sync write led state
        vector<uint32_t> command_led_id(id_list.size(), static_cast<uint32_t>(led));
        if (0 <= led && 7 >= led)
        {
            int result = COMM_TX_FAIL;
            for (int error_counter = 0; result != COMM_SUCCESS && error_counter < 5; ++error_counter)
            {
                ros::Duration(TIME_TO_WAIT_IF_BUSY).sleep();
                result = driver->syncWriteLed(id_list, command_led_id);
            }

            if (COMM_SUCCESS == result)
                ret = niryo_robot_msgs::CommandStatus::SUCCESS;
            else
                ROS_WARN("TtlManager::setLeds - Failed to write LED");
        }
    }

    return ret;
}

/**
 * @brief TtlManager::sendCustomCommand
 * @param id
 * @param reg_address
 * @param value
 * @param byte_number
 * @return
 */
int TtlManager::sendCustomCommand(uint8_t id, int reg_address, int value,  int byte_number)
{
    int result = COMM_TX_FAIL;
    ROS_DEBUG("TtlManager::sendCustomCommand:\n"
              "\t\t ID: %d, Value: %d, Address: %d, Size: %d",
              static_cast<int>(id), value,
              reg_address, byte_number);

    if (_state_map.count(id) != 0 && _state_map.at(id))
    {
        EHardwareType motor_type = _state_map.at(id)->getHardwareType();

        if (_driver_map.count(motor_type) && _driver_map.at(motor_type))
        {
            result = _driver_map.at(motor_type)->writeCustom(static_cast<uint8_t>(reg_address),
                                                             static_cast<uint8_t>(byte_number),
                                                             id,
                                                             static_cast<uint32_t>(value));
            if (result != COMM_SUCCESS)
            {
                ROS_WARN("TtlManager::sendCustomCommand - Failed to write custom command: %d", result);
                // TODO(Thuc): change TTL_WRITE_ERROR -> WRITE_ERROR
                result = niryo_robot_msgs::CommandStatus::TTL_WRITE_ERROR;
            }
        }
        else
        {
            ROS_ERROR_THROTTLE(1, "TtlManager::sendCustomCommand - driver for motor %s not available",
                               HardwareTypeEnum(motor_type).toString().c_str());
            result = niryo_robot_msgs::CommandStatus::WRONG_MOTOR_TYPE;
        }
    }
    else
    {
      ROS_ERROR_THROTTLE(1, "TtlManager::sendCustomCommand - driver for motor id %d unknown",
                         static_cast<int>(id));
      result = niryo_robot_msgs::CommandStatus::WRONG_MOTOR_TYPE;
    }

    ros::Duration(0.005).sleep();
    return result;
}

/**
 * @brief TtlManager::readCustomCommand
 * @param id
 * @param reg_address
 * @param value
 * @param byte_number
 * @return
 */
int TtlManager::readCustomCommand(uint8_t id, int32_t reg_address, int& value, int byte_number)
{
    int result = COMM_RX_FAIL;
    ROS_DEBUG("TtlManager::readCustomCommand: ID: %d, Address: %d, Size: %d",
              static_cast<int>(id),
              static_cast<int>(reg_address), byte_number);

    if (_state_map.count(id) != 0 && _state_map.at(id))
    {
        EHardwareType motor_type = _state_map.at(id)->getHardwareType();

        if (_driver_map.count(motor_type) && _driver_map.at(motor_type))
        {
            uint32_t data = 0;
            result = _driver_map.at(motor_type)->readCustom(static_cast<uint8_t>(reg_address),
                                                            static_cast<uint8_t>(byte_number),
                                                            id,
                                                            data);
            value = static_cast<int>(data);

            if (result != COMM_SUCCESS)
            {
                ROS_WARN("TtlManager::readCustomCommand - Failed to read custom command: %d", result);
                result = niryo_robot_msgs::CommandStatus::TTL_READ_ERROR;
            }
        }
        else
        {
            ROS_ERROR_THROTTLE(1, "TtlManager::readCustomCommand - driver for motor %s not available",
                               HardwareTypeEnum(motor_type).toString().c_str());
            result = niryo_robot_msgs::CommandStatus::WRONG_MOTOR_TYPE;
        }
    }
    else
    {
      ROS_ERROR_THROTTLE(1, "TtlManager::readCustomCommand - driver for motor id %d unknown",
                         static_cast<int>(id));
      result = niryo_robot_msgs::CommandStatus::WRONG_MOTOR_TYPE;
    }

    ros::Duration(0.005).sleep();
    return result;
}

/**
 * @brief TtlManager::readMotorPID
 * @param id
 * @param pos_p_gain
 * @param pos_i_gain
 * @param pos_d_gain
 * @param vel_p_gain
 * @param vel_i_gain
 * @param ff1_gain
 * @param ff2_gain
 * @return
 */
int TtlManager::readMotorPID(uint8_t id,
                             uint32_t& pos_p_gain, uint32_t& pos_i_gain, uint32_t& pos_d_gain,
                             uint32_t& vel_p_gain, uint32_t& vel_i_gain,
                             uint32_t& ff1_gain, uint32_t& ff2_gain)
{
    int result = COMM_RX_FAIL;

    if (_state_map.count(id) != 0 && _state_map.at(id))
    {
        EHardwareType motor_type = _state_map.at(id)->getHardwareType();

        if (_driver_map.count(motor_type) && _driver_map.at(motor_type))
        {
            auto driver = std::dynamic_pointer_cast<AbstractDxlDriver>(_driver_map.at(motor_type));

            // position p gain
            pos_p_gain = 0;
            result = driver->readPositionPGain(id, pos_p_gain);

            if (result != COMM_SUCCESS)
            {
                ROS_WARN("TtlManager::readMotorPID - Failed to read position p gain: %d", result);
                result = niryo_robot_msgs::CommandStatus::TTL_READ_ERROR;
                return result;
            }

            // position i gain
            pos_i_gain = 0;
            result = driver->readPositionIGain(id, pos_i_gain);

            if (result != COMM_SUCCESS)
            {
                ROS_WARN("TtlManager::readMotorPID - Failed to read position i gain: %d", result);
                result = niryo_robot_msgs::CommandStatus::TTL_READ_ERROR;
                return result;
            }

            // position d gain
            pos_d_gain = 0;
            result = driver->readPositionDGain(id, pos_d_gain);

            if (result != COMM_SUCCESS)
            {
                ROS_WARN("TtlManager::readMotorPID - Failed to read position d gain: %d", result);
                result = niryo_robot_msgs::CommandStatus::TTL_READ_ERROR;
                return result;
            }

            // velocity p gain
            vel_p_gain = 0;
            result = driver->readVelocityPGain(id, vel_p_gain);

            if (result != COMM_SUCCESS)
            {
                ROS_WARN("TtlManager::readMotorPID - Failed to read velocity p gain: %d", result);
                result = niryo_robot_msgs::CommandStatus::TTL_READ_ERROR;
                return result;
            }

            // velocity i gain
            vel_i_gain = 0;
            result = driver->readVelocityIGain(id, vel_i_gain);

            if (result != COMM_SUCCESS)
            {
                ROS_WARN("TtlManager::readMotorPID - Failed to read velocity i gain: %d", result);
                result = niryo_robot_msgs::CommandStatus::TTL_READ_ERROR;
                return result;
            }

            // ff1 gain
            ff1_gain = 0;
            result = driver->readFF1Gain(id, ff1_gain);

            if (result != COMM_SUCCESS)
            {
                ROS_WARN("TtlManager::readMotorPID - Failed to read FF1 gain: %d", result);
                result = niryo_robot_msgs::CommandStatus::TTL_READ_ERROR;
                return result;
            }

            // ff2 gain
            ff2_gain = 0;
            result = driver->readFF2Gain(id, ff2_gain);

            if (result != COMM_SUCCESS)
            {
                ROS_WARN("TtlManager::readMotorPID - Failed to read FF2 gain: %d", result);
                result = niryo_robot_msgs::CommandStatus::TTL_READ_ERROR;
                return result;
            }
        }
        else
        {
            ROS_ERROR_THROTTLE(1, "TtlManager::readMotorPID - driver for motor %s not available",
                               HardwareTypeEnum(motor_type).toString().c_str());
            result = niryo_robot_msgs::CommandStatus::WRONG_MOTOR_TYPE;
        }
    }
    else
    {
      ROS_ERROR_THROTTLE(1, "TtlManager::readMotorPID - driver for motor id %d unknown",
                         static_cast<int>(id));
      result = niryo_robot_msgs::CommandStatus::WRONG_MOTOR_TYPE;
    }

    ros::Duration(0.005).sleep();
    return result;
}

/**
 * @brief TtlManager::writeSynchronizeCommand
 * @param cmd
 * @return
 */
int TtlManager::writeSynchronizeCommand(const std::shared_ptr<common::model::AbstractTtlSynchronizeMotorCmd>& cmd)
{
    int result = COMM_TX_ERROR;
    ROS_DEBUG_THROTTLE(0.5, "TtlManager::writeSynchronizeCommand:  %s", cmd->str().c_str());

    if (cmd->isValid())
    {
        std::set<common::model::EHardwareType> typesToProcess = cmd->getMotorTypes();

        // process all the motors using each successive drivers
        for (uint32_t counter = 0; counter < MAX_HW_FAILURE; ++counter)
        {
            ROS_DEBUG_THROTTLE(0.5, "TtlManager::writeSynchronizeCommand: try to sync write (counter %d)", counter);

            for (auto const& it : _driver_map)
            {
                if (typesToProcess.count(it.first) != 0)
                {
                    result = COMM_TX_ERROR;

                    // syncwrite for this driver. The driver is responsible for sync write only to its associated motors
                    auto driver = std::dynamic_pointer_cast<AbstractMotorDriver>(it.second);
                    if (driver)
                    {
                      result = driver->writeSyncCmd(cmd->getCmdType(),
                                                    cmd->getMotorsId(it.first),
                                                    cmd->getParams(it.first));

                      ros::Duration(0.05).sleep();
                    }

                    // if successful, don't process this driver in the next loop
                    if (COMM_SUCCESS == result)
                    {
                        typesToProcess.erase(typesToProcess.find(it.first));
                    }
                    else
                    {
                        ROS_ERROR("TtlManager::writeSynchronizeCommand : unable to sync write function : %d", result);
                    }
                }
            }

            // if all drivers are processed, go out of for loop
            if (typesToProcess.empty())
            {
                result = COMM_SUCCESS;
                break;
            }

            ros::Duration(TIME_TO_WAIT_IF_BUSY).sleep();
        }
    }
    else
    {
        ROS_ERROR("TtlManager::writeSynchronizeCommand - Invalid command");
    }


    if (COMM_SUCCESS != result)
    {
        ROS_ERROR_THROTTLE(0.5, "TtlManager::writeSynchronizeCommand - Failed to write synchronize position");
        _debug_error_message = "TtlManager - Failed to write synchronize position";
    }

    return result;
}

/**
 * @brief TtlManager::writeSingleCommand
 * @param cmd
 * @return
 */
int TtlManager::writeSingleCommand(const std::shared_ptr<common::model::AbstractTtlSingleMotorCmd >& cmd)
{
    int result = COMM_TX_ERROR;

    uint8_t id = cmd->getId();

    if (cmd->isValid())
    {
        int counter = 0;

        ROS_DEBUG("TtlManager::writeSingleCommand:  %s", cmd->str().c_str());

        if (_state_map.count(id) != 0)
        {
            auto state = _state_map.at(id);
            while ((COMM_SUCCESS != result) && (counter < 50))
            {
                common::model::EHardwareType hardware_type = state->getHardwareType();
                result = COMM_TX_ERROR;
                if (_driver_map.count(hardware_type) && _driver_map.at(hardware_type))
                {
                    result = _driver_map.at(hardware_type)->writeSingleCmd(cmd);
                }

                counter += 1;

                ros::Duration(TIME_TO_WAIT_IF_BUSY).sleep();
            }
        }
    }

    if (result != COMM_SUCCESS)
    {
        ROS_WARN("TtlManager::writeSingleCommand - Failed to write a single command on motor id : %d", id);
        _debug_error_message = "TtlManager - Failed to write a single command";
    }

    return result;
}

/**
 * @brief TtlManager::executeJointTrajectoryCmd
 * @param cmd_vec
 */
void TtlManager::executeJointTrajectoryCmd(std::vector<std::pair<uint8_t, uint32_t> > cmd_vec)
{
    for (auto const& it : _driver_map)
    {
        // build list of ids and params for this motor
        std::vector<uint8_t> ids;
        std::vector<uint32_t> params;
        for (auto const& cmd : cmd_vec)
        {
            if (_state_map.count(cmd.first) && it.first == _state_map.at(cmd.first)->getHardwareType())
            {
                ids.emplace_back(cmd.first);
                params.emplace_back(cmd.second);
            }
        }

        // syncwrite for this driver. The driver is responsible for sync write only to its associated motors
        auto driver = std::dynamic_pointer_cast<AbstractMotorDriver>(it.second);

        if (driver)
        {
            int err = driver->syncWritePositionGoal(ids, params);
            if (err != COMM_SUCCESS)
            {
                ROS_WARN("TtlManager::executeJointTrajectoryCmd - Failed to write position");
                _debug_error_message = "TtlManager - Failed to write position";
            }
        }
        // ros::Duration(0.01).sleep();
    }
}

// ******************
//  Calibration
// ******************

/**
 * @brief TtlManager::startCalibration
 */
void TtlManager::startCalibration()
{
    ROS_DEBUG("TtlManager::startCalibration: starting...");

    for (auto const& s : _state_map)
    {
        if (s.second && EHardwareType::STEPPER == s.second->getHardwareType() && !std::dynamic_pointer_cast<StepperMotorState>(s.second)->isConveyor())
            std::dynamic_pointer_cast<StepperMotorState>(s.second)->setCalibration(EStepperCalibrationStatus::CALIBRATION_IN_PROGRESS, 0);
    }

    _calibration_status = EStepperCalibrationStatus::CALIBRATION_IN_PROGRESS;
}

/**
 * @brief TtlManager::resetCalibration
 */
void TtlManager::resetCalibration()
{
    ROS_DEBUG("TtlManager::resetCalibration: reseting...");

    _calibration_status = EStepperCalibrationStatus::CALIBRATION_UNINITIALIZED;
}

/**
 * @brief TtlManager::getCalibrationResult
 * @param motor_id
 * @return
 */
int32_t TtlManager::getCalibrationResult(uint8_t motor_id) const
{
    if (!_state_map.count(motor_id) && _state_map.at(motor_id))
        throw std::out_of_range("TtlManager::getMotorsState: Unknown motor id");

    return std::dynamic_pointer_cast<StepperMotorState>(_state_map.at(motor_id))->getCalibrationValue();
}

/**
 * @brief TtlManager::updateCurrentCalibrationStatus
 */
void TtlManager::updateCurrentCalibrationStatus()
{
    EStepperCalibrationStatus newStatus = EStepperCalibrationStatus::CALIBRATION_OK;
    // update current state of the calibrationtimeout_motors
    // rule is : if a status in a motor is worse than one previously found, we take it
    // we are not taking "uninitialized" into account as it means a calibration as not been started for this motor
    for (auto const& s : _state_map)
    {
        if (s.second && (s.second->getHardwareType() == EHardwareType::STEPPER
                         || s.second->getHardwareType() == EHardwareType::FAKE_STEPPER_MOTOR))
        {
            auto sState = std::dynamic_pointer_cast<StepperMotorState>(s.second);
            if (sState && !sState->isConveyor())
            {
              EStepperCalibrationStatus status = std::dynamic_pointer_cast<StepperMotorState>(s.second)->getCalibrationState();
              if (newStatus < status)
                  newStatus = status;
            }
        }
    }
    _calibration_status = newStatus;
}

// ******************
//  Getters
// ******************

/**
 * @brief TtlManager::getBusState
 * @param connection_state
 * @param motor_id
 * @param debug_msg
 */
void TtlManager::getBusState(bool &connection_state,
                             std::vector<uint8_t> &motor_id,
                             std::string &debug_msg) const
{
  debug_msg = _debug_error_message;
  motor_id = _all_motor_connected;
  connection_state = isConnectionOk();
}

/**
 * @brief TtlManager::getMotorsStates
 * @return only the joints states
 */
std::vector<std::shared_ptr<JointState> >
TtlManager::getMotorsStates() const
{
    std::vector<std::shared_ptr<JointState> > states;
    for (const auto& it : _state_map)
    {
        if (EHardwareType::UNKNOWN != it.second->getHardwareType()
            && EHardwareType::END_EFFECTOR != it.second->getHardwareType())
        {
            states.emplace_back(std::dynamic_pointer_cast<JointState>(it.second));
        }
    }

    return states;
}

/**
 * @brief TtlManager::getHardwareState
 * @param motor_id
 * @return
 */
std::shared_ptr<common::model::AbstractHardwareState>
TtlManager::getHardwareState(uint8_t motor_id) const
{
    if (!_state_map.count(motor_id) && _state_map.at(motor_id))
        throw std::out_of_range("TtlManager::getMotorsState: Unknown motor id");

    return _state_map.at(motor_id);
}

// ********************
//  Private
// ********************

/**
 * @brief TtlManager::addHardwareDriver
 * @param hardware_type
 */
void TtlManager::addHardwareDriver(common::model::EHardwareType hardware_type)
{
  // if not already instanciated
  if (!_driver_map.count(hardware_type))
  {
      switch (hardware_type)
      {
          case common::model::EHardwareType::STEPPER:
              _driver_map.insert(std::make_pair(hardware_type, std::make_shared<StepperDriver<StepperReg> >(_portHandler, _packetHandler)));
          break;
          case common::model::EHardwareType::XL430:
              _driver_map.insert(std::make_pair(hardware_type, std::make_shared<DxlDriver<XL430Reg> >(_portHandler, _packetHandler)));
          break;
          case common::model::EHardwareType::XC430:
              _driver_map.insert(std::make_pair(hardware_type, std::make_shared<DxlDriver<XC430Reg> >(_portHandler, _packetHandler)));
          break;
          case common::model::EHardwareType::XL320:
              _driver_map.insert(make_pair(hardware_type, std::make_shared<DxlDriver<XL320Reg> >(_portHandler, _packetHandler)));
          break;
          case common::model::EHardwareType::XL330:
              _driver_map.insert(std::make_pair(hardware_type, std::make_shared<DxlDriver<XL330Reg> >(_portHandler, _packetHandler)));
          break;
          case common::model::EHardwareType::END_EFFECTOR:
              _driver_map.insert(std::make_pair(hardware_type, std::make_shared<EndEffectorDriver<EndEffectorReg> >(_portHandler, _packetHandler)));
          break;
          case common::model::EHardwareType::FAKE_DXL_MOTOR:
              _driver_map.insert(std::make_pair(hardware_type, std::make_shared<MockDxlDriver>(_fake_data)));
          break;
          case common::model::EHardwareType::FAKE_STEPPER_MOTOR:
              _driver_map.insert(std::make_pair(hardware_type, std::make_shared<MockStepperDriver>(_fake_data)));
          break;
          case common::model::EHardwareType::FAKE_END_EFFECTOR:
              _driver_map.insert(std::make_pair(hardware_type, std::make_shared<MockEndEffectorDriver>(_fake_data)));
          break;
          default:
              ROS_ERROR("TtlManager - Unable to instanciate driver, unknown type");
          break;
      }
  }
}
/**
 * @brief TtlManager::checkRemovedMotors
 */
void TtlManager::checkRemovedMotors()
{
    // get list of ids
    std::vector<uint8_t> motor_list;
    for (auto const& istate : _state_map)
    {
        auto it = find(_all_motor_connected.begin(), _all_motor_connected.end(), istate.first);
        if (it == _all_motor_connected.end())
            motor_list.emplace_back(istate.first);
    }
    _removed_motor_id_list = motor_list;
}

 /**
 * @brief TtlManager::readFakeConfig
 */
void TtlManager::readFakeConfig()
{
    _fake_data = std::make_shared<FakeTtlData>();
    std::string hardware_version;
    _nh.getParam("hardware_version", hardware_version);
    assert(_nh.hasParam(hardware_version));

    std::vector<int> full_id_list;
    if (_nh.hasParam(hardware_version + "/id_list"))
        _nh.getParam(hardware_version + "/id_list", full_id_list);
    for (auto id : full_id_list)
        _fake_data->full_id_list.emplace_back(static_cast<uint8_t>(id));

    if (_nh.hasParam(hardware_version + "/steppers"))
    {
        std::string current_ns = hardware_version + "/steppers/";
        retrieveFakeMotorData(current_ns, _fake_data->stepper_registers);
    }

    if (_nh.hasParam(hardware_version + "/dynamixels/"))
    {
        std::string current_ns = hardware_version + "/dynamixels/";
        retrieveFakeMotorData(current_ns, _fake_data->dxl_registers);
    }

    if (_nh.hasParam(hardware_version + "/end_effector"))
    {
        std::string current_ns = hardware_version + "/end_effector/";
        int id, temperature, voltage;
        _nh.getParam(current_ns + "id", id);
        _fake_data->end_effector.id = static_cast<uint8_t>(id);
        _nh.getParam(current_ns + "temperature", temperature);
        _fake_data->end_effector.temperature = static_cast<uint32_t>(temperature);
        _nh.getParam(current_ns + "voltage", voltage);
        _fake_data->end_effector.voltage = static_cast<double>(voltage);

        std::string firmware;
        _nh.getParam(current_ns + "firmware", firmware);
        _fake_data->end_effector.firmware = firmware;
    }
}

}  // namespace ttl_driver<|MERGE_RESOLUTION|>--- conflicted
+++ resolved
@@ -758,13 +758,9 @@
 
                             auto speed = static_cast<int16_t>(velocity);
                             auto cState = std::dynamic_pointer_cast<common::model::ConveyorState>(state);
-<<<<<<< HEAD
-                            cState->setDirection(speed > 0 ? 1 : -1);
+                            
+                            cState->setDirection(speed > 0 ? -1 : 1);
                             cState->setSpeed(static_cast<int16_t>(std::abs(speed)));
-=======
-                            cState->setDirection(speed > 0 ? -1 : 1);
-                            cState->setSpeed(std::abs(speed));
->>>>>>> b2b7db87
                             cState->setState(speed != 0);
                         }
                     }
