--- conflicted
+++ resolved
@@ -665,11 +665,7 @@
             {
                 for (auto id : _ids_map.at(type))
                 {
-<<<<<<< HEAD
-                    uint32_t status = 0;
-=======
                     uint32_t status{0}; // not in calibration status table
->>>>>>> 8f8db1f1
                     shared_ptr<ttl_driver::AbstractStepperDriver> stepper_driver = std::dynamic_pointer_cast<ttl_driver::AbstractStepperDriver>(driver);
                     if (_calibration_status != EStepperCalibrationStatus::CALIBRATION_UNINITIALIZED &&
                         COMM_SUCCESS == stepper_driver->readHomingStatus(id, status))
