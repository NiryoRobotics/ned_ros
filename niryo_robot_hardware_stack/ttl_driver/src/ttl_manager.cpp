/*
    ttl_driver.cpp
    Copyright (C) 2020 Niryo
    All rights reserved.
    This program is free software: you can redistribute it and/or modify
    it under the terms of the GNU General Public License as published by
    the Free Software Foundation, either version 3 of the License, or
    (at your option) any later version.
    This program is distributed in the hope that it will be useful,
    but WITHOUT ANY WARRANTY; without even the implied warranty of
    MERCHANTABILITY or FITNESS FOR A PARTICULAR PURPOSE.  See the
    GNU General Public License for more details.
    You should have received a copy of the GNU General Public License
    along with this program.  If not, see <http:// www.gnu.org/licenses/>.
*/

#include "ttl_driver/ttl_manager.hpp"

// cpp
#include <cmath>
#include <utility>
#include <vector>
#include <set>
#include <string>
#include <algorithm>
#include <sstream>
#include <unordered_map>
#include <cstdlib>
#include <cassert>

// ros
#include "ros/serialization.h"
#include "ros/time.h"

// niryo
#include "common/model/hardware_type_enum.hpp"
#include "common/model/dxl_command_type_enum.hpp"
#include "common/model/tool_state.hpp"
#include "common/model/stepper_motor_state.hpp"
#include "common/model/conveyor_state.hpp"
#include "common/model/end_effector_state.hpp"
#include "common/model/stepper_calibration_status_enum.hpp"

#include "dynamixel_sdk/packet_handler.h"
#include "ttl_driver/stepper_reg.hpp"
#include "ttl_driver/end_effector_reg.hpp"

#include "ttl_driver/dxl_driver.hpp"
#include "ttl_driver/mock_dxl_driver.hpp"
#include "ttl_driver/stepper_driver.hpp"
#include "ttl_driver/mock_stepper_driver.hpp"
#include "ttl_driver/end_effector_driver.hpp"
#include "ttl_driver/mock_end_effector_driver.hpp"
#include "ttl_driver/fake_ttl_data.hpp"

using ::std::shared_ptr;
using ::std::vector;
using ::std::string;
using ::std::ostringstream;
using ::std::to_string;
using ::std::set;

using ::common::model::EStepperCalibrationStatus;
using ::common::model::StepperMotorState;
using ::common::model::EndEffectorState;
using ::common::model::JointState;
using ::common::model::EHardwareType;
using ::common::model::HardwareTypeEnum;

namespace ttl_driver
{
/**
 * @brief TtlManager::TtlManager
 */
TtlManager::TtlManager(ros::NodeHandle& nh) :
    _nh(nh),
    _debug_error_message("TtlManager - No connection with TTL motors has been made yet")
{
    ROS_DEBUG("TtlManager - ctor");

    init(nh);

    if (COMM_SUCCESS != setupCommunication())
        ROS_WARN("TtlManager - TTL Communication Failed");
}

/**
 * @brief TtlManager::~TtlManager
 */
TtlManager::~TtlManager()
{
    if (_portHandler)
    {
        _portHandler->clearPort();
        _portHandler->closePort();
    }
}

/**
 * @brief TtlManager::init
 * @param nh
 * @return
 */
bool TtlManager::init(ros::NodeHandle& nh)
{
    // get params from rosparams
    bool use_simu_gripper{false};
    bool use_simu_conveyor{false};

    nh.getParam("bus_params/uart_device_name", _device_name);
    nh.getParam("bus_params/baudrate", _baudrate);
    nh.getParam("led_motor", _led_motor_type_cfg);

    nh.getParam("simulation_mode", _simulation_mode);
    nh.getParam("simu_gripper", use_simu_gripper);
    nh.getParam("simu_conveyor", use_simu_conveyor);

    ROS_DEBUG("TtlManager::init - Dxl : set port name (%s), baudrate(%d)", _device_name.c_str(), _baudrate);
    ROS_DEBUG("TtlManager::init - led motor type config : %s", _led_motor_type_cfg.c_str());

    ROS_DEBUG("TtlManager::init - Simulation mode: %s, simu_gripper: %s, simu_conveyor: %s",
              _simulation_mode ? "True" : "False",
              use_simu_gripper ? "True" : "False",
              use_simu_conveyor ? "True" : "False");


    if (!_simulation_mode)
    {
        _portHandler.reset(dynamixel::PortHandler::getPortHandler(_device_name.c_str()));
        _packetHandler.reset(dynamixel::PacketHandler::getPacketHandler(TTL_BUS_PROTOCOL_VERSION));

        // init default ttl driver for common operations between drivers
        _default_ttl_driver = std::make_shared<StepperDriver<StepperReg> >(_portHandler, _packetHandler);
    }
    else
    {
        readFakeConfig(use_simu_gripper, use_simu_conveyor);
        _default_ttl_driver = std::make_shared<MockStepperDriver >(_fake_data);
    }

    return true;
}

/**
 * @brief TtlManager::setupCommunication
 * @return
 */
int TtlManager::setupCommunication()
{
    int ret = COMM_NOT_AVAILABLE;

    ROS_DEBUG("TtlManager::setupCommunication - initializing connection...");

    // fake drivers will always succeed for the communication
    if (_simulation_mode)
    {
        ret = COMM_SUCCESS;
    }
    else
    {
        // Ttl bus setup
        if (_portHandler)
        {
            _debug_error_message.clear();

            // Open port
            if (_portHandler->openPort())
            {
                // Set baudrate
                if (_portHandler->setBaudRate(_baudrate))
                {
                    // wait a bit to be sure the connection is established
                    ros::Duration(0.1).sleep();

                    // clear port
                    _portHandler->clearPort();

                    ret = COMM_SUCCESS;
                }
                else
                {
                    ROS_ERROR("TtlManager::setupCommunication - Failed to set baudrate for Dynamixel bus");
                    _debug_error_message = "TtlManager - Failed to set baudrate for Dynamixel bus";
                    ret = TTL_FAIL_PORT_SET_BAUDRATE;
                }
            }
            else
            {
                ROS_ERROR("TtlManager::setupCommunication - Failed to open Uart port for Dynamixel bus");
                _debug_error_message = "TtlManager - Failed to open Uart port for Dynamixel bus";
                ret = TTL_FAIL_OPEN_PORT;
            }
        }
        else
            ROS_ERROR("TtlManager::setupCommunication - Invalid port handler");
    }

    return ret;
}

/**
 * @brief TtlManager::addHardwareComponent add hardware component like joint, ee, tool... to ttl manager
 * @param state
 */
int TtlManager::addHardwareComponent(std::shared_ptr<common::model::AbstractHardwareState> && state)
{
    if (state)
    {
        EHardwareType hardware_type = state->getHardwareType();
        uint8_t id = state->getId();

        ROS_DEBUG("TtlManager::addHardwareComponent : %s", state->str().c_str());

        // add state to state map
        _state_map[id] = state;

        // add id to ids_map
        _ids_map[hardware_type].emplace_back(id);

        // add to global lists
        if (common::model::EComponentType::CONVEYOR == state->getComponentType())
        {
            if (std::find(_conveyor_list.begin(), _conveyor_list.end(), id) == _conveyor_list.end())
                _conveyor_list.emplace_back(id);
        }

        addHardwareDriver(hardware_type);

        // update firmware version
        if (_driver_map.at(hardware_type))
        {
            std::string version;
            int res = COMM_RX_FAIL;
            for (int tries = 10; tries > 0; tries--)
<<<<<<< HEAD
            {
                res = _driver_map.at(hardware_type)->readFirmwareVersion(id, version);
                if (COMM_SUCCESS == res)
                {
                    state->setFirmwareVersion(version);
                    break;
                }
                ros::Duration(0.1).sleep();
            }

            if (COMM_SUCCESS != res)
            {
                ROS_WARN("TtlManager::addHardwareComponent : Unable to retrieve firmware version for "
                        "hardware id %d : result = %d", id, res);
            }
        }

=======
            {
                res = _driver_map.at(hardware_type)->readFirmwareVersion(id, version);
                if (COMM_SUCCESS == res)
                {
                    state->setFirmwareVersion(version);
                    break;
                }
                ros::Duration(0.1).sleep();
            }

            if (COMM_SUCCESS != res)
            {
                ROS_WARN("TtlManager::addHardwareComponent : Unable to retrieve firmware version for "
                        "hardware id %d : result = %d", id, res);
            }
        }

>>>>>>> 1dca0190
        setLeds(_led_state);
        return niryo_robot_msgs::CommandStatus::SUCCESS;
    }
    return niryo_robot_msgs::CommandStatus::FAILURE;
}

/**
 * @brief TtlManager::removeHardwareComponent
 * @param id
 */
void TtlManager::removeHardwareComponent(uint8_t id)
{
    ROS_DEBUG("TtlManager::removeMotor - Remove motor id: %d", id);

    if (_state_map.count(id) && _state_map.at(id))
    {
        EHardwareType type = _state_map.at(id)->getHardwareType();

        // std::remove to remove hypothetic duplicates too
        if (_ids_map.count(type))
        {
            auto& ids = _ids_map.at(type);
            ids.erase(std::remove(ids.begin(), ids.end(), id), ids.end());
            if (ids.empty())
            {
                _ids_map.erase(type);
            }
        }

        _state_map.erase(id);
    }
    // remove id from conveyor list if they contains id
    _conveyor_list.erase(std::remove(_conveyor_list.begin(), _conveyor_list.end(), id), _conveyor_list.end());

    _removed_motor_id_list.erase(std::remove(_removed_motor_id_list.begin(),
                                             _removed_motor_id_list.end(), id),
                                             _removed_motor_id_list.end());
}

/**
 * @brief TtlManager::isMotorType
 * @param type
 * @return true
 * @return false
 */
bool TtlManager::isMotorType(EHardwareType type)
{
    // All motors have value under 7 (check in EHardwareType)
    return (static_cast<int>(type) <= 7);
}

// ****************
//  commands
// ****************

/**
 * @brief TtlManager::changeId
 * @param motor_type
 * @param old_id
 * @param new_id
 * @return
 */
int TtlManager::changeId(EHardwareType motor_type, uint8_t old_id, uint8_t new_id)
{
    int ret = COMM_TX_FAIL;

    if (old_id == new_id)
    {
        ret = COMM_SUCCESS;
    }
    else if (_driver_map.count(motor_type))
    {
        auto driver = std::dynamic_pointer_cast<AbstractMotorDriver>(_driver_map.at(motor_type));

        if (driver)
        {
            ret = driver->changeId(old_id, new_id);
            if (COMM_SUCCESS == ret)
            {
                // update all maps
                auto i_state  = _state_map.find(old_id);
                // update all maps
                if (i_state != _state_map.end())
                {
                    // insert new_id in map, move i_state->second to its new place
                    std::swap(_state_map[new_id], i_state->second);
                    // update all maps
                    _state_map.erase(i_state);

                    assert(_state_map.at(new_id));

                    // update conveyor list if needed
                    if (common::model::EComponentType::CONVEYOR == _state_map.at(new_id)->getComponentType())
                    {
                        // change old id into new id in vector
                        auto iter = std::find(_conveyor_list.begin(), _conveyor_list.end(), old_id);
                        if (iter != _conveyor_list.end())
                            *iter = new_id;
                    }
                }
                if (_ids_map.count(motor_type))
                {
                    // update all maps
                    _ids_map.at(motor_type).erase(std::remove(_ids_map.at(motor_type).begin(), _ids_map.at(motor_type).end(), old_id),
                                                _ids_map.at(motor_type).end());

                    // update all maps
                    _ids_map.at(motor_type).emplace_back(new_id);
                }
            }
        }
    }

    return ret;
}

/**
 * @brief TtlManager::scanAndCheck
 * @return
 */
int TtlManager::scanAndCheck()
{
    ROS_DEBUG("TtlManager::scanAndCheck");
    int result = COMM_PORT_BUSY;

    _is_connection_ok = false;

    // 1. retrieve list of connected motors
    _all_ids_connected.clear();
    for (int counter = 0; counter < 50 && COMM_SUCCESS != result; ++counter)
    {
        result = getAllIdsOnBus(_all_ids_connected);
        ROS_DEBUG_COND(COMM_SUCCESS != result, "TtlManager::scanAndCheck status: %d (counter: %d)", result, counter);
        ros::Duration(TIME_TO_WAIT_IF_BUSY).sleep();
    }

    if (COMM_SUCCESS == result)
    {
        // 2. update list of removed ids and update corresponding states
        _removed_motor_id_list.clear();
        std::string error_motors_message;
        for (auto& istate : _state_map)
        {
            if (istate.second)
            {
                uint8_t id = istate.first;
                auto it = find(_all_ids_connected.begin(), _all_ids_connected.end(), id);
                // not found
                if (it == _all_ids_connected.end())
                {
                    _removed_motor_id_list.emplace_back(id);
                    error_motors_message += " " + to_string(id);
                    istate.second->setConnectionStatus(true);
                }
                else
                {
                    istate.second->setConnectionStatus(false);
                }
            }
        }

        if (_removed_motor_id_list.empty())
        {
            _is_connection_ok = true;
            _debug_error_message.clear();
            result = TTL_SCAN_OK;
        }
        else
        {
            _debug_error_message = "Motor(s):" + error_motors_message + " do not seem to be connected";
            result = TTL_SCAN_MISSING_MOTOR;
        }
    }
    else
    {
        _debug_error_message = "TtlManager - Failed to scan motors, physical bus is too busy. Will retry...";
        ROS_WARN_THROTTLE(1, "TtlManager::scanAndCheck - Failed to scan motors, physical bus is too busy");
    }

    return result;
}

/**
 * @brief TtlManager::ping
 * @param id
 * @return
 * The ping method is identical to all drivers, we can just use the first one
 * (same behaviour in getAllIdsOnBus with scan method)
 */
bool TtlManager::ping(uint8_t id)
{
    int result = false;

    if (_default_ttl_driver)
    {
        if (COMM_SUCCESS == _default_ttl_driver->ping(id))
            result = true;
    }

    return result;
}

/**
 * @brief TtlManager::rebootHardware
 * @param hw_id
 * @return
 */
int TtlManager::rebootHardware(uint8_t hw_id)
{
    int return_value = COMM_TX_FAIL;

    if (_state_map.count(hw_id) != 0 && _state_map.at(hw_id))
    {
        EHardwareType type = _state_map.at(hw_id)->getHardwareType();
        ROS_DEBUG("TtlManager::rebootHardware - Reboot hardware with ID: %d", hw_id);
        if (_driver_map.count(type) && _driver_map.at(type))
        {
            return_value = _driver_map.at(type)->reboot(hw_id);
            if (COMM_SUCCESS == return_value)
            {
                std::string version;
                int res = COMM_RX_FAIL;
                for (int tries = 10; tries > 0; tries--)
                {
                    res = _driver_map.at(type)->readFirmwareVersion(hw_id, version);
                    if (COMM_SUCCESS == res)
                    {
                      _state_map.at(hw_id)->setFirmwareVersion(version);
                      break;
                    }
                    ros::Duration(0.1).sleep();
                }

                if (COMM_SUCCESS != res)
                {
                    ROS_WARN("TtlManager::addHardwareComponent : Unable to retrieve firmware version for "
                             "hardware id %d : result = %d", hw_id, res);
                }
            }
            ROS_WARN_COND(COMM_SUCCESS != return_value,
                          "TtlManager::rebootHardware - Failed to reboot hardware: %d",
                          return_value);
        }
    }

    return return_value;
}

// ******************
//  Read operations
// ******************

/**
 * @brief TtlManager::getPosition
 * @param motor_state
 * @return
 */
uint32_t TtlManager::getPosition(const JointState &motor_state)
{
    uint32_t position = 0;
    EHardwareType hardware_type = motor_state.getHardwareType();
    if (_driver_map.count(hardware_type))
    {
        auto driver = std::dynamic_pointer_cast<AbstractMotorDriver>(_driver_map.at(hardware_type));
        if (driver)
        {
            for (_hw_fail_counter_read = 0; _hw_fail_counter_read < MAX_HW_FAILURE; ++_hw_fail_counter_read)
            {
                if (COMM_SUCCESS == driver->readPosition(motor_state.getId(), position))
                {
                    _hw_fail_counter_read = 0;
                    break;
                }
            }
        }

        if (0 < _hw_fail_counter_read)
        {
            ROS_ERROR_THROTTLE(1, "TtlManager::getPosition - motor connection problem - Failed to read from bus");
            _debug_error_message = "TtlManager - Connection problem with Bus.";
            _hw_fail_counter_read = 0;
            _is_connection_ok = false;
        }
    }
    else
    {
        ROS_ERROR_THROTTLE(1, "TtlManager::getPosition - Driver not found for requested motor id");
        _debug_error_message = "TtlManager::getPosition - Driver not found for requested motor id";
    }
    return position;
}

/**
 * @brief TtlManager::readJointsStatus
 * @return
 */
bool TtlManager::readJointsStatus()
{
    uint8_t hw_errors_increment = 0;

    // syncread position for all motors.
    // for ned and one -> we need at least one xl430 and one xl320 drivers as they are different
    // All addresses for position are the same

    // if no stepper, this should never be false (to be checked)
    if (getCalibrationStatus() == common::model::EStepperCalibrationStatus::OK)
    {
        for (auto const& it : _driver_map)
        {
            auto hw_type = it.first;
            auto driver = std::dynamic_pointer_cast<ttl_driver::AbstractMotorDriver>(it.second);

            if (driver && _ids_map.count(hw_type) && !_ids_map.at(hw_type).empty())
            {
                // we retrieve all the associated id for the type of the current driver
                vector<uint8_t> ids_list = _ids_map.at(hw_type);

                // we retrieve all the associated id for the type of the current driver
                vector<uint32_t> position_list;

                // retrieve joint status
                int res = driver->syncReadPosition(ids_list, position_list);
                if (COMM_SUCCESS == res)
                {
                    if (ids_list.size() == position_list.size())
                    {
                        // set motors states accordingly
                        for (size_t i = 0; i < ids_list.size(); ++i)
                        {
                            uint8_t id = ids_list.at(i);

                            if (_state_map.count(id))
                            {
                                auto state = std::dynamic_pointer_cast<common::model::AbstractMotorState>(_state_map.at(id));
                                if (state)
                                {
                                    state->setPosition(static_cast<int>((position_list.at(i))));
                                }
                            }
                        }
                    }
                    else
                    {
                        // warn to avoid sound and light error on high level (error on ROS_ERROR)
                        ROS_WARN("TtlManager::readJointStatus : Fail to sync read joint state - "
                                    "vector mismatch (id_list size %d, position_list size %d)",
                                    static_cast<int>(ids_list.size()),
                                    static_cast<int>(position_list.size()));
                        hw_errors_increment++;
                    }
                }
                else
                {
                    // debug to avoid sound and light error on high level (error on ROS_ERROR)
                    // also for Ned which has much more errors on XL320 motor
                    ROS_DEBUG("TtlManager::readJointStatus : Fail to sync read joint state - "
                              "driver fail to syncReadPosition");
                    hw_errors_increment++;
                }
            }
        }  // for driver_map

        // check collision by END_EFFECTOR
        if (_isRealCollision)
        {
<<<<<<< HEAD
            if (!checkCollision())
            {
                ROS_ERROR("TTLManager::readJointStatus : Fail to get the status detection of collision on EE");
                _hw_fail_counter_read++;
            }
=======
            checkCollision();
>>>>>>> 1dca0190
        }
        else
        {
            _collision_status = false;
        }
    }
    ROS_DEBUG_THROTTLE(2, "_hw_fail_counter_read, hw_errors_increment: %d, %d", _hw_fail_counter_read, hw_errors_increment);

    // we reset the global error variable only if no errors
    if (0 == hw_errors_increment)
    {
        _hw_fail_counter_read = 0;
    }
    else
    {
        _hw_fail_counter_read += hw_errors_increment;
    }

    return (0 == hw_errors_increment);
}

/**
 * @brief TtlManager::readEndEffectorStatus
 * @return 
 */
bool TtlManager::readEndEffectorStatus()
{
    bool res = false;

    EHardwareType ee_type = _simulation_mode ? EHardwareType::FAKE_END_EFFECTOR : EHardwareType::END_EFFECTOR;

<<<<<<< HEAD
    if (!_driver_map.count(ee_type))
        return false;

    // if calibration not in progress
    if (!isCalibrationInProgress())
=======
    if (_driver_map.count(ee_type))
>>>>>>> 1dca0190
    {
        // if calibration not in progress
        if (!isCalibrationInProgress())
        {
            unsigned int hw_errors_increment = 0;

            auto driver = std::dynamic_pointer_cast<AbstractEndEffectorDriver>(_driver_map.at(ee_type));
            if (driver)
            {
                if (_ids_map.count(ee_type) && !_ids_map.at(ee_type).empty())
                {
<<<<<<< HEAD
                    // we retrieve the associated id for the end effector
                    auto state = std::dynamic_pointer_cast<EndEffectorState>(_state_map[id]);
=======
                    uint8_t id = _ids_map.at(ee_type).front();
>>>>>>> 1dca0190

                    if (_state_map.count(id))
                    {
                        // we retrieve the associated id for the end effector
                        auto state = std::dynamic_pointer_cast<EndEffectorState>(_state_map[id]);

<<<<<<< HEAD
                        // **********  buttons
                        // get action of free driver button, save pos button, custom button
                        if (COMM_SUCCESS == driver->syncReadButtonsStatus(id, action_list))
=======
                        if (state)
>>>>>>> 1dca0190
                        {
                            vector<common::model::EActionType> action_list;

                            // **********  buttons
                            // get action of free driver button, save pos button, custom button
                            if (COMM_SUCCESS == driver->syncReadButtonsStatus(id, action_list))
                            {
<<<<<<< HEAD
                                state->setButtonStatus(i, action_list.at(i));
                                // In case free driver button, it we hold this button, normally, because of the small threshold of collision detection
                                // this action make EE confuse that it is a collision. That's why when we hold buttons, we need to deactivate the detection of collision.
                                if (action_list.at(i) != common::model::EActionType::NO_ACTION)
                                {
                                    _isRealCollision = false;
                                }
                                else if (!_isRealCollision)
                                {
                                    // when previous action is not no_action => need to wait a short period to make sure no collision detected
                                    // Note, we need to read one time the status of collision just after releasing button to reset the status.
                                    _isRealCollision = true;
                                    _isWrongAction = true;
                                    _last_collision_detection_activating = ros::Time::now().toSec();
                                }
                            }
                        }
                        else
                        {
                            hw_errors_increment++;
                        }

                        // **********  digital data
                        bool digital_data{};
                        if (COMM_SUCCESS == driver->readDigitalInput(id, digital_data))
                        {
                            state->setDigitalIn(digital_data);
                        }
                        else
                        {
                            hw_errors_increment++;
                        }
                    }  // if (state)
=======
                                for (uint8_t i = 0; i < action_list.size(); i++)
                                {
                                    state->setButtonStatus(i, action_list.at(i));
                                    // In case free driver button, it we hold this button, normally, because of the small threshold of collision detection
                                    // this action make EE confuse that it is a collision. That's why when we hold buttons, we need to deactivate the detection of collision.
                                    if (action_list.at(i) != common::model::EActionType::NO_ACTION)
                                    {
                                        _isRealCollision = false;
                                    }
                                    else if (!_isRealCollision)
                                    {
                                        // when previous action is not no_action => need to wait a short period to make sure no collision detected
                                        // Note, we need to read one time the status of collision just after releasing button to reset the status.
                                        _isRealCollision = true;
                                        _isWrongAction = true;
                                        _last_collision_detection_activating = ros::Time::now().toSec();
                                    }
                                }
                            }
                            else
                            {
                                hw_errors_increment++;
                            }

                            // **********  digital data
                            bool digital_data{};
                            if (COMM_SUCCESS == driver->readDigitalInput(id, digital_data))
                            {
                                state->setDigitalIn(digital_data);
                            }
                            else
                            {
                                hw_errors_increment++;
                            }
                        }  // if (state)
                    }
                }  // if (_ids_map.count(EHardwareType::END_EFFECTOR))
            }  // if (driver)

            // we reset the global error variable only if no errors
            if (0 == hw_errors_increment)
            {
                _end_effector_fail_counter_read = 0;
                res = true;
            }
            else
            {
                ROS_DEBUG_COND(_end_effector_fail_counter_read > 10, "TtlManager::readEndEffectorStatus: nb error > 10 :  %d", _end_effector_fail_counter_read);
                _end_effector_fail_counter_read += hw_errors_increment;
            }

            if (_end_effector_fail_counter_read > MAX_READ_EE_FAILURE)
            {
                ROS_ERROR("TtlManager::readEndEffectorStatus - motor connection problem - Failed to read from bus (hw_fail_counter_read : %d)",
                        _end_effector_fail_counter_read);
                _end_effector_fail_counter_read = 0;
                _debug_error_message = "TtlManager - Connection problem with physical Bus.";
            }
        }
        else
        {
            ROS_DEBUG_THROTTLE(2, "TtlManager::readEndEffectorStatus - calibration is in progress");
        }
    }

    return res;
}

/**
 * @brief TtlManager::checkCollision
 * @return false if read failed. Careful, there can be lots of errors as the TTL bus is not perfect
 * better not use the return status
 */
bool TtlManager::checkCollision()
{
    bool res = false;

    EHardwareType ee_type = _simulation_mode ? EHardwareType::FAKE_END_EFFECTOR : EHardwareType::END_EFFECTOR;

    if (_driver_map.count(ee_type))
    {
        unsigned int hw_errors_increment = 0;

        auto driver = std::dynamic_pointer_cast<AbstractEndEffectorDriver>(_driver_map.at(ee_type));
        if (driver)
        {
            if (_ids_map.count(ee_type) && !_ids_map.at(ee_type).empty())
            {
                uint8_t id = _ids_map.at(ee_type).front();

                // **********  collision
                // not accept other status of collistion in 1 second if it detected a collision
                if (0.0 == _last_collision_detection_activating)
                {
                    bool last_statut = _collision_status;
                    if (COMM_SUCCESS == driver->readCollisionStatus(id, _collision_status))
                    {
                        if (last_statut == _collision_status && _collision_status)
                        {
                            // if we have a collision, we will publish the statut collision only once
                            // This avoid that the delay in reading statut influent to next movement.
                            _collision_status = false;
                        }
                        else if (_collision_status)
                        {
                            if (_isWrongAction)
                            {
                                // if an action did a wrong detection of collision, we need to read once to reset the status
                                _isWrongAction = false;
                                _collision_status = false;
                            }
                            else
                                _last_collision_detection_activating = ros::Time::now().toSec();
                        }
                    }
                    else
                    {
                        hw_errors_increment++;
                    }
                }
                else if (ros::Time::now().toSec() - _last_collision_detection_activating >= 1.0)
                {
                    _last_collision_detection_activating = 0.0;
>>>>>>> 1dca0190
                }
            }  // if (_ids_map.count(EHardwareType::END_EFFECTOR))
        }  // if (driver)


        // we reset the global error variable only if no errors
        if (0 == hw_errors_increment)
        {
            _end_effector_fail_counter_read = 0;
            res = true;
        }
        else
        {
            ROS_DEBUG_COND(_end_effector_fail_counter_read > 10, "TtlManager::checkCollision: nb error > 10 :  %d", _end_effector_fail_counter_read);
            _end_effector_fail_counter_read += hw_errors_increment;
        }
    }
<<<<<<< HEAD
    else
    {
        ROS_DEBUG_THROTTLE(2, "TtlManager::readEndEffectorStatus - calibration is in progress");
    }

=======
>>>>>>> 1dca0190
    return res;
}

bool TtlManager::checkCollision()
{
    EHardwareType ee_type = _simulation_mode ? EHardwareType::FAKE_END_EFFECTOR : EHardwareType::END_EFFECTOR;

    if (_driver_map.count(ee_type))
    {
        auto driver = std::dynamic_pointer_cast<AbstractEndEffectorDriver>(_driver_map.at(ee_type));
        if (driver)
        {
            if (_ids_map.count(ee_type) && !_ids_map[ee_type].empty())
            {
                uint8_t id = _ids_map.at(ee_type).front();

                // **********  collision
                // not accept other status of collistion in 1 second if it detected a collision
                if (_last_collision_detection_activating == 0.0)
                {
                    if (COMM_SUCCESS == driver->readCollisionStatus(id, _collision_status))
                    {
                        if (_collision_status)
                        {
                            if (_isWrongAction)
                            {
                                // if an action did a wrong detection of collision, we need to read once to reset the status
                                _isWrongAction = false;
                                _collision_status = false;
                            }
                            else
                                _last_collision_detection_activating = ros::Time::now().toSec();
                        }
                    }
                    else
                        return false;
                }
                else if (ros::Time::now().toSec() - _last_collision_detection_activating >= 1.0)
                {
                    _last_collision_detection_activating = 0.0;
                }
            }
        }
    }
    return true;
}

/**
 * @brief TtlManager::readHardwareStatus
 */
bool TtlManager::readHardwareStatus()
{
    bool res = false;

    unsigned int hw_errors_increment = 0;

    // take all hw status dedicated drivers
    for (auto const& it : _driver_map)
    {
        auto type = it.first;
        auto driver = it.second;

        if (driver && _ids_map.count(type) && !_ids_map.at(type).empty())
        {
            // we retrieve all the associated id for the type of the current driver
            vector<uint8_t> ids_list = _ids_map.at(type);

            // 1. syncread for all motors
            // **********  voltage and Temperature
             vector<std::pair<double, uint8_t> > hw_data_list;

            if (COMM_SUCCESS != driver->syncReadHwStatus(ids_list, hw_data_list))
            {
                // this operation can fail, it is normal, so no error message
                hw_errors_increment++;
            }
            else if (ids_list.size() != hw_data_list.size())
            {
                // however, if we have a mismatch here, it is not normal
                ROS_ERROR("TtlManager::readHardwareStatusOptimized : syncReadHwStatus failed - "
                            "vector mistmatch (id_list size %d, hw_data_list size %d)",
                            static_cast<int>(ids_list.size()), static_cast<int>(hw_data_list.size()));

                hw_errors_increment++;
            }

            // **********  error state
            vector<uint8_t> hw_error_status_list;

            if (COMM_SUCCESS != driver->syncReadHwErrorStatus(ids_list, hw_error_status_list))
            {
                hw_errors_increment++;
            }
            else if (ids_list.size() != hw_error_status_list.size())
            {
                ROS_ERROR("TtlManager::readHardwareStatus : syncReadTemperature failed - "
                            "vector mistmatch (id_list size %d, hw_status_list size %d)",
                            static_cast<int>(ids_list.size()), static_cast<int>(hw_error_status_list.size()));

                hw_errors_increment++;
            }

            // 2. set motors states accordingly
            for (size_t i = 0; i < ids_list.size(); ++i)
            {
                uint8_t id = ids_list.at(i);

                if (_state_map.count(id) && _state_map.at(id))
                {
                    auto state = _state_map.at(id);

                    // **************  temperature and voltage
                    if (hw_data_list.size() > i)
                    {
                        double voltage = (hw_data_list.at(i)).first;
                        uint8_t temperature = (hw_data_list.at(i)).second;

                        state->setTemperature(temperature);
                        state->setRawVoltage(voltage);
                    }

                    // **********  error state
                    if (hw_error_status_list.size() > i)
                    {
                        state->setHardwareError(hw_error_status_list.at(i));
                    }

                    // interpret any error code into message (even if not retrieved now)
                    string hardware_message = driver->interpretErrorState(state->getHardwareError());
                    state->setHardwareError(hardware_message);
                }
            }  // for ids_list
        }  // if driver
    }  // for (auto it : _hw_status_driver_map)

    // **********  steppers related informations (conveyor and calibration)
    hw_errors_increment += readSteppersStatus();

    // we reset the global error variable only if no errors
    if (0 == hw_errors_increment)
    {
        _hw_fail_counter_read = 0;
        res = true;
    }
    else
    {
        _hw_fail_counter_read += hw_errors_increment;
    }

    // if too much errors, disconnect
    if (_hw_fail_counter_read > MAX_HW_FAILURE )
    {
        ROS_ERROR_THROTTLE(1, "TtlManager::readHardwareStatus - motor connection problem - "
                              "Failed to read from bus (hw_fail_counter_read : %d)", _hw_fail_counter_read);
        _hw_fail_counter_read = 0;
        res = false;
        _is_connection_ok = false;
        _debug_error_message = "TtlManager - Connection problem with physical Bus.";
    }

    return res;
}


/**
 * @brief TtlManager::readCalibrationStatus : reads specific steppers related information (ned2 only)
 * @return
 */
uint8_t TtlManager::readSteppersStatus()
{
    uint8_t hw_errors_increment = 0;
    EHardwareType hw_type = _simulation_mode ? EHardwareType::FAKE_STEPPER_MOTOR : EHardwareType::STEPPER;

    // take all hw status dedicated drivers
    if (_default_stepper_driver)
    {
        // 1. read calibration status if needed

        // we want to check calibration (done at startup and when calibration is started)
        if (CalibrationMachineState::State::IDLE != _calib_machine_state.status() &&  _ids_map.count(hw_type))
        {
            // When calibration is running, sometimes at an unexpected position, calibration make EE thinks that there is a collision
            // Have to disable the feature collision detection in this period
            _isRealCollision = false;

            vector<uint8_t> id_list = _ids_map.at(hw_type);
            vector<uint8_t> stepper_id_list;
            std::copy_if(id_list.begin(), id_list.end(), std::back_inserter(stepper_id_list), [this](uint8_t id){
                                    return _state_map[id] && _state_map.at(id)->getComponentType() != common::model::EComponentType::CONVEYOR;});

            /* Truth Table
             * still_in_progress | state | new state
             *        0          | IDLE  =  IDLE
             *        0          | START =  START
             *        0          | PROG  >  UPDAT
             *        0          | UPDAT R  IDLE
             *        1          | IDLE  =  IDLE
             *        1          | START >  PROG
             *        1          | PROG  =  PROG
             *        1          | UPDAT =  UPDAT
             */

            // ***********  calibration status, only if initialized
            std::vector<uint8_t> homing_status_list;
            if (COMM_SUCCESS == _default_stepper_driver->syncReadHomingStatus(stepper_id_list, homing_status_list))
            {
                if (stepper_id_list.size() == homing_status_list.size())
                {
                    // max status need to be kept not converted into EStepperCalibrationStatus because max status is "in progress" in the enum
                    int max_status = -1;

                    // debug only
                    std::ostringstream ss_debug;
                    ss_debug << "homing status : ";

                    bool still_in_progress = false;

                    // set states accordingly
                    for (size_t i = 0; i < homing_status_list.size(); ++i)
                    {
                        uint8_t id = stepper_id_list.at(i);
                        ss_debug << static_cast<int>(homing_status_list.at(i)) << ", ";

                        if (_state_map.count(id))
                        {
                            EStepperCalibrationStatus status = _default_stepper_driver->interpretHomingData(homing_status_list.at(i));

                            // set status in state
                            auto stepperState = std::dynamic_pointer_cast<StepperMotorState>(_state_map.at(id));
                            if (stepperState && !stepperState->isConveyor())
                            {
                                stepperState->setCalibration(status, 1);

                                // get max status of all motors (to retrieve potential errors)
                                // carefull to those possible cases :
                                // 1, 1, 1
                                // 1, 2, 1
                                // 0, 2, 2
                                // 2, 0, 2

                                // if 0, uninitialized, else, take max
                                // we need to keep the status unconverted to have the correct order
                                if (0 != max_status && homing_status_list.at(i) > max_status)
                                    max_status = homing_status_list.at(i);

                                // if one status is in progress or uinitialized, we are really in progress
                                if ((0 == homing_status_list.at(i)) ||
                                    EStepperCalibrationStatus::IN_PROGRESS == status)
                                {
                                    still_in_progress = true;
                                }
                            }
                        }
                    }  // for homing_status_list

                    ss_debug << " => max_status: " << static_cast<int>(max_status);

                    ROS_DEBUG_THROTTLE(2.0, "TtlManager::readCalibrationStatus : %s", ss_debug.str().c_str());

                    // see truth table above
                    // timeout is here to prevent being stuck here if retrying calibration when already at the butee (then the system has no time to switch to "in progress"
                    // before "ok" or "error"
                    if ((!still_in_progress && CalibrationMachineState::State::IN_PROGRESS == _calib_machine_state.status()) ||
                        (still_in_progress && CalibrationMachineState::State::STARTING == _calib_machine_state.status()) ||
                        (!still_in_progress && _calib_machine_state.isTimeout()))
                    {
                        _calib_machine_state.next();
                    }

                    // see truth table above
                    if (CalibrationMachineState::State::UPDATING == _calib_machine_state.status())
                    {
                        _calibration_status = _default_stepper_driver->interpretHomingData(static_cast<uint8_t>(max_status));
                        _calib_machine_state.reset();

                        // In this CalibrationMachineState, the calibration is considered as finished => can activate collision detection here
                        // we need to wait a short period to make sure no collision detected
                        // calibration make a wrong collision, so we have to read the collision status once time to reset it.
                        _isWrongAction = true;
                        _isRealCollision = true;
                        _last_collision_detection_activating = ros::Time::now().toSec();
                    }
                }
                else
                {
                    ROS_ERROR("TtlManager::readCalibrationStatus : syncReadHomingStatus failed - "
                                "vector mistmatch (id_list size %d, homing_status_list size %d)",
                                static_cast<int>(stepper_id_list.size()), static_cast<int>(homing_status_list.size()));

                    hw_errors_increment++;
                }
            }
            else
            {
                hw_errors_increment++;
            }
        }  // if (_driver_map.count(hw_type) && _driver_map.at(hw_type))

        // 2. read conveyors states if has
        if (!_conveyor_list.empty())
        {
            std::vector<uint32_t> velocity_list;
            if (COMM_SUCCESS == _default_stepper_driver->syncReadVelocity(_conveyor_list, velocity_list))
            {
                if (_conveyor_list.size() == velocity_list.size())
                {
                    for (size_t i = 0; i < velocity_list.size(); ++i)
                    {
                        uint8_t conveyor_id = _conveyor_list.at(i);
                        auto velocity = static_cast<int32_t>(velocity_list.at(i));

                        if (_state_map.count(conveyor_id))
                        {
                            auto cState = std::dynamic_pointer_cast<common::model::ConveyorState>(_state_map.at(conveyor_id));
                            if (cState && cState->isConveyor())
                            {
                                cState->setGoalDirection(cState->getDirection() * (velocity > 0 ? 1 : -1));
                                // speed of ttl conveyor is in range 0 - 6000. Therefore, we convert this absolute value to percentage
                                cState->setSpeed(static_cast<int16_t>(std::abs(velocity * 100 / 6000)));  // TODO(Thuc) avoid hardcoded 6000 here
                                cState->setState(velocity);
                            }
                            else
                            {
                                hw_errors_increment++;
                            }
                        }
                    }  // for velocity_list
                }
                else
                {
                    ROS_ERROR("TtlManager::readSteppersStatus : syncReadVelocity failed - "
                                "vector mistmatch (_conveyor_list size %d, velocity_list size %d)",
                                static_cast<int>(_conveyor_list.size()), static_cast<int>(velocity_list.size()));

                    hw_errors_increment++;
                 }
            }
            else
            {
                hw_errors_increment++;
            }
        }
    }

    ROS_DEBUG_THROTTLE(2.0, "TtlManager::readCalibrationStatus: _calibration_status: %s", common::model::StepperCalibrationStatusEnum(_calibration_status).toString().c_str());
    ROS_DEBUG_THROTTLE(2.0, "TtlManager::readCalibrationStatus: _calib_machine_state: %d", static_cast<int>(_calib_machine_state.status()));

    return hw_errors_increment;
}

/**
 * @brief TtlManager::getAllIdsOnDxlBus
 * @param id_list
 * @return
 * The scan method is identical to all drivers, we can just use the first one
 * (same behaviour in ping with ping method)
 */
int TtlManager::getAllIdsOnBus(vector<uint8_t> &id_list)
{
    int result = COMM_RX_FAIL;

    // 1. Get all ids from ttl bus. We can use any driver for that
    if  (_default_ttl_driver)
    {
        vector<uint8_t> l_idList;
        result = _default_ttl_driver->scan(l_idList);
        id_list.insert(id_list.end(), l_idList.begin(), l_idList.end());

        string ids_str;
        for (auto const &id : l_idList)
            ids_str += to_string(id) + " ";

        ROS_DEBUG_THROTTLE(1, "TtlManager::getAllIdsOnTtlBus - Found ids (%s) on bus using default driver",
                            ids_str.c_str());

        if (COMM_SUCCESS != result)
        {
            if (COMM_RX_TIMEOUT != result)
            {  // -3001
                _debug_error_message = "TtlManager - No motor found. "
                                    "Make sure that motors are correctly connected and powered on.";
            }
            else
            {  // -3002 or other
                _debug_error_message = "TtlManager - Failed to scan bus.";
            }
            ROS_WARN_THROTTLE(1, "TtlManager::getAllIdsOnTtlBus - Broadcast ping failed, "
                            "result : %d (-3001: timeout, -3002: corrupted packet)",
                            result);
        }
    }
    else
    {
      // if no driver, no motors on bus, it is not a failure of scan
      result = COMM_SUCCESS;
    }

    return result;
}

// ******************
//  Write operations
// ******************

/**
 * @brief TtlManager::setLeds
 * @param led
 * @return
 */
int TtlManager::setLeds(int led)
{
    _led_state = led;
    int ret = niryo_robot_msgs::CommandStatus::TTL_WRITE_ERROR;

    EHardwareType mType = HardwareTypeEnum(_led_motor_type_cfg.c_str());

    if (mType == EHardwareType::FAKE_DXL_MOTOR)
        return niryo_robot_msgs::CommandStatus::SUCCESS;

    // get list of motors of the given type
    vector<uint8_t> id_list;
    if (_ids_map.count(mType) && _driver_map.count(mType))
    {
        id_list = _ids_map.at(mType);

        auto driver = std::dynamic_pointer_cast<AbstractDxlDriver>(_driver_map.at(mType));
        if (driver)
        {
            // sync write led state
            vector<uint8_t> command_led_value(id_list.size(), static_cast<uint8_t>(led));
            if (0 <= led && 7 >= led)
            {
                int result = COMM_TX_FAIL;
                for (int error_counter = 0; result != COMM_SUCCESS && error_counter < 5; ++error_counter)
                {
                    ros::Duration(TIME_TO_WAIT_IF_BUSY).sleep();
                    result = driver->syncWriteLed(id_list, command_led_value);
                }

                if (COMM_SUCCESS == result)
                    ret = niryo_robot_msgs::CommandStatus::SUCCESS;
                else
                    ROS_WARN("TtlManager::setLeds - Failed to write LED");
            }
        }
        else
        {
            ROS_DEBUG("Set leds failed. Driver is not compatible, check the driver's implementation ");
            return niryo_robot_msgs::CommandStatus::FAILURE;
        }
    }
    else
    {
        ROS_DEBUG("Set leds failed. It is maybe that this service is not support for this product");
        ret = niryo_robot_msgs::CommandStatus::SUCCESS;
    }

    return ret;
}

/**
 * @brief TtlManager::sendCustomCommand
 * @param id
 * @param reg_address
 * @param value
 * @param byte_number
 * @return
 */
int TtlManager::sendCustomCommand(uint8_t id, int reg_address, int value,  int byte_number)
{
    int result = COMM_TX_FAIL;
    ROS_DEBUG("TtlManager::sendCustomCommand:\n"
              "\t\t ID: %d, Value: %d, Address: %d, Size: %d",
              static_cast<int>(id), value,
              reg_address, byte_number);

    if (_state_map.count(id) != 0 && _state_map.at(id))
    {
        EHardwareType motor_type = _state_map.at(id)->getHardwareType();

        if (_driver_map.count(motor_type) && _driver_map.at(motor_type))
        {
            int32_t value_conv = value;
            result = _driver_map.at(motor_type)->writeCustom(static_cast<uint16_t>(reg_address),
                                                             static_cast<uint8_t>(byte_number),
                                                             id,
                                                             static_cast<uint32_t>(value_conv));
            if (result != COMM_SUCCESS)
            {
                ROS_WARN("TtlManager::sendCustomCommand - Failed to write custom command: %d", result);
                // TODO(Thuc): change TTL_WRITE_ERROR -> WRITE_ERROR
                result = niryo_robot_msgs::CommandStatus::TTL_WRITE_ERROR;
            }
        }
        else
        {
            ROS_ERROR_THROTTLE(1, "TtlManager::sendCustomCommand - driver for motor %s not available",
                               HardwareTypeEnum(motor_type).toString().c_str());
            result = niryo_robot_msgs::CommandStatus::WRONG_MOTOR_TYPE;
        }
    }
    else
    {
        ROS_ERROR_THROTTLE(1, "TtlManager::sendCustomCommand - driver for motor id %d unknown",
                            static_cast<int>(id));
        result = niryo_robot_msgs::CommandStatus::WRONG_MOTOR_TYPE;
    }

    ros::Duration(0.005).sleep();
    return result;
}

/**
 * @brief TtlManager::readCustomCommand
 * @param id
 * @param reg_address
 * @param value
 * @param byte_number
 * @return
 */
int TtlManager::readCustomCommand(uint8_t id, int32_t reg_address, int& value, int byte_number)
{
    int result = COMM_RX_FAIL;
    ROS_DEBUG("TtlManager::readCustomCommand: ID: %d, Address: %d, Size: %d",
              static_cast<int>(id),
              static_cast<int>(reg_address), byte_number);

    if (_state_map.count(id) != 0 && _state_map.at(id))
    {
        EHardwareType motor_type = _state_map.at(id)->getHardwareType();

        if (_driver_map.count(motor_type) && _driver_map.at(motor_type))
        {
            uint32_t data = 0;
            result = _driver_map.at(motor_type)->readCustom(static_cast<uint16_t>(reg_address),
                                                            static_cast<uint8_t>(byte_number),
                                                            id,
                                                            data);
            auto data_conv = static_cast<int32_t>(data);
            value = data_conv;

            if (result != COMM_SUCCESS)
            {
                ROS_WARN("TtlManager::readCustomCommand - Failed to read custom command: %d", result);
                result = niryo_robot_msgs::CommandStatus::TTL_READ_ERROR;
            }
        }
        else
        {
            ROS_ERROR_THROTTLE(1, "TtlManager::readCustomCommand - driver for motor %s not available",
                               HardwareTypeEnum(motor_type).toString().c_str());
            result = niryo_robot_msgs::CommandStatus::WRONG_MOTOR_TYPE;
        }
    }
    else
    {
      ROS_ERROR_THROTTLE(1, "TtlManager::readCustomCommand - driver for motor id %d unknown",
                         static_cast<int>(id));
      result = niryo_robot_msgs::CommandStatus::WRONG_MOTOR_TYPE;
    }

    ros::Duration(0.005).sleep();
    return result;
}

/**
 * @brief TtlManager::readMotorPID
 * @param id
 * @param pos_p_gain
 * @param pos_i_gain
 * @param pos_d_gain
 * @param vel_p_gain
 * @param vel_i_gain
 * @param ff1_gain
 * @param ff2_gain
 * @return
 */
int TtlManager::readMotorPID(uint8_t id,
                             uint16_t& pos_p_gain, uint16_t& pos_i_gain, uint16_t& pos_d_gain,
                             uint16_t& vel_p_gain, uint16_t& vel_i_gain,
                             uint16_t& ff1_gain, uint16_t& ff2_gain)
{
    int result = COMM_RX_FAIL;

    if (_state_map.count(id) != 0 && _state_map.at(id))
    {
        EHardwareType motor_type = _state_map.at(id)->getHardwareType();

        if (_driver_map.count(motor_type))
        {
            auto driver = std::dynamic_pointer_cast<AbstractDxlDriver>(_driver_map.at(motor_type));
            if (driver)
            {
                std::vector<uint16_t> data;
                result = driver->readPID(id, data);

                if (COMM_SUCCESS == result)
                {
                    pos_p_gain = data.at(0);
                    pos_i_gain = data.at(1);
                    pos_d_gain = data.at(2);
                    vel_p_gain = data.at(3);
                    vel_i_gain = data.at(4);
                    ff1_gain = data.at(5);
                    ff2_gain = data.at(6);
                }
                else
                {
                    ROS_WARN("TtlManager::readMotorPID - Failed to read PID: %d", result);
                    result = niryo_robot_msgs::CommandStatus::TTL_READ_ERROR;
                    return result;
                }
            }
        }
        else
        {
            ROS_ERROR_THROTTLE(1, "TtlManager::readMotorPID - driver for motor %s not available",
                               HardwareTypeEnum(motor_type).toString().c_str());
            result = niryo_robot_msgs::CommandStatus::WRONG_MOTOR_TYPE;
        }
    }
    else
    {
      ROS_ERROR_THROTTLE(1, "TtlManager::readMotorPID - driver for motor id %d unknown",
                         static_cast<int>(id));
      result = niryo_robot_msgs::CommandStatus::WRONG_MOTOR_TYPE;
    }

    ros::Duration(0.005).sleep();
    return result;
}

/**
 * @brief TtlManager::readVelocityProfile
 * @param id
 * @param v_start
 * @param a_1
 * @param v_1
 * @param a_max
 * @param v_max
 * @param d_max
 * @param d_1
 * @param v_stop
 * @return
 */
int TtlManager::readVelocityProfile(uint8_t id, uint32_t &v_start, uint32_t &a_1, uint32_t &v_1,
                                    uint32_t &a_max, uint32_t &v_max, uint32_t &d_max,
                                    uint32_t &d_1, uint32_t &v_stop)
{
    int result = COMM_RX_FAIL;

    if (_state_map.count(id) != 0 && _state_map.at(id))
    {
        EHardwareType motor_type = _state_map.at(id)->getHardwareType();

        if (_default_stepper_driver)
        {
            std::vector<uint32_t> data;
            result = _default_stepper_driver->readVelocityProfile(id, data);

            if (COMM_SUCCESS == result)
            {
                v_start = data.at(0);
                a_1 = data.at(1);
                v_1 = data.at(2);
                a_max = data.at(3);
                v_max = data.at(4);
                d_max = data.at(5);
                d_1 = data.at(6);
                v_stop = data.at(7);
            }
            else
            {
                ROS_WARN("TtlManager::readVelocityProfile - Failed to read velocity profile: %d", result);
                result = niryo_robot_msgs::CommandStatus::TTL_READ_ERROR;
                return result;
            }
        }
        else
        {
            ROS_ERROR_THROTTLE(1, "TtlManager::readVelocityProfile - driver for motor %s not available",
                               HardwareTypeEnum(motor_type).toString().c_str());
            result = niryo_robot_msgs::CommandStatus::WRONG_MOTOR_TYPE;
        }
    }
    else
    {
      ROS_ERROR_THROTTLE(1, "TtlManager::readMotorPID - driver for motor id %d unknown",
                         static_cast<int>(id));
      result = niryo_robot_msgs::CommandStatus::WRONG_MOTOR_TYPE;
    }

    ros::Duration(0.005).sleep();
    return result;
}

/**
 * @brief TtlManager::readControlMode
 * @param id
 * @param control_mode
 * @return
 */
int TtlManager::readControlMode(uint8_t id, uint8_t& control_mode)
{
    int result = COMM_RX_FAIL;

    if (_state_map.count(id) != 0 && _state_map.at(id))
    {
        EHardwareType motor_type = _state_map.at(id)->getHardwareType();

        if (_driver_map.count(motor_type))
        {
            auto driver = std::dynamic_pointer_cast<AbstractDxlDriver>(_driver_map.at(motor_type));
            if (driver)
            {
                result = driver->readControlMode(id, control_mode);
            }
        }
        else
        {
            ROS_ERROR_THROTTLE(1, "TtlManager::readControlMode - driver for motor %s not available",
                               HardwareTypeEnum(motor_type).toString().c_str());
            result = niryo_robot_msgs::CommandStatus::WRONG_MOTOR_TYPE;
        }
    }
    else
    {
      ROS_ERROR_THROTTLE(1, "TtlManager::readControlMode - driver for motor id %d unknown",
                         static_cast<int>(id));
      result = niryo_robot_msgs::CommandStatus::WRONG_MOTOR_TYPE;
    }

    ros::Duration(0.005).sleep();
    return result;
}


/**
 * @brief TtlManager::writeSynchronizeCommand
 * @param cmd
 * @return
 */
int TtlManager::writeSynchronizeCommand(std::unique_ptr<common::model::AbstractTtlSynchronizeMotorCmd> && cmd)
{
    int result = COMM_TX_ERROR;
    ROS_DEBUG_THROTTLE(0.5, "TtlManager::writeSynchronizeCommand:  %s", cmd->str().c_str());

    if (cmd->isValid())
    {
        std::set<EHardwareType> typesToProcess = cmd->getMotorTypes();

        // process all the motors using each successive drivers
        for (uint32_t counter = 0; counter < MAX_HW_FAILURE; ++counter)
        {
            ROS_DEBUG_THROTTLE(0.5, "TtlManager::writeSynchronizeCommand: try to sync write (counter %d)", counter);

            for (auto const& it : _driver_map)
            {
                if (typesToProcess.count(it.first) != 0)
                {
                    result = COMM_TX_ERROR;

                    // syncwrite for this driver. The driver is responsible for sync write only to its associated motors
                    auto driver = std::dynamic_pointer_cast<AbstractMotorDriver>(it.second);
                    if (driver)
                    {
                      result = driver->writeSyncCmd(cmd->getCmdType(),
                                                    cmd->getMotorsId(it.first),
                                                    cmd->getParams(it.first));

                      ros::Duration(0.05).sleep();
                    }

                    // if successful, don't process this driver in the next loop
                    if (COMM_SUCCESS == result)
                    {
                        typesToProcess.erase(typesToProcess.find(it.first));
                    }
                    else
                    {
                        ROS_ERROR("TtlManager::writeSynchronizeCommand : unable to sync write function : %d", result);
                    }
                }
            }

            // if all drivers are processed, go out of for loop
            if (typesToProcess.empty())
            {
                result = COMM_SUCCESS;
                break;
            }

            ros::Duration(TIME_TO_WAIT_IF_BUSY).sleep();
        }
    }
    else
    {
        ROS_ERROR("TtlManager::writeSynchronizeCommand - Invalid command");
    }


    if (COMM_SUCCESS != result)
    {
        ROS_ERROR_THROTTLE(0.5, "TtlManager::writeSynchronizeCommand - Failed to write synchronize position");
        _debug_error_message = "TtlManager - Failed to write synchronize position";
    }

    return result;
}

/**
 * @brief TtlManager::writeSingleCommand
 * @param cmd
 * @return
 */
int TtlManager::writeSingleCommand(std::unique_ptr<common::model::AbstractTtlSingleMotorCmd> && cmd)
{
    int result = COMM_TX_ERROR;

    uint8_t id = cmd->getId();

    if (cmd->isValid())
    {
        int counter = 0;

        ROS_DEBUG("TtlManager::writeSingleCommand:  %s", cmd->str().c_str());

        if (_state_map.count(id) && _state_map.at(id))
        {
            auto state = _state_map.at(id);
            while ((COMM_SUCCESS != result) && (counter < 50))
            {
                EHardwareType hardware_type = state->getHardwareType();
                result = COMM_TX_ERROR;
                if (_driver_map.count(hardware_type) && _driver_map.at(hardware_type))
                {
                    // writeSingleCmd is in a for loop, we cannot infer that this command will succeed. Thus we cannot move cmd in parameter
                    result = _driver_map.at(hardware_type)->writeSingleCmd(cmd);
                }

                counter += 1;

                ros::Duration(TIME_TO_WAIT_IF_BUSY).sleep();
            }
        }
        else
        {
            ROS_DEBUG("TtlManager::writeSingleCommand: command is sent to a removed hardware component. Skipped or write to a unknow device");
            result = COMM_TX_ERROR;
        }
    }

    if (result != COMM_SUCCESS)
    {
        ROS_WARN("TtlManager::writeSingleCommand - Fail to write single command : %s", cmd->str().c_str());
        _debug_error_message = "TtlManager - Failed to write a single command: " + cmd->str();
    }

    return result;
}

/**
 * @brief TtlManager::executeJointTrajectoryCmd
 * @param cmd_vec
 */
void TtlManager::executeJointTrajectoryCmd(std::vector<std::pair<uint8_t, uint32_t> > cmd_vec)
{
  for (auto const& it : _driver_map)
  {
      // build list of ids and params for this motor
      std::vector<uint8_t> ids;
      std::vector<uint32_t> params;
      for (auto const& cmd : cmd_vec)
      {
          if (_state_map.count(cmd.first) && it.first == _state_map.at(cmd.first)->getHardwareType())
          {
              ids.emplace_back(cmd.first);
              params.emplace_back(cmd.second);
          }
      }

      // syncwrite for this driver. The driver is responsible for sync write only to its associated motors
      auto driver = std::dynamic_pointer_cast<AbstractMotorDriver>(it.second);

      if (driver)
      {
          int err = driver->syncWritePositionGoal(ids, params);
          if (err != COMM_SUCCESS)
          {
              ROS_WARN("TtlManager::executeJointTrajectoryCmd - Failed to write position");
              _debug_error_message = "TtlManager - Failed to write position";
          }
      }
      ros::Duration(0.001).sleep();
  }
}

// ******************
//  Calibration
// ******************

/**
 * @brief TtlManager::startCalibration
 */
void TtlManager::startCalibration()
{
    ROS_DEBUG("TtlManager::startCalibration: starting...");

    _calibration_status = EStepperCalibrationStatus::IN_PROGRESS;
    _calib_machine_state.start();

    std::vector<uint8_t> stepper_list;
    if (_ids_map.count(EHardwareType::STEPPER))
        stepper_list = _ids_map.at(EHardwareType::STEPPER);

    for (auto const& id : stepper_list)
    {
        if (_state_map.count(id))
        {
            auto stepperState = std::dynamic_pointer_cast<StepperMotorState>(_state_map.at(id));

            if (stepperState && !stepperState->isConveyor())
            {
                stepperState->setCalibration(EStepperCalibrationStatus::IN_PROGRESS, 1);
            }
        }
    }  // for steppers_list
}

/**
 * @brief TtlManager::resetCalibration
 */
void TtlManager::resetCalibration()
{
    ROS_DEBUG("TtlManager::resetCalibration: reseting...");

    _calibration_status = EStepperCalibrationStatus::UNINITIALIZED;
    _calib_machine_state.reset();

    std::vector<uint8_t> stepper_list;
    if (_ids_map.count(EHardwareType::STEPPER))
        stepper_list = _ids_map.at(EHardwareType::STEPPER);

    for (auto const id : stepper_list)
    {
        if (_state_map.count(id))
        {
            auto stepperState = std::dynamic_pointer_cast<StepperMotorState>(_state_map.at(id));

            if (stepperState && !stepperState->isConveyor())
            {
                stepperState->setCalibration(EStepperCalibrationStatus::UNINITIALIZED, 1);
            }
        }
    }  // for steppers_list
}

/**
 * @brief TtlManager::getCalibrationResult
 * @param motor_id
 * @return
 */
int32_t TtlManager::getCalibrationResult(uint8_t motor_id) const
{
    if (!_state_map.count(motor_id) && _state_map.at(motor_id))
        throw std::out_of_range("TtlManager::getMotorsState: Unknown motor id");

    return std::dynamic_pointer_cast<StepperMotorState>(_state_map.at(motor_id))->getCalibrationValue();
}

// ******************
//  Getters
// ******************

/**
 * @brief TtlManager::getBusState
 * @param connection_state
 * @param motor_id
 * @param debug_msg
 */
void TtlManager::getBusState(bool &connection_state,
                             std::vector<uint8_t> &motor_id,
                             std::string &debug_msg) const
{
  debug_msg = _debug_error_message;
  motor_id = _all_ids_connected;
  connection_state = isConnectionOk();
}

/**
 * @brief TtlManager::getMotorsStates
 * @return only the joints states
 */
std::vector<std::shared_ptr<JointState> >
TtlManager::getMotorsStates() const
{
    std::vector<std::shared_ptr<JointState> > states;
    for (const auto& it : _state_map)
    {
        if (it.second && EHardwareType::UNKNOWN != it.second->getHardwareType()
            && EHardwareType::END_EFFECTOR != it.second->getHardwareType())
        {
            states.emplace_back(std::dynamic_pointer_cast<JointState>(it.second));
        }
    }

    return states;
}

/**
 * @brief TtlManager::getHardwareState
 * @param motor_id
 * @return
 */
std::shared_ptr<common::model::AbstractHardwareState>
TtlManager::getHardwareState(uint8_t motor_id) const
{
    if (!_state_map.count(motor_id) && _state_map.at(motor_id))
        throw std::out_of_range("TtlManager::getMotorsState: Unknown motor id");

    return _state_map.at(motor_id);
}

// ********************
//  Private
// ********************

/**
 * @brief TtlManager::addHardwareDriver
 * @param hardware_type
 */
void TtlManager::addHardwareDriver(EHardwareType hardware_type)
{
    // if not already instanciated
    if (!_driver_map.count(hardware_type))
    {
        switch (hardware_type)
        {
            case EHardwareType::STEPPER:
                _default_stepper_driver = std::make_shared<StepperDriver<StepperReg> >(_portHandler, _packetHandler);
                _driver_map.insert(std::make_pair(hardware_type, _default_stepper_driver));
                // stepper need calibration
                _calibration_status = common::model::EStepperCalibrationStatus::UNINITIALIZED;
            break;
            case EHardwareType::FAKE_STEPPER_MOTOR:
                _default_stepper_driver = std::make_shared<MockStepperDriver>(_fake_data);
                _driver_map.insert(std::make_pair(hardware_type, std::make_shared<MockStepperDriver>(_fake_data)));
                _calibration_status = common::model::EStepperCalibrationStatus::UNINITIALIZED;
            break;
            case EHardwareType::XL430:
                _driver_map.insert(std::make_pair(hardware_type, std::make_shared<DxlDriver<XL430Reg> >(_portHandler, _packetHandler)));
            break;
            case EHardwareType::XC430:
                _driver_map.insert(std::make_pair(hardware_type, std::make_shared<DxlDriver<XC430Reg> >(_portHandler, _packetHandler)));
            break;
            case EHardwareType::XL320:
                _driver_map.insert(make_pair(hardware_type, std::make_shared<DxlDriver<XL320Reg> >(_portHandler, _packetHandler)));
            break;
            case EHardwareType::XL330:
                _driver_map.insert(std::make_pair(hardware_type, std::make_shared<DxlDriver<XL330Reg> >(_portHandler, _packetHandler)));
            break;
            case EHardwareType::FAKE_DXL_MOTOR:
                _driver_map.insert(std::make_pair(hardware_type, std::make_shared<MockDxlDriver>(_fake_data)));
            break;
            case EHardwareType::END_EFFECTOR:
                _driver_map.insert(std::make_pair(hardware_type, std::make_shared<EndEffectorDriver<EndEffectorReg> >(_portHandler, _packetHandler)));
            break;
            case EHardwareType::FAKE_END_EFFECTOR:
                _driver_map.insert(std::make_pair(hardware_type, std::make_shared<MockEndEffectorDriver>(_fake_data)));
            break;
            default:
                ROS_ERROR("TtlManager - Unable to instanciate driver, unknown type");
            break;
        }
    }
}

 /**
 * @brief TtlManager::readFakeConfig
 */
void TtlManager::readFakeConfig(bool use_simu_gripper, bool use_simu_conveyor)
{
    _fake_data = std::make_shared<FakeTtlData>();

    if (_nh.hasParam("fake_params"))
    {
        std::vector<int> full_id_list;
        if (_nh.hasParam("fake_params/id_list"))
            _nh.getParam("fake_params/id_list", full_id_list);
        for (auto id : full_id_list)
            _fake_data->full_id_list.emplace_back(static_cast<uint8_t>(id));

        if (_nh.hasParam("fake_params/steppers"))
        {
            std::string current_ns = "fake_params/steppers/";
            retrieveFakeMotorData(current_ns, _fake_data->stepper_registers);
        }

        if (_nh.hasParam("fake_params/dynamixels/"))
        {
            std::string current_ns = "fake_params/dynamixels/";
            retrieveFakeMotorData(current_ns, _fake_data->dxl_registers);
        }

        if (_nh.hasParam("fake_params/end_effector"))
        {
            string current_ns = "fake_params/end_effector/";
            vector<int> id_list, temperature_list, voltage_list;
            vector<string> firmware_list;
            _nh.getParam(current_ns + "id", id_list);
            _nh.getParam(current_ns + "temperature", temperature_list);
            _nh.getParam(current_ns + "voltage", voltage_list);
            _nh.getParam(current_ns + "firmware", firmware_list);

            assert(!id_list.empty());
            assert(!temperature_list.empty());
            assert(!voltage_list.empty());
            assert(!firmware_list.empty());

            _fake_data->end_effector.id = static_cast<uint8_t>(id_list.at(0));
            _fake_data->end_effector.temperature = static_cast<uint8_t>(temperature_list.at(0));
            _fake_data->end_effector.voltage = static_cast<double>(voltage_list.at(0));

            _fake_data->end_effector.firmware = firmware_list.at(0);
        }

        if (use_simu_gripper && _nh.hasParam("fake_params/tool/"))
        {
            std::string current_ns = "fake_params/tool/";
            retrieveFakeMotorData(current_ns, _fake_data->dxl_registers);
        }

        if (use_simu_conveyor && _nh.hasParam("fake_params/conveyors/"))
        {
            std::string current_ns = "fake_params/conveyors/";
            retrieveFakeMotorData(current_ns, _fake_data->stepper_registers);
        }

        _fake_data->updateFullIdList();
    }
}

}  // namespace ttl_driver<|MERGE_RESOLUTION|>--- conflicted
+++ resolved
@@ -232,7 +232,6 @@
             std::string version;
             int res = COMM_RX_FAIL;
             for (int tries = 10; tries > 0; tries--)
-<<<<<<< HEAD
             {
                 res = _driver_map.at(hardware_type)->readFirmwareVersion(id, version);
                 if (COMM_SUCCESS == res)
@@ -250,25 +249,6 @@
             }
         }
 
-=======
-            {
-                res = _driver_map.at(hardware_type)->readFirmwareVersion(id, version);
-                if (COMM_SUCCESS == res)
-                {
-                    state->setFirmwareVersion(version);
-                    break;
-                }
-                ros::Duration(0.1).sleep();
-            }
-
-            if (COMM_SUCCESS != res)
-            {
-                ROS_WARN("TtlManager::addHardwareComponent : Unable to retrieve firmware version for "
-                        "hardware id %d : result = %d", id, res);
-            }
-        }
-
->>>>>>> 1dca0190
         setLeds(_led_state);
         return niryo_robot_msgs::CommandStatus::SUCCESS;
     }
@@ -634,15 +614,7 @@
         // check collision by END_EFFECTOR
         if (_isRealCollision)
         {
-<<<<<<< HEAD
-            if (!checkCollision())
-            {
-                ROS_ERROR("TTLManager::readJointStatus : Fail to get the status detection of collision on EE");
-                _hw_fail_counter_read++;
-            }
-=======
             checkCollision();
->>>>>>> 1dca0190
         }
         else
         {
@@ -674,15 +646,7 @@
 
     EHardwareType ee_type = _simulation_mode ? EHardwareType::FAKE_END_EFFECTOR : EHardwareType::END_EFFECTOR;
 
-<<<<<<< HEAD
-    if (!_driver_map.count(ee_type))
-        return false;
-
-    // if calibration not in progress
-    if (!isCalibrationInProgress())
-=======
     if (_driver_map.count(ee_type))
->>>>>>> 1dca0190
     {
         // if calibration not in progress
         if (!isCalibrationInProgress())
@@ -694,25 +658,14 @@
             {
                 if (_ids_map.count(ee_type) && !_ids_map.at(ee_type).empty())
                 {
-<<<<<<< HEAD
-                    // we retrieve the associated id for the end effector
-                    auto state = std::dynamic_pointer_cast<EndEffectorState>(_state_map[id]);
-=======
                     uint8_t id = _ids_map.at(ee_type).front();
->>>>>>> 1dca0190
 
                     if (_state_map.count(id))
                     {
                         // we retrieve the associated id for the end effector
                         auto state = std::dynamic_pointer_cast<EndEffectorState>(_state_map[id]);
 
-<<<<<<< HEAD
-                        // **********  buttons
-                        // get action of free driver button, save pos button, custom button
-                        if (COMM_SUCCESS == driver->syncReadButtonsStatus(id, action_list))
-=======
                         if (state)
->>>>>>> 1dca0190
                         {
                             vector<common::model::EActionType> action_list;
 
@@ -720,41 +673,6 @@
                             // get action of free driver button, save pos button, custom button
                             if (COMM_SUCCESS == driver->syncReadButtonsStatus(id, action_list))
                             {
-<<<<<<< HEAD
-                                state->setButtonStatus(i, action_list.at(i));
-                                // In case free driver button, it we hold this button, normally, because of the small threshold of collision detection
-                                // this action make EE confuse that it is a collision. That's why when we hold buttons, we need to deactivate the detection of collision.
-                                if (action_list.at(i) != common::model::EActionType::NO_ACTION)
-                                {
-                                    _isRealCollision = false;
-                                }
-                                else if (!_isRealCollision)
-                                {
-                                    // when previous action is not no_action => need to wait a short period to make sure no collision detected
-                                    // Note, we need to read one time the status of collision just after releasing button to reset the status.
-                                    _isRealCollision = true;
-                                    _isWrongAction = true;
-                                    _last_collision_detection_activating = ros::Time::now().toSec();
-                                }
-                            }
-                        }
-                        else
-                        {
-                            hw_errors_increment++;
-                        }
-
-                        // **********  digital data
-                        bool digital_data{};
-                        if (COMM_SUCCESS == driver->readDigitalInput(id, digital_data))
-                        {
-                            state->setDigitalIn(digital_data);
-                        }
-                        else
-                        {
-                            hw_errors_increment++;
-                        }
-                    }  // if (state)
-=======
                                 for (uint8_t i = 0; i < action_list.size(); i++)
                                 {
                                     state->setButtonStatus(i, action_list.at(i));
@@ -878,7 +796,6 @@
                 else if (ros::Time::now().toSec() - _last_collision_detection_activating >= 1.0)
                 {
                     _last_collision_detection_activating = 0.0;
->>>>>>> 1dca0190
                 }
             }  // if (_ids_map.count(EHardwareType::END_EFFECTOR))
         }  // if (driver)
@@ -896,14 +813,6 @@
             _end_effector_fail_counter_read += hw_errors_increment;
         }
     }
-<<<<<<< HEAD
-    else
-    {
-        ROS_DEBUG_THROTTLE(2, "TtlManager::readEndEffectorStatus - calibration is in progress");
-    }
-
-=======
->>>>>>> 1dca0190
     return res;
 }
 
