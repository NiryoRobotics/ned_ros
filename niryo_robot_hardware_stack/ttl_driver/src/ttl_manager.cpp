--- conflicted
+++ resolved
@@ -251,19 +251,7 @@
  */
 int TtlManager::changeId(common::model::EHardwareType motor_type, uint8_t old_id, uint8_t new_id)
 {
-<<<<<<< HEAD
-    common::model::EHardwareType hardware_type = state->getHardwareType();
-    uint8_t id = state->getId();
-
-    ROS_DEBUG("TtlManager::addHardwareComponent : %s", state->str().c_str());
-    // if not already instanciated
-    if (!_state_map.count(id))
-    {
-        _state_map.insert(std::make_pair(id, state));
-    }
-=======
     int ret = COMM_TX_FAIL;
->>>>>>> 3cd6d2b1
 
     if (old_id != new_id)
     {
