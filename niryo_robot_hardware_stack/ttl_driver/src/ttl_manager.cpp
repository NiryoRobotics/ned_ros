/*
    ttl_driver.cpp
    Copyright (C) 2020 Niryo
    All rights reserved.
    This program is free software: you can redistribute it and/or modify
    it under the terms of the GNU General Public License as published by
    the Free Software Foundation, either version 3 of the License, or
    (at your option) any later version.
    This program is distributed in the hope that it will be useful,
    but WITHOUT ANY WARRANTY; without even the implied warranty of
    MERCHANTABILITY or FITNESS FOR A PARTICULAR PURPOSE.  See the
    GNU General Public License for more details.
    You should have received a copy of the GNU General Public License
    along with this program.  If not, see <http:// www.gnu.org/licenses/>.
*/

#include "ttl_driver/ttl_manager.hpp"

// cpp
#include <cmath>
#include <utility>
#include <vector>
#include <set>
#include <string>
#include <algorithm>
#include <sstream>
#include <unordered_map>
#include <cstdlib>
#include <cassert>

// ros
#include "ros/serialization.h"
#include "ros/time.h"

// niryo
#include "common/model/hardware_type_enum.hpp"
#include "common/model/dxl_command_type_enum.hpp"
#include "common/model/tool_state.hpp"
#include "common/model/stepper_motor_state.hpp"
#include "common/model/conveyor_state.hpp"
#include "common/model/end_effector_state.hpp"
#include "common/model/stepper_calibration_status_enum.hpp"

#include "dynamixel_sdk/packet_handler.h"
#include "ttl_driver/stepper_reg.hpp"
#include "ttl_driver/end_effector_reg.hpp"

#include "ttl_driver/dxl_driver.hpp"
#include "ttl_driver/mock_dxl_driver.hpp"
#include "ttl_driver/stepper_driver.hpp"
#include "ttl_driver/mock_stepper_driver.hpp"
#include "ttl_driver/end_effector_driver.hpp"
#include "ttl_driver/mock_end_effector_driver.hpp"
#include "ttl_driver/fake_ttl_data.hpp"

using ::std::shared_ptr;
using ::std::vector;
using ::std::string;
using ::std::ostringstream;
using ::std::to_string;
using ::std::set;

using ::common::model::EStepperCalibrationStatus;
using ::common::model::StepperMotorState;
using ::common::model::EndEffectorState;
using ::common::model::JointState;
using ::common::model::EHardwareType;
using ::common::model::HardwareTypeEnum;

namespace ttl_driver
{
/**
 * @brief TtlManager::TtlManager
 */
TtlManager::TtlManager(ros::NodeHandle& nh) :
    _nh(nh),
    _debug_error_message("TtlManager - No connection with TTL motors has been made yet")
{
    ROS_DEBUG("TtlManager - ctor");

    init(nh);

    if (COMM_SUCCESS != setupCommunication())
        ROS_WARN("TtlManager - TTL Communication Failed");
}

/**
 * @brief TtlManager::~TtlManager
 */
TtlManager::~TtlManager()
{
    if (_portHandler)
    {
        _portHandler->clearPort();
        _portHandler->closePort();
    }
}

/**
 * @brief TtlManager::init
 * @param nh
 * @return
 */
bool TtlManager::init(ros::NodeHandle& nh)
{
    // get params from rosparams
    bool use_simu_gripper{false};
    bool use_simu_conveyor{false};

    nh.getParam("bus_params/uart_device_name", _device_name);
    nh.getParam("bus_params/baudrate", _baudrate);
    nh.getParam("led_motor", _led_motor_type_cfg);

    nh.getParam("simulation_mode", _simulation_mode);
    nh.getParam("simu_gripper", use_simu_gripper);
    nh.getParam("simu_conveyor", use_simu_conveyor);

    ROS_DEBUG("TtlManager::init - Dxl : set port name (%s), baudrate(%d)", _device_name.c_str(), _baudrate);
    ROS_DEBUG("TtlManager::init - led motor type config : %s", _led_motor_type_cfg.c_str());

    ROS_DEBUG("TtlManager::init - Simulation mode: %s, simu_gripper: %s, simu_conveyor: %s",
              _simulation_mode ? "True" : "False",
              use_simu_gripper ? "True" : "False",
              use_simu_conveyor ? "True" : "False");


    if (!_simulation_mode)
    {
        _portHandler.reset(dynamixel::PortHandler::getPortHandler(_device_name.c_str()));
        _packetHandler.reset(dynamixel::PacketHandler::getPacketHandler(TTL_BUS_PROTOCOL_VERSION));

        // init default ttl driver for common operations between drivers
        _default_ttl_driver = std::make_shared<StepperDriver<StepperReg> >(_portHandler, _packetHandler);
    }
    else
    {
        readFakeConfig(use_simu_gripper, use_simu_conveyor);
        _default_ttl_driver = std::make_shared<MockStepperDriver >(_fake_data);
    }

    return true;
}

/**
 * @brief TtlManager::setupCommunication
 * @return
 */
int TtlManager::setupCommunication()
{
    int ret = COMM_NOT_AVAILABLE;

    ROS_DEBUG("TtlManager::setupCommunication - initializing connection...");

    // fake drivers will always succeed for the communication
    if (_simulation_mode)
    {
        ret = COMM_SUCCESS;
    }
    else
    {
        // Ttl bus setup
        if (_portHandler)
        {
            _debug_error_message.clear();

            // Open port
            if (_portHandler->openPort())
            {
                // Set baudrate
                if (_portHandler->setBaudRate(_baudrate))
                {
                    // wait a bit to be sure the connection is established
                    ros::Duration(0.1).sleep();

                    // clear port
                    _portHandler->clearPort();

                    ret = COMM_SUCCESS;
                }
                else
                {
                    ROS_ERROR("TtlManager::setupCommunication - Failed to set baudrate for Dynamixel bus");
                    _debug_error_message = "TtlManager - Failed to set baudrate for Dynamixel bus";
                    ret = TTL_FAIL_PORT_SET_BAUDRATE;
                }
            }
            else
            {
                ROS_ERROR("TtlManager::setupCommunication - Failed to open Uart port for Dynamixel bus");
                _debug_error_message = "TtlManager - Failed to open Uart port for Dynamixel bus";
                ret = TTL_FAIL_OPEN_PORT;
            }
        }
        else
            ROS_ERROR("TtlManager::setupCommunication - Invalid port handler");
    }

    return ret;
}

/**
 * @brief TtlManager::addHardwareComponent add hardware component like joint, ee, tool... to ttl manager
 * @param state
 */
int TtlManager::addHardwareComponent(std::shared_ptr<common::model::AbstractHardwareState> && state)
{
    EHardwareType hardware_type = state->getHardwareType();
    uint8_t id = state->getId();

    ROS_DEBUG("TtlManager::addHardwareComponent : %s", state->str().c_str());

    // if not already instanciated
    if (!_state_map.count(id))
    {
        _state_map.insert(std::make_pair(id, state));
    }

    // if not already instanciated
    if (!_ids_map.count(hardware_type))
    {
        _ids_map.insert(std::make_pair(hardware_type, std::vector<uint8_t>({id})));
    }
    else
    {
        _ids_map.at(hardware_type).emplace_back(id);
    }

    // add to global lists
    if (common::model::EComponentType::CONVEYOR == state->getComponentType())
    {
        if (std::find(_conveyor_list.begin(), _conveyor_list.end(), id) == _conveyor_list.end())
            _conveyor_list.emplace_back(id);
    }

    addHardwareDriver(hardware_type);

    // update firmware version
    if (_driver_map.count(hardware_type))
    {
        std::string version;
        int res = COMM_RX_FAIL;
        for (int tries = 10; tries > 0; tries--)
        {
            res = _driver_map.at(hardware_type)->readFirmwareVersion(id, version);
            if (COMM_SUCCESS == res)
            {
              state->setFirmwareVersion(version);
              break;
            }
            ros::Duration(0.1).sleep();
        }

        if (COMM_SUCCESS != res)
        {
            ROS_WARN("TtlManager::addHardwareComponent : Unable to retrieve firmware version for "
                     "hardware id %d : result = %d", id, res);
        }
    }

    setLeds(_led_state);
    return niryo_robot_msgs::CommandStatus::SUCCESS;
}

/**
 * @brief TtlManager::removeHardwareComponent
 * @param id
 */
void TtlManager::removeHardwareComponent(uint8_t id)
{
    ROS_DEBUG("TtlManager::removeMotor - Remove motor id: %d", id);

    if (_state_map.count(id) && _state_map.at(id))
    {
        EHardwareType type = _state_map.at(id)->getHardwareType();

        // std::remove to remove hypothetic duplicates too
        if (_ids_map.count(type))
        {
            auto& ids = _ids_map.at(type);
            ids.erase(std::remove(ids.begin(), ids.end(), id), ids.end());
            if (ids.empty())
            {
                _ids_map.erase(type);
            }
        }

        _state_map.erase(id);
    }
    // remove id from conveyor list if they contains id
    _conveyor_list.erase(std::remove(_conveyor_list.begin(), _conveyor_list.end(), id), _conveyor_list.end());

    _removed_motor_id_list.erase(std::remove(_removed_motor_id_list.begin(),
                                             _removed_motor_id_list.end(), id),
                                             _removed_motor_id_list.end());
}

/**
 * @brief TtlManager::isMotorType
 * @param type
 * @return true
 * @return false
 */
bool TtlManager::isMotorType(EHardwareType type)
{
    // All motors have value under 7 (check in EHardwareType)
    return (static_cast<int>(type) <= 7);
}

// ****************
//  commands
// ****************

/**
 * @brief TtlManager::changeId
 * @param motor_type
 * @param old_id
 * @param new_id
 * @return
 */
int TtlManager::changeId(EHardwareType motor_type, uint8_t old_id, uint8_t new_id)
{
    int ret = COMM_TX_FAIL;

    if (old_id == new_id)
    {
        ret = COMM_SUCCESS;
    }
    else if (_driver_map.count(motor_type))
    {
        auto driver = std::dynamic_pointer_cast<AbstractMotorDriver>(_driver_map.at(motor_type));

        if (driver)
        {
            ret = driver->changeId(old_id, new_id);
            if (COMM_SUCCESS == ret)
            {
                // update all maps
                auto i_state  = _state_map.find(old_id);
                // update all maps
                if (i_state != _state_map.end())
                {
                    // insert new_id in map, move i_state->second to its new place
                    std::swap(_state_map[new_id], i_state->second);
                    // update all maps
                    _state_map.erase(i_state);

                    assert(_state_map.at(new_id));

                    // update conveyor list if needed
                    if (common::model::EComponentType::CONVEYOR == _state_map.at(new_id)->getComponentType())
                    {
                        // change old id into new id in vector
                        auto iter = std::find(_conveyor_list.begin(), _conveyor_list.end(), old_id);
                        if (iter != _conveyor_list.end())
                            *iter = new_id;
                    }
                }
                if (_ids_map.count(motor_type))
                {
                    // update all maps
                    _ids_map.at(motor_type).erase(std::remove(_ids_map.at(motor_type).begin(), _ids_map.at(motor_type).end(), old_id),
                                                _ids_map.at(motor_type).end());

                    // update all maps
                    _ids_map.at(motor_type).emplace_back(new_id);
                }
            }
        }
    }

    return ret;
}

/**
 * @brief TtlManager::scanAndCheck
 * @return
 */
int TtlManager::scanAndCheck()
{
    ROS_DEBUG("TtlManager::scanAndCheck");
    int result = COMM_PORT_BUSY;

    _is_connection_ok = false;

    // 1. retrieve list of connected motors
    _all_ids_connected.clear();
    for (int counter = 0; counter < 50 && COMM_SUCCESS != result; ++counter)
    {
        result = getAllIdsOnBus(_all_ids_connected);
        ROS_DEBUG_COND(COMM_SUCCESS != result, "TtlManager::scanAndCheck status: %d (counter: %d)", result, counter);
        ros::Duration(TIME_TO_WAIT_IF_BUSY).sleep();
    }

    if (COMM_SUCCESS == result)
    {
        // 2. update list of removed ids and update corresponding states
        _removed_motor_id_list.clear();
        std::string error_motors_message;
        for (auto& istate : _state_map)
        {
            uint8_t id = istate.first;
            auto it = find(_all_ids_connected.begin(), _all_ids_connected.end(), id);
            // not found
            if (it == _all_ids_connected.end())
            {
                _removed_motor_id_list.emplace_back(id);
                error_motors_message += " " + to_string(id);
                istate.second->setConnectionStatus(true);
            }
            else
            {
                istate.second->setConnectionStatus(false);
            }
        }

        if (_removed_motor_id_list.empty())
        {
            _is_connection_ok = true;
            _debug_error_message.clear();
            result = TTL_SCAN_OK;
        }
        else
        {
            _debug_error_message = "Motor(s):" + error_motors_message + " do not seem to be connected";
            result = TTL_SCAN_MISSING_MOTOR;
        }
    }
    else
    {
        _debug_error_message = "TtlManager - Failed to scan motors, physical bus is too busy. Will retry...";
        ROS_WARN_THROTTLE(1, "TtlManager::scanAndCheck - Failed to scan motors, physical bus is too busy");
    }

    return result;
}

/**
 * @brief TtlManager::ping
 * @param id
 * @return
 * The ping method is identical to all drivers, we can just use the first one
 * (same behaviour in getAllIdsOnBus with scan method)
 */
bool TtlManager::ping(uint8_t id)
{
    int result = false;

    if (_default_ttl_driver)
    {
        if (COMM_SUCCESS == _default_ttl_driver->ping(id))
            result = true;
    }

    return result;
}

/**
 * @brief TtlManager::rebootHardware
 * @param hw_id
 * @return
 */
int TtlManager::rebootHardware(uint8_t hw_id)
{
    int return_value = COMM_TX_FAIL;

    if (_state_map.count(hw_id) != 0 && _state_map.at(hw_id))
    {
        EHardwareType type = _state_map.at(hw_id)->getHardwareType();
        ROS_DEBUG("TtlManager::rebootHardware - Reboot hardware with ID: %d", hw_id);
        if (_driver_map.count(type))
        {
            return_value = _driver_map.at(type)->reboot(hw_id);
            if (COMM_SUCCESS == return_value)
            {
                std::string version;
                int res = COMM_RX_FAIL;
                for (int tries = 10; tries > 0; tries--)
                {
                    res = _driver_map.at(type)->readFirmwareVersion(hw_id, version);
                    if (COMM_SUCCESS == res)
                    {
                      _state_map.at(hw_id)->setFirmwareVersion(version);
                      break;
                    }
                    ros::Duration(0.1).sleep();
                }

                if (COMM_SUCCESS != res)
                {
                    ROS_WARN("TtlManager::addHardwareComponent : Unable to retrieve firmware version for "
                             "hardware id %d : result = %d", hw_id, res);
                }
            }
            ROS_WARN_COND(COMM_SUCCESS != return_value,
                          "TtlManager::rebootHardware - Failed to reboot hardware: %d",
                          return_value);
        }
    }

    return return_value;
}

// ******************
//  Read operations
// ******************

/**
 * @brief TtlManager::getPosition
 * @param motor_state
 * @return
 */
uint32_t TtlManager::getPosition(const JointState &motor_state)
{
    uint32_t position = 0;
    EHardwareType hardware_type = motor_state.getHardwareType();
    if (_driver_map.count(hardware_type) && _driver_map.at(hardware_type))
    {
        auto driver = std::dynamic_pointer_cast<AbstractMotorDriver>(_driver_map.at(hardware_type));
        if (driver)
        {
            for (_hw_fail_counter_read = 0; _hw_fail_counter_read < MAX_HW_FAILURE; ++_hw_fail_counter_read)
            {
                if (COMM_SUCCESS == driver->readPosition(motor_state.getId(), position))
                {
                    _hw_fail_counter_read = 0;
                    break;
                }
            }
        }

        if (0 < _hw_fail_counter_read)
        {
            ROS_ERROR_THROTTLE(1, "TtlManager::getPosition - motor connection problem - Failed to read from bus");
            _debug_error_message = "TtlManager - Connection problem with Bus.";
            _hw_fail_counter_read = 0;
            _is_connection_ok = false;
        }
    }
    else
    {
        ROS_ERROR_THROTTLE(1, "TtlManager::getPosition - Driver not found for requested motor id");
        _debug_error_message = "TtlManager::getPosition - Driver not found for requested motor id";
    }
    return position;
}

/**
 * @brief TtlManager::readJointsStatus
 * @return
 */
bool TtlManager::readJointsStatus()
{
    uint8_t hw_errors_increment = 0;

    // syncread position for all motors.
    // for ned 2 -> Using only one driver for all motors to avoid loop.
    // for ned and one -> we need at least one xl430 and one xl320 drivers as they are different
    // All addresses for position are the same

    // if no stepper, this should never be false (to be checked)
    if (getCalibrationStatus() == common::model::EStepperCalibrationStatus::OK)
    {
        for (auto const& it : _driver_map)
        {
            auto hw_type = it.first;
            auto driver = std::dynamic_pointer_cast<ttl_driver::AbstractMotorDriver>(it.second);

            if (driver && _ids_map.count(hw_type) && !_ids_map.at(hw_type).empty())
            {
                // we retrieve all the associated id for the type of the current driver
                vector<uint8_t> ids_list = _ids_map.at(hw_type);

                // we retrieve all the associated id for the type of the current driver
                vector<uint32_t> position_list;

                // retrieve joint status
                int res = driver->syncReadPosition(ids_list, position_list);
                if (COMM_SUCCESS == res)
                {
                    if (ids_list.size() == position_list.size())
                    {
                        // set motors states accordingly
                        for (size_t i = 0; i < ids_list.size(); ++i)
                        {
                            uint8_t id = ids_list.at(i);

                            if (_state_map.count(id))
                            {
                                auto state = std::dynamic_pointer_cast<common::model::AbstractMotorState>(_state_map.at(id));
                                if (state)
                                {
                                    state->setPosition(static_cast<int>((position_list.at(i))));
                                }
                            }
                        }
                    }
                    else
                    {
                        // warn to avoid sound and light error on high level (error on ROS_ERROR)
                        ROS_WARN("TtlManager::readJointStatus : Fail to sync read joint state - "
                                    "vector mismatch (id_list size %d, position_list size %d)",
                                    static_cast<int>(ids_list.size()),
                                    static_cast<int>(position_list.size()));
                        hw_errors_increment++;
                    }
                }
                else
                {
<<<<<<< HEAD
                    ROS_ERROR("TtlManager::readJointStatus : Fail to sync read joint state - "
=======
                    // warn to avoid sound and light error on high level (error on ROS_ERROR)
                    ROS_WARN("TtlManager::readJointStatus : Fail to sync read joint state - "
>>>>>>> 64e57803
                              "driver fail to syncReadPosition (error %d)", res);
                    hw_errors_increment++;
                }
            }
        }  // for driver_map
    }

    // we reset the global error variable only if no errors
    if (0 == hw_errors_increment)
    {
        _hw_fail_counter_read = 0;
    }
    else
    {
        _hw_fail_counter_read += hw_errors_increment;
    }

    ROS_DEBUG_THROTTLE(2, "_hw_fail_counter_read, hw_errors_increment: %d, %d", _hw_fail_counter_read, hw_errors_increment);

    return (0 == hw_errors_increment);
}

/**
 * @brief TtlManager::readEndEffectorStatus
 */
bool TtlManager::readEndEffectorStatus()
{
    bool res = false;

    EHardwareType ee_type = _simulation_mode ? EHardwareType::FAKE_END_EFFECTOR : EHardwareType::END_EFFECTOR;

    // if calibration not in progress
    if (!isCalibrationInProgress())
    {
        unsigned int hw_errors_increment = 0;

        auto driver = std::dynamic_pointer_cast<AbstractEndEffectorDriver>(_driver_map.at(ee_type));

        if (driver)
        {
            if (_ids_map.count(ee_type))
            {
                uint8_t id = _ids_map.at(ee_type).front();

                if (_state_map.count(id))
                {
                    // we retrieve the associated id for the end effector
                    auto state = std::dynamic_pointer_cast<EndEffectorState>(_state_map.at(id));

                    if (state)
                    {
                        vector<common::model::EActionType> action_list;

                        // **********  boutons
                        // get action of free driver button, save pos button, custom button
                        if (COMM_SUCCESS == driver->syncReadButtonsStatus(id, action_list))
                        {
                            for (uint8_t i = 0; i < action_list.size(); i++)
                            {
                                state->setButtonStatus(i, action_list.at(i));
                            }
                        }
                        else
                        {
                            hw_errors_increment++;
                        }

                        // **********  digital data
                        bool digital_data{};
                        if (COMM_SUCCESS == driver->readDigitalInput(id, digital_data))
                        {
                            state->setDigitalIn(digital_data);
                        }
                        else
                        {
                             hw_errors_increment++;
                        }

                        // **********  collision
                        // not accept other status of collistion in 1 second if it detected a collision
                        if (_last_collision_detected == 0.0)
                        {
                            if (COMM_SUCCESS == driver->readCollisionStatus(id, _collision_status))
                            {
                                if (_collision_status)
                                    _last_collision_detected = ros::Time::now().toSec();
                            }
                            else
                                hw_errors_increment++;
                        }
                        else if (ros::Time::now().toSec() - _last_collision_detected >= 1.0)
                        {
                            _last_collision_detected = 0.0;
                        }
                    }  // if (state)
                }  // if (_state_map.count(id))
            }  // if (_ids_map.count(EHardwareType::END_EFFECTOR))
        }  // if (driver)

        // we reset the global error variable only if no errors
        if (0 == hw_errors_increment)
        {
            _end_effector_fail_counter_read = 0;
            res = true;
        }
        else
        {
            ROS_DEBUG_COND(_end_effector_fail_counter_read > 10, "TtlManager::readEndEffectorStatus: nb error > 10 :  %d", _end_effector_fail_counter_read);
            _end_effector_fail_counter_read += hw_errors_increment;
        }

        if (_end_effector_fail_counter_read > MAX_READ_EE_FAILURE)
        {
            ROS_ERROR("TtlManager::readEndEffectorStatus - motor connection problem - Failed to read from bus (hw_fail_counter_read : %d)",
                      _end_effector_fail_counter_read);
            _end_effector_fail_counter_read = 0;
            _debug_error_message = "TtlManager - Connection problem with physical Bus.";
        }
    }
    else
    {
        ROS_DEBUG_THROTTLE(2, "TtlManager::readEndEffectorStatus - calibration is in progress");
    }

    return res;
}

/**
 * @brief TtlManager::readHardwareStatus
 */
bool TtlManager::readHardwareStatus()
{
    bool res = false;

    unsigned int hw_errors_increment = 0;

    // take all hw status dedicated drivers
    for (auto const& it : _driver_map)
    {
        auto type = it.first;
        auto driver = it.second;

        if (driver && _ids_map.count(type) && !_ids_map.at(type).empty())
        {
            // we retrieve all the associated id for the type of the current driver
            vector<uint8_t> ids_list = _ids_map.at(type);

            // 1. syncread for all motors
            // **********  voltage and Temperature
             vector<std::pair<double, uint8_t> > hw_data_list;

            if (COMM_SUCCESS != driver->syncReadHwStatus(ids_list, hw_data_list))
            {
                // this operation can fail, it is normal, so no error message
                hw_errors_increment++;
            }
            else if (ids_list.size() != hw_data_list.size())
            {
                // however, if we have a mismatch here, it is not normal
                ROS_ERROR("TtlManager::readHardwareStatusOptimized : syncReadHwStatus failed - "
                            "vector mistmatch (id_list size %d, hw_data_list size %d)",
                            static_cast<int>(ids_list.size()), static_cast<int>(hw_data_list.size()));

                hw_errors_increment++;
            }

            // **********  error state
            vector<uint8_t> hw_error_status_list;

            if (COMM_SUCCESS != driver->syncReadHwErrorStatus(ids_list, hw_error_status_list))
            {
                hw_errors_increment++;
            }
            else if (ids_list.size() != hw_error_status_list.size())
            {
                ROS_ERROR("TtlManager::readHardwareStatus : syncReadTemperature failed - "
                            "vector mistmatch (id_list size %d, hw_status_list size %d)",
                            static_cast<int>(ids_list.size()), static_cast<int>(hw_error_status_list.size()));

                hw_errors_increment++;
            }

            // 2. set motors states accordingly
            for (size_t i = 0; i < ids_list.size(); ++i)
            {
                uint8_t id = ids_list.at(i);

                if (_state_map.count(id))
                {
                    auto state = _state_map.at(id);

                    // **************  temperature and voltage
                    if (hw_data_list.size() > i)
                    {
                        double voltage = (hw_data_list.at(i)).first;
                        uint8_t temperature = (hw_data_list.at(i)).second;

                        state->setTemperature(temperature);
                        state->setRawVoltage(voltage);
                    }

                    // **********  error state
                    if (hw_error_status_list.size() > i)
                    {
                        state->setHardwareError(hw_error_status_list.at(i));
                    }

                    // interpret any error code into message (even if not retrieved now)
                    string hardware_message = driver->interpretErrorState(state->getHardwareError());
                    state->setHardwareError(hardware_message);
                }
            }  // for ids_list
        }  // if driver
    }  // for (auto it : _hw_status_driver_map)

    // **********  steppers related informations (conveyor and calibration)
    hw_errors_increment += readSteppersStatus();

    // we reset the global error variable only if no errors
    if (0 == hw_errors_increment)
    {
        _hw_fail_counter_read = 0;
        res = true;
    }
    else
    {
        _hw_fail_counter_read += hw_errors_increment;
    }

    // if too much errors, disconnect
    if (_hw_fail_counter_read > MAX_HW_FAILURE )
    {
        ROS_ERROR_THROTTLE(1, "TtlManager::readHardwareStatus - motor connection problem - "
                              "Failed to read from bus (hw_fail_counter_read : %d)", _hw_fail_counter_read);
        _hw_fail_counter_read = 0;
        res = false;
        _is_connection_ok = false;
        _debug_error_message = "TtlManager - Connection problem with physical Bus.";
    }

    return res;
}


/**
 * @brief TtlManager::readCalibrationStatus : reads specific steppers related information (ned2 only)
 * @return
 */
uint8_t TtlManager::readSteppersStatus()
{
    uint8_t hw_errors_increment = 0;
    EHardwareType hw_type = _simulation_mode ? EHardwareType::FAKE_STEPPER_MOTOR : EHardwareType::STEPPER;

    // take all hw status dedicated drivers
    if (_default_stepper_driver)
    {
        // 1. read calibration status if needed

        // we want to check calibration (done at startup and when calibration is started)
        if (CalibrationMachineState::State::IDLE != _calib_machine_state.status() &&  _ids_map.count(hw_type))
        {
            vector<uint8_t> id_list = _ids_map.at(hw_type);
            vector<uint8_t> stepper_id_list;
            std::copy_if(id_list.begin(), id_list.end(), std::back_inserter(stepper_id_list), [this](uint8_t id){
                                    return _state_map.at(id)->getComponentType() != common::model::EComponentType::CONVEYOR;});

            /* Truth Table
             * still_in_progress | state | new state
             *        0          | IDLE  =  IDLE
             *        0          | START =  START
             *        0          | PROG  >  UPDAT
             *        0          | UPDAT R  IDLE
             *        1          | IDLE  =  IDLE
             *        1          | START >  PROG
             *        1          | PROG  =  PROG
             *        1          | UPDAT =  UPDAT
             */

            // ***********  calibration status, only if initialized
            std::vector<uint8_t> homing_status_list;
            if (COMM_SUCCESS == _default_stepper_driver->syncReadHomingStatus(stepper_id_list, homing_status_list))
            {
                if (stepper_id_list.size() == homing_status_list.size())
                {
                    // max status need to be kept not converted into EStepperCalibrationStatus because max status is "in progress" in the enum
                    int max_status = -1;

                    // debug only
                    std::ostringstream ss_debug;
                    ss_debug << "homing status : ";

                    bool still_in_progress = false;

                    // set states accordingly
                    for (size_t i = 0; i < homing_status_list.size(); ++i)
                    {
                        uint8_t id = stepper_id_list.at(i);
                        ss_debug << static_cast<int>(homing_status_list.at(i)) << ", ";

                        if (_state_map.count(id))
                        {
                            EStepperCalibrationStatus status = _default_stepper_driver->interpretHomingData(homing_status_list.at(i));

                            // set status in state
                            auto stepperState = std::dynamic_pointer_cast<StepperMotorState>(_state_map.at(id));
                            if (stepperState && !stepperState->isConveyor())
                            {
                                stepperState->setCalibration(status, 1);

                                // get max status of all motors (to retrieve potential errors)
                                // carefull to those possible cases :
                                // 1, 1, 1
                                // 1, 2, 1
                                // 0, 2, 2
                                // 2, 0, 2

                                // if 0, uninitialized, else, take max
                                // we need to keep the status unconverted to have the correct order
                                if (0 != max_status && homing_status_list.at(i) > max_status)
                                    max_status = homing_status_list.at(i);

                                // if one status is in progress or uinitialized, we are really in progress
                                if ((0 == homing_status_list.at(i)) ||
                                    EStepperCalibrationStatus::IN_PROGRESS == status)
                                {
                                    still_in_progress = true;
                                }
                            }
                        }
                    }  // for homing_status_list

                    ss_debug << " => max_status: " << static_cast<int>(max_status);

                    ROS_DEBUG_THROTTLE(2.0, "TtlManager::readCalibrationStatus : %s", ss_debug.str().c_str());

                    // see truth table above
                    // timeout is here to prevent being stuck here if retrying calibration when already at the butee (then the system has no time to switch to "in progress"
                    // before "ok" or "error"
                    if ((!still_in_progress && CalibrationMachineState::State::IN_PROGRESS == _calib_machine_state.status()) ||
                        (still_in_progress && CalibrationMachineState::State::STARTING == _calib_machine_state.status()) ||
                        (!still_in_progress && _calib_machine_state.isTimeout()))
                    {
                        _calib_machine_state.next();
                    }

                    // see truth table above
                    if (CalibrationMachineState::State::UPDATING == _calib_machine_state.status())
                    {
                        _calibration_status = _default_stepper_driver->interpretHomingData(static_cast<uint8_t>(max_status));
                        _calib_machine_state.reset();
                    }
                }
                else
                {
                    ROS_ERROR("TtlManager::readCalibrationStatus : syncReadHomingStatus failed - "
                                "vector mistmatch (id_list size %d, homing_status_list size %d)",
                                static_cast<int>(stepper_id_list.size()), static_cast<int>(homing_status_list.size()));

                    hw_errors_increment++;
                }
            }
            else
            {
                hw_errors_increment++;
            }
        }  // if (_driver_map.count(hw_type) && _driver_map.at(hw_type))

        // 2. read conveyors states if has
        if (!_conveyor_list.empty())
        {
            std::vector<uint32_t> velocity_list;
            if (COMM_SUCCESS == _default_stepper_driver->syncReadVelocity(_conveyor_list, velocity_list))
            {
                if (_conveyor_list.size() == velocity_list.size())
                {
                    for (size_t i = 0; i < velocity_list.size(); ++i)
                    {
                        uint8_t conveyor_id = _conveyor_list.at(i);
                        auto velocity = static_cast<int32_t>(velocity_list.at(i));

                        if (_state_map.count(conveyor_id))
                        {
                            auto cState = std::dynamic_pointer_cast<common::model::ConveyorState>(_state_map.at(conveyor_id));
                            if (cState && cState->isConveyor())
                            {
                                cState->setGoalDirection(cState->getDirection() * (velocity > 0 ? 1 : -1));
                                // speed of ttl conveyor is in range 0 - 6000. Therefore, we convert this absolute value to percentage
                                cState->setSpeed(static_cast<int16_t>(std::abs(velocity * 100 / 6000)));  // TODO(Thuc) avoid hardcoded 6000 here
                                cState->setState(velocity);
                            }
                            else
                            {
                                hw_errors_increment++;
                            }
                        }
                    }  // for velocity_list
                }
                else
                {
                    ROS_ERROR("TtlManager::readSteppersStatus : syncReadVelocity failed - "
                                "vector mistmatch (_conveyor_list size %d, velocity_list size %d)",
                                static_cast<int>(_conveyor_list.size()), static_cast<int>(velocity_list.size()));

                    hw_errors_increment++;
                 }
            }
            else
            {
                hw_errors_increment++;
            }
        }
    }

    ROS_DEBUG_THROTTLE(2.0, "TtlManager::readCalibrationStatus: _calibration_status: %s", common::model::StepperCalibrationStatusEnum(_calibration_status).toString().c_str());
    ROS_DEBUG_THROTTLE(2.0, "TtlManager::readCalibrationStatus: _calib_machine_state: %d", static_cast<int>(_calib_machine_state.status()));

    return hw_errors_increment;
}

/**
 * @brief TtlManager::getAllIdsOnDxlBus
 * @param id_list
 * @return
 * The scan method is identical to all drivers, we can just use the first one
 * (same behaviour in ping with ping method)
 */
int TtlManager::getAllIdsOnBus(vector<uint8_t> &id_list)
{
    int result = COMM_RX_FAIL;

    // 1. Get all ids from ttl bus. We can use any driver for that
    if  (_default_ttl_driver)
    {
        vector<uint8_t> l_idList;
        result = _default_ttl_driver->scan(l_idList);
        id_list.insert(id_list.end(), l_idList.begin(), l_idList.end());

        string ids_str;
        for (auto const &id : l_idList)
            ids_str += to_string(id) + " ";

        ROS_DEBUG_THROTTLE(1, "TtlManager::getAllIdsOnTtlBus - Found ids (%s) on bus using default driver",
                            ids_str.c_str());

        if (COMM_SUCCESS != result)
        {
            if (COMM_RX_TIMEOUT != result)
            {  // -3001
                _debug_error_message = "TtlManager - No motor found. "
                                    "Make sure that motors are correctly connected and powered on.";
            }
            else
            {  // -3002 or other
                _debug_error_message = "TtlManager - Failed to scan bus.";
            }
            ROS_WARN_THROTTLE(1, "TtlManager::getAllIdsOnTtlBus - Broadcast ping failed, "
                            "result : %d (-3001: timeout, -3002: corrupted packet)",
                            result);
        }
    }
    else
    {
      // if no driver, no motors on bus, it is not a failure of scan
      result = COMM_SUCCESS;
    }

    return result;
}

// ******************
//  Write operations
// ******************

/**
 * @brief TtlManager::setLeds
 * @param led
 * @return
 */
int TtlManager::setLeds(int led)
{
    _led_state = led;
    int ret = niryo_robot_msgs::CommandStatus::TTL_WRITE_ERROR;

    EHardwareType mType = HardwareTypeEnum(_led_motor_type_cfg.c_str());

    if (mType == EHardwareType::FAKE_DXL_MOTOR)
        return niryo_robot_msgs::CommandStatus::SUCCESS;

    // get list of motors of the given type
    vector<uint8_t> id_list;
    if (_ids_map.count(mType) && _driver_map.count(mType))
    {
        id_list = _ids_map.at(mType);

        auto driver = std::dynamic_pointer_cast<AbstractDxlDriver>(_driver_map.at(mType));

        // sync write led state
        vector<uint8_t> command_led_value(id_list.size(), static_cast<uint8_t>(led));
        if (0 <= led && 7 >= led)
        {
            int result = COMM_TX_FAIL;
            for (int error_counter = 0; result != COMM_SUCCESS && error_counter < 5; ++error_counter)
            {
                ros::Duration(TIME_TO_WAIT_IF_BUSY).sleep();
                result = driver->syncWriteLed(id_list, command_led_value);
            }

            if (COMM_SUCCESS == result)
                ret = niryo_robot_msgs::CommandStatus::SUCCESS;
            else
                ROS_WARN("TtlManager::setLeds - Failed to write LED");
        }
    }
    else
    {
        ROS_DEBUG("Set leds failed. It is maybe that this service is not support for this product");
        ret = niryo_robot_msgs::CommandStatus::SUCCESS;
    }

    return ret;
}

/**
 * @brief TtlManager::sendCustomCommand
 * @param id
 * @param reg_address
 * @param value
 * @param byte_number
 * @return
 */
int TtlManager::sendCustomCommand(uint8_t id, int reg_address, int value,  int byte_number)
{
    int result = COMM_TX_FAIL;
    ROS_DEBUG("TtlManager::sendCustomCommand:\n"
              "\t\t ID: %d, Value: %d, Address: %d, Size: %d",
              static_cast<int>(id), value,
              reg_address, byte_number);

    if (_state_map.count(id) != 0 && _state_map.at(id))
    {
        EHardwareType motor_type = _state_map.at(id)->getHardwareType();

        if (_driver_map.count(motor_type) && _driver_map.at(motor_type))
        {
            int32_t value_conv = value;
            result = _driver_map.at(motor_type)->writeCustom(static_cast<uint16_t>(reg_address),
                                                             static_cast<uint8_t>(byte_number),
                                                             id,
                                                             static_cast<uint32_t>(value_conv));
            if (result != COMM_SUCCESS)
            {
                ROS_WARN("TtlManager::sendCustomCommand - Failed to write custom command: %d", result);
                // TODO(Thuc): change TTL_WRITE_ERROR -> WRITE_ERROR
                result = niryo_robot_msgs::CommandStatus::TTL_WRITE_ERROR;
            }
        }
        else
        {
            ROS_ERROR_THROTTLE(1, "TtlManager::sendCustomCommand - driver for motor %s not available",
                               HardwareTypeEnum(motor_type).toString().c_str());
            result = niryo_robot_msgs::CommandStatus::WRONG_MOTOR_TYPE;
        }
    }
    else
    {
        ROS_ERROR_THROTTLE(1, "TtlManager::sendCustomCommand - driver for motor id %d unknown",
                            static_cast<int>(id));
        result = niryo_robot_msgs::CommandStatus::WRONG_MOTOR_TYPE;
    }

    ros::Duration(0.005).sleep();
    return result;
}

/**
 * @brief TtlManager::readCustomCommand
 * @param id
 * @param reg_address
 * @param value
 * @param byte_number
 * @return
 */
int TtlManager::readCustomCommand(uint8_t id, int32_t reg_address, int& value, int byte_number)
{
    int result = COMM_RX_FAIL;
    ROS_DEBUG("TtlManager::readCustomCommand: ID: %d, Address: %d, Size: %d",
              static_cast<int>(id),
              static_cast<int>(reg_address), byte_number);

    if (_state_map.count(id) != 0 && _state_map.at(id))
    {
        EHardwareType motor_type = _state_map.at(id)->getHardwareType();

        if (_driver_map.count(motor_type) && _driver_map.at(motor_type))
        {
            uint32_t data = 0;
            result = _driver_map.at(motor_type)->readCustom(static_cast<uint16_t>(reg_address),
                                                            static_cast<uint8_t>(byte_number),
                                                            id,
                                                            data);
            auto data_conv = static_cast<int32_t>(data);
            value = data_conv;

            if (result != COMM_SUCCESS)
            {
                ROS_WARN("TtlManager::readCustomCommand - Failed to read custom command: %d", result);
                result = niryo_robot_msgs::CommandStatus::TTL_READ_ERROR;
            }
        }
        else
        {
            ROS_ERROR_THROTTLE(1, "TtlManager::readCustomCommand - driver for motor %s not available",
                               HardwareTypeEnum(motor_type).toString().c_str());
            result = niryo_robot_msgs::CommandStatus::WRONG_MOTOR_TYPE;
        }
    }
    else
    {
      ROS_ERROR_THROTTLE(1, "TtlManager::readCustomCommand - driver for motor id %d unknown",
                         static_cast<int>(id));
      result = niryo_robot_msgs::CommandStatus::WRONG_MOTOR_TYPE;
    }

    ros::Duration(0.005).sleep();
    return result;
}

/**
 * @brief TtlManager::readMotorPID
 * @param id
 * @param pos_p_gain
 * @param pos_i_gain
 * @param pos_d_gain
 * @param vel_p_gain
 * @param vel_i_gain
 * @param ff1_gain
 * @param ff2_gain
 * @return
 */
int TtlManager::readMotorPID(uint8_t id,
                             uint16_t& pos_p_gain, uint16_t& pos_i_gain, uint16_t& pos_d_gain,
                             uint16_t& vel_p_gain, uint16_t& vel_i_gain,
                             uint16_t& ff1_gain, uint16_t& ff2_gain)
{
    int result = COMM_RX_FAIL;

    if (_state_map.count(id) != 0 && _state_map.at(id))
    {
        EHardwareType motor_type = _state_map.at(id)->getHardwareType();

        if (_driver_map.count(motor_type) && _driver_map.at(motor_type))
        {
            auto driver = std::dynamic_pointer_cast<AbstractDxlDriver>(_driver_map.at(motor_type));
            if (driver)
            {
                std::vector<uint16_t> data;
                result = driver->readPID(id, data);

                if (COMM_SUCCESS == result)
                {
                    pos_p_gain = data.at(0);
                    pos_i_gain = data.at(1);
                    pos_d_gain = data.at(2);
                    vel_p_gain = data.at(3);
                    vel_i_gain = data.at(4);
                    ff1_gain = data.at(5);
                    ff2_gain = data.at(6);
                }
                else
                {
                    ROS_WARN("TtlManager::readMotorPID - Failed to read PID: %d", result);
                    result = niryo_robot_msgs::CommandStatus::TTL_READ_ERROR;
                    return result;
                }
            }
        }
        else
        {
            ROS_ERROR_THROTTLE(1, "TtlManager::readMotorPID - driver for motor %s not available",
                               HardwareTypeEnum(motor_type).toString().c_str());
            result = niryo_robot_msgs::CommandStatus::WRONG_MOTOR_TYPE;
        }
    }
    else
    {
      ROS_ERROR_THROTTLE(1, "TtlManager::readMotorPID - driver for motor id %d unknown",
                         static_cast<int>(id));
      result = niryo_robot_msgs::CommandStatus::WRONG_MOTOR_TYPE;
    }

    ros::Duration(0.005).sleep();
    return result;
}

/**
 * @brief TtlManager::readVelocityProfile
 * @param id
 * @param v_start
 * @param a_1
 * @param v_1
 * @param a_max
 * @param v_max
 * @param d_max
 * @param d_1
 * @param v_stop
 * @return
 */
int TtlManager::readVelocityProfile(uint8_t id, uint32_t &v_start, uint32_t &a_1, uint32_t &v_1,
                                    uint32_t &a_max, uint32_t &v_max, uint32_t &d_max,
                                    uint32_t &d_1, uint32_t &v_stop)
{
    int result = COMM_RX_FAIL;

    if (_state_map.count(id) != 0 && _state_map.at(id))
    {
        EHardwareType motor_type = _state_map.at(id)->getHardwareType();

        if (_default_stepper_driver)
        {
            std::vector<uint32_t> data;
            result = _default_stepper_driver->readVelocityProfile(id, data);

            if (COMM_SUCCESS == result)
            {
                v_start = data.at(0);
                a_1 = data.at(1);
                v_1 = data.at(2);
                a_max = data.at(3);
                v_max = data.at(4);
                d_max = data.at(5);
                d_1 = data.at(6);
                v_stop = data.at(7);
            }
            else
            {
                ROS_WARN("TtlManager::readVelocityProfile - Failed to read velocity profile: %d", result);
                result = niryo_robot_msgs::CommandStatus::TTL_READ_ERROR;
                return result;
            }
        }
        else
        {
            ROS_ERROR_THROTTLE(1, "TtlManager::readVelocityProfile - driver for motor %s not available",
                               HardwareTypeEnum(motor_type).toString().c_str());
            result = niryo_robot_msgs::CommandStatus::WRONG_MOTOR_TYPE;
        }
    }
    else
    {
      ROS_ERROR_THROTTLE(1, "TtlManager::readMotorPID - driver for motor id %d unknown",
                         static_cast<int>(id));
      result = niryo_robot_msgs::CommandStatus::WRONG_MOTOR_TYPE;
    }

    ros::Duration(0.005).sleep();
    return result;
}

/**
 * @brief TtlManager::readControlMode
 * @param id
 * @param control_mode
 * @return
 */
int TtlManager::readControlMode(uint8_t id, uint8_t& control_mode)
{
    int result = COMM_RX_FAIL;

    if (_state_map.count(id) != 0 && _state_map.at(id))
    {
        EHardwareType motor_type = _state_map.at(id)->getHardwareType();

        if (_driver_map.count(motor_type) && _driver_map.at(motor_type))
        {
            auto driver = std::dynamic_pointer_cast<AbstractDxlDriver>(_driver_map.at(motor_type));
            if (driver)
            {
                result = driver->readControlMode(id, control_mode);
            }
        }
        else
        {
            ROS_ERROR_THROTTLE(1, "TtlManager::readControlMode - driver for motor %s not available",
                               HardwareTypeEnum(motor_type).toString().c_str());
            result = niryo_robot_msgs::CommandStatus::WRONG_MOTOR_TYPE;
        }
    }
    else
    {
      ROS_ERROR_THROTTLE(1, "TtlManager::readControlMode - driver for motor id %d unknown",
                         static_cast<int>(id));
      result = niryo_robot_msgs::CommandStatus::WRONG_MOTOR_TYPE;
    }

    ros::Duration(0.005).sleep();
    return result;
}


/**
 * @brief TtlManager::writeSynchronizeCommand
 * @param cmd
 * @return
 */
int TtlManager::writeSynchronizeCommand(std::unique_ptr<common::model::AbstractTtlSynchronizeMotorCmd> && cmd)
{
    int result = COMM_TX_ERROR;
    ROS_DEBUG_THROTTLE(0.5, "TtlManager::writeSynchronizeCommand:  %s", cmd->str().c_str());

    if (cmd->isValid())
    {
        std::set<EHardwareType> typesToProcess = cmd->getMotorTypes();

        // process all the motors using each successive drivers
        for (uint32_t counter = 0; counter < MAX_HW_FAILURE; ++counter)
        {
            ROS_DEBUG_THROTTLE(0.5, "TtlManager::writeSynchronizeCommand: try to sync write (counter %d)", counter);

            for (auto const& it : _driver_map)
            {
                if (typesToProcess.count(it.first) != 0)
                {
                    result = COMM_TX_ERROR;

                    // syncwrite for this driver. The driver is responsible for sync write only to its associated motors
                    auto driver = std::dynamic_pointer_cast<AbstractMotorDriver>(it.second);
                    if (driver)
                    {
                      result = driver->writeSyncCmd(cmd->getCmdType(),
                                                    cmd->getMotorsId(it.first),
                                                    cmd->getParams(it.first));

                      ros::Duration(0.05).sleep();
                    }

                    // if successful, don't process this driver in the next loop
                    if (COMM_SUCCESS == result)
                    {
                        typesToProcess.erase(typesToProcess.find(it.first));
                    }
                    else
                    {
                        ROS_ERROR("TtlManager::writeSynchronizeCommand : unable to sync write function : %d", result);
                    }
                }
            }

            // if all drivers are processed, go out of for loop
            if (typesToProcess.empty())
            {
                result = COMM_SUCCESS;
                break;
            }

            ros::Duration(TIME_TO_WAIT_IF_BUSY).sleep();
        }
    }
    else
    {
        ROS_ERROR("TtlManager::writeSynchronizeCommand - Invalid command");
    }


    if (COMM_SUCCESS != result)
    {
        ROS_ERROR_THROTTLE(0.5, "TtlManager::writeSynchronizeCommand - Failed to write synchronize position");
        _debug_error_message = "TtlManager - Failed to write synchronize position";
    }

    return result;
}

/**
 * @brief TtlManager::writeSingleCommand
 * @param cmd
 * @return
 */
int TtlManager::writeSingleCommand(std::unique_ptr<common::model::AbstractTtlSingleMotorCmd> && cmd)
{
    int result = COMM_TX_ERROR;

    uint8_t id = cmd->getId();

    if (cmd->isValid())
    {
        int counter = 0;

        ROS_DEBUG("TtlManager::writeSingleCommand:  %s", cmd->str().c_str());

        if (_state_map.count(id) != 0)
        {
            auto state = _state_map.at(id);
            while ((COMM_SUCCESS != result) && (counter < 50))
            {
                EHardwareType hardware_type = state->getHardwareType();
                result = COMM_TX_ERROR;
                if (_driver_map.count(hardware_type) && _driver_map.at(hardware_type))
                {
                    // writeSingleCmd is in a for loop, we cannot infer that this command will succeed. Thus we cannot move cmd in parameter
                    result = _driver_map.at(hardware_type)->writeSingleCmd(cmd);
                }

                counter += 1;

                ros::Duration(TIME_TO_WAIT_IF_BUSY).sleep();
            }
        }
        else
        {
            ROS_DEBUG("TtlManager::writeSingleCommand: command is sent to a removed hardware component. Skipped or write to a unknow device");
            result = COMM_TX_ERROR;
        }
    }

    if (result != COMM_SUCCESS)
    {
        ROS_WARN("TtlManager::writeSingleCommand - Fail to write single command : %s", cmd->str().c_str());
        _debug_error_message = "TtlManager - Failed to write a single command: " + cmd->str();
    }

    return result;
}

/**
 * @brief TtlManager::executeJointTrajectoryCmd
 * @param cmd_vec
 */
void TtlManager::executeJointTrajectoryCmd(std::vector<std::pair<uint8_t, uint32_t> > cmd_vec)
{
  for (auto const& it : _driver_map)
  {
      // build list of ids and params for this motor
      std::vector<uint8_t> ids;
      std::vector<uint32_t> params;
      for (auto const& cmd : cmd_vec)
      {
          if (_state_map.count(cmd.first) && it.first == _state_map.at(cmd.first)->getHardwareType())
          {
              ids.emplace_back(cmd.first);
              params.emplace_back(cmd.second);
          }
      }

      // syncwrite for this driver. The driver is responsible for sync write only to its associated motors
      auto driver = std::dynamic_pointer_cast<AbstractMotorDriver>(it.second);

      if (driver)
      {
          int err = driver->syncWritePositionGoal(ids, params);
          if (err != COMM_SUCCESS)
          {
              ROS_WARN("TtlManager::executeJointTrajectoryCmd - Failed to write position");
              _debug_error_message = "TtlManager - Failed to write position";
          }
      }
      ros::Duration(0.001).sleep();
  }
}

// ******************
//  Calibration
// ******************

/**
 * @brief TtlManager::startCalibration
 */
void TtlManager::startCalibration()
{
    ROS_DEBUG("TtlManager::startCalibration: starting...");

    _calibration_status = EStepperCalibrationStatus::IN_PROGRESS;
    _calib_machine_state.start();

    std::vector<uint8_t> stepper_list;
    if (_ids_map.count(EHardwareType::STEPPER))
        stepper_list = _ids_map.at(EHardwareType::STEPPER);

    for (auto const& id : stepper_list)
    {
        if (_state_map.count(id))
        {
            auto stepperState = std::dynamic_pointer_cast<StepperMotorState>(_state_map.at(id));

            if (stepperState && !stepperState->isConveyor())
            {
                stepperState->setCalibration(EStepperCalibrationStatus::IN_PROGRESS, 1);
            }
        }
    }  // for steppers_list
}

/**
 * @brief TtlManager::resetCalibration
 */
void TtlManager::resetCalibration()
{
    ROS_DEBUG("TtlManager::resetCalibration: reseting...");

    _calibration_status = EStepperCalibrationStatus::UNINITIALIZED;
    _calib_machine_state.reset();

    std::vector<uint8_t> stepper_list;
    if (_ids_map.count(EHardwareType::STEPPER))
        stepper_list = _ids_map.at(EHardwareType::STEPPER);

    for (auto const id : stepper_list)
    {
        if (_state_map.count(id))
        {
            auto stepperState = std::dynamic_pointer_cast<StepperMotorState>(_state_map.at(id));

            if (stepperState && !stepperState->isConveyor())
            {
                stepperState->setCalibration(EStepperCalibrationStatus::UNINITIALIZED, 1);
            }
        }
    }  // for steppers_list
}

/**
 * @brief TtlManager::getCalibrationResult
 * @param motor_id
 * @return
 */
int32_t TtlManager::getCalibrationResult(uint8_t motor_id) const
{
    if (!_state_map.count(motor_id) && _state_map.at(motor_id))
        throw std::out_of_range("TtlManager::getMotorsState: Unknown motor id");

    return std::dynamic_pointer_cast<StepperMotorState>(_state_map.at(motor_id))->getCalibrationValue();
}

// ******************
//  Getters
// ******************

/**
 * @brief TtlManager::getBusState
 * @param connection_state
 * @param motor_id
 * @param debug_msg
 */
void TtlManager::getBusState(bool &connection_state,
                             std::vector<uint8_t> &motor_id,
                             std::string &debug_msg) const
{
  debug_msg = _debug_error_message;
  motor_id = _all_ids_connected;
  connection_state = isConnectionOk();
}

/**
 * @brief TtlManager::getMotorsStates
 * @return only the joints states
 */
std::vector<std::shared_ptr<JointState> >
TtlManager::getMotorsStates() const
{
    std::vector<std::shared_ptr<JointState> > states;
    for (const auto& it : _state_map)
    {
        if (EHardwareType::UNKNOWN != it.second->getHardwareType()
            && EHardwareType::END_EFFECTOR != it.second->getHardwareType())
        {
            states.emplace_back(std::dynamic_pointer_cast<JointState>(it.second));
        }
    }

    return states;
}

/**
 * @brief TtlManager::getHardwareState
 * @param motor_id
 * @return
 */
std::shared_ptr<common::model::AbstractHardwareState>
TtlManager::getHardwareState(uint8_t motor_id) const
{
    if (!_state_map.count(motor_id) && _state_map.at(motor_id))
        throw std::out_of_range("TtlManager::getMotorsState: Unknown motor id");

    return _state_map.at(motor_id);
}

// ********************
//  Private
// ********************

/**
 * @brief TtlManager::addHardwareDriver
 * @param hardware_type
 */
void TtlManager::addHardwareDriver(EHardwareType hardware_type)
{
    // if not already instanciated
    if (!_driver_map.count(hardware_type))
    {
        switch (hardware_type)
        {
            case EHardwareType::STEPPER:
                _default_stepper_driver = std::make_shared<StepperDriver<StepperReg> >(_portHandler, _packetHandler);
                _driver_map.insert(std::make_pair(hardware_type, _default_stepper_driver));
                // stepper need calibration
                _calibration_status = common::model::EStepperCalibrationStatus::UNINITIALIZED;
            break;
            case EHardwareType::FAKE_STEPPER_MOTOR:
                _default_stepper_driver = std::make_shared<MockStepperDriver>(_fake_data);
                _driver_map.insert(std::make_pair(hardware_type, std::make_shared<MockStepperDriver>(_fake_data)));
                _calibration_status = common::model::EStepperCalibrationStatus::UNINITIALIZED;
            break;
            case EHardwareType::XL430:
                _driver_map.insert(std::make_pair(hardware_type, std::make_shared<DxlDriver<XL430Reg> >(_portHandler, _packetHandler)));
            break;
            case EHardwareType::XC430:
                _driver_map.insert(std::make_pair(hardware_type, std::make_shared<DxlDriver<XC430Reg> >(_portHandler, _packetHandler)));
            break;
            case EHardwareType::XL320:
                _driver_map.insert(make_pair(hardware_type, std::make_shared<DxlDriver<XL320Reg> >(_portHandler, _packetHandler)));
            break;
            case EHardwareType::XL330:
                _driver_map.insert(std::make_pair(hardware_type, std::make_shared<DxlDriver<XL330Reg> >(_portHandler, _packetHandler)));
            break;
            case EHardwareType::FAKE_DXL_MOTOR:
                _driver_map.insert(std::make_pair(hardware_type, std::make_shared<MockDxlDriver>(_fake_data)));
            break;
            case EHardwareType::END_EFFECTOR:
                _driver_map.insert(std::make_pair(hardware_type, std::make_shared<EndEffectorDriver<EndEffectorReg> >(_portHandler, _packetHandler)));
            break;
            case EHardwareType::FAKE_END_EFFECTOR:
                _driver_map.insert(std::make_pair(hardware_type, std::make_shared<MockEndEffectorDriver>(_fake_data)));
            break;
            default:
                ROS_ERROR("TtlManager - Unable to instanciate driver, unknown type");
            break;
        }
    }
}

 /**
 * @brief TtlManager::readFakeConfig
 */
void TtlManager::readFakeConfig(bool use_simu_gripper, bool use_simu_conveyor)
{
    _fake_data = std::make_shared<FakeTtlData>();

    if (_nh.hasParam("fake_params"))
    {
        std::vector<int> full_id_list;
        if (_nh.hasParam("fake_params/id_list"))
            _nh.getParam("fake_params/id_list", full_id_list);
        for (auto id : full_id_list)
            _fake_data->full_id_list.emplace_back(static_cast<uint8_t>(id));

        if (_nh.hasParam("fake_params/steppers"))
        {
            std::string current_ns = "fake_params/steppers/";
            retrieveFakeMotorData(current_ns, _fake_data->stepper_registers);
        }

        if (_nh.hasParam("fake_params/dynamixels/"))
        {
            std::string current_ns = "fake_params/dynamixels/";
            retrieveFakeMotorData(current_ns, _fake_data->dxl_registers);
        }

        if (_nh.hasParam("fake_params/end_effector"))
        {
            string current_ns = "fake_params/end_effector/";
            vector<int> id_list, temperature_list, voltage_list;
            vector<string> firmware_list;
            _nh.getParam(current_ns + "id", id_list);
            _nh.getParam(current_ns + "temperature", temperature_list);
            _nh.getParam(current_ns + "voltage", voltage_list);
            _nh.getParam(current_ns + "firmware", firmware_list);

            assert(!id_list.empty());
            assert(!temperature_list.empty());
            assert(!voltage_list.empty());
            assert(!firmware_list.empty());

            _fake_data->end_effector.id = static_cast<uint8_t>(id_list.at(0));
            _fake_data->end_effector.temperature = static_cast<uint8_t>(temperature_list.at(0));
            _fake_data->end_effector.voltage = static_cast<double>(voltage_list.at(0));

            _fake_data->end_effector.firmware = firmware_list.at(0);
        }

        if (use_simu_gripper && _nh.hasParam("fake_params/tool/"))
        {
            std::string current_ns = "fake_params/tool/";
            retrieveFakeMotorData(current_ns, _fake_data->dxl_registers);
        }

        if (use_simu_conveyor && _nh.hasParam("fake_params/conveyors/"))
        {
            std::string current_ns = "fake_params/conveyors/";
            retrieveFakeMotorData(current_ns, _fake_data->stepper_registers);
        }

        _fake_data->updateFullIdList();
    }
}

}  // namespace ttl_driver<|MERGE_RESOLUTION|>--- conflicted
+++ resolved
@@ -606,12 +606,8 @@
                 }
                 else
                 {
-<<<<<<< HEAD
-                    ROS_ERROR("TtlManager::readJointStatus : Fail to sync read joint state - "
-=======
                     // warn to avoid sound and light error on high level (error on ROS_ERROR)
                     ROS_WARN("TtlManager::readJointStatus : Fail to sync read joint state - "
->>>>>>> 64e57803
                               "driver fail to syncReadPosition (error %d)", res);
                     hw_errors_increment++;
                 }
