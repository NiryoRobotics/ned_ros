--- conflicted
+++ resolved
@@ -606,11 +606,7 @@
                 else
                 {
                     ROS_ERROR("TtlManager::readJointStatus : Fail to sync read joint state - "
-<<<<<<< HEAD
-                              "driver fail to syncReadJointStatus (error %d)", res);
-=======
                               "driver fail to syncReadPosition (error %d)", res);
->>>>>>> 03539bbb
                     hw_errors_increment++;
                 }
             }
