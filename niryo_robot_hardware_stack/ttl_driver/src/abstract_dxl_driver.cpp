--- conflicted
+++ resolved
@@ -30,25 +30,6 @@
 namespace ttl_driver
 {
 
-<<<<<<< HEAD
-/**
- * @brief AbstractDxlDriver::AbstractDxlDriver
- */
-AbstractDxlDriver::AbstractDxlDriver(std::shared_ptr<dynamixel::PortHandler> portHandler, std::shared_ptr<dynamixel::PacketHandler> packetHandler)
-    : AbstractMotorDriver(std::move(portHandler), std::move(packetHandler))
-{
-}
-
-std::string AbstractDxlDriver::str() const { return "Dynamixel Driver (" + AbstractMotorDriver::str() + ")"; }
-
-/**
- * @brief AbstractDxlDriver::writeSingleCmd
- * @param cmd
- */
-int AbstractDxlDriver::writeSingleCmd(const std::unique_ptr<common::model::AbstractTtlSingleMotorCmd> &cmd)
-{
-    if (cmd && cmd->isValid() && cmd->isDxlCmd())
-=======
     /**
      * @brief AbstractDxlDriver::AbstractDxlDriver
      */
@@ -67,7 +48,6 @@
      * @param cmd
      */
     int AbstractDxlDriver::writeSingleCmd(const std::unique_ptr<common::model::AbstractTtlSingleMotorCmd> &cmd)
->>>>>>> 22e518e3
     {
         if (cmd && cmd->isValid() && cmd->isDxlCmd())
         {
@@ -140,57 +120,9 @@
             {
                 params_conv.emplace_back(static_cast<uint16_t>(p));
             }
-<<<<<<< HEAD
-            return writePID(cmd->getId(), params_conv);
-        }
-        case EDxlCommandType::CMD_TYPE_PROFILE:
-            return writeVelocityProfile(cmd->getId(), cmd->getParams());
-        case EDxlCommandType::CMD_TYPE_CONTROL_MODE:
-            return writeControlMode(cmd->getId(), static_cast<uint8_t>(cmd->getParam()));
-        case EDxlCommandType::CMD_TYPE_LED_STATE:
-            return writeLed(cmd->getId(), static_cast<uint8_t>(cmd->getParam()));
-        case EDxlCommandType::CMD_TYPE_STARTUP:
-            return writeStartupConfiguration(cmd->getId(), static_cast<uint8_t>(cmd->getParam()));
-        case EDxlCommandType::CMD_TYPE_TEMPERATURE_LIMIT:
-            return writeTemperatureLimit(cmd->getId(), static_cast<uint8_t>(cmd->getParam()));
-        case EDxlCommandType::CMD_TYPE_SHUTDOWN:
-            return writeShutdownConfiguration(cmd->getId(), static_cast<uint8_t>(cmd->getParam()));
-        default:
-            std::cout << "Command not implemented " << cmd->getCmdType() << std::endl;
-        }
-    }
-
-    std::cout << "AbstractDxlDriver::writeSingleCmd : Command not validated: " << cmd->str() << std::endl;
-    return COMM_RX_CORRUPT;
-}
-
-/**
- * @brief AbstractDxlDriver::writeSyncCmd
- * @param type
- * @param ids
- * @param params
- */
-int AbstractDxlDriver::writeSyncCmd(int type, const std::vector<uint8_t> &ids, const std::vector<uint32_t> &params)
-{
-    assert(!ids.empty() && "AbstractDxlDriver::writeSyncCmd: ids is empty");
-    assert(!params.empty() && "AbstractDxlDriver::writeSyncCmd: params is empty");
-
-    switch (EDxlCommandType(type))
-    {
-    case EDxlCommandType::CMD_TYPE_POSITION:
-        return syncWritePositionGoal(ids, params);
-    case EDxlCommandType::CMD_TYPE_VELOCITY:
-        return syncWriteVelocityGoal(ids, params);
-    case EDxlCommandType::CMD_TYPE_EFFORT:
-    {
-        std::vector<uint16_t> params_conv;
-        params_conv.reserve(params.size());
-        for (auto const &p : params)
-=======
             return syncWriteTorqueGoal(ids, params_conv);
         }
         case EDxlCommandType::CMD_TYPE_TORQUE:
->>>>>>> 22e518e3
         {
             std::vector<uint8_t> params_conv;
             params_conv.reserve(params.size());
@@ -200,17 +132,7 @@
             }
             return syncWriteTorqueEnable(ids, params_conv);
         }
-<<<<<<< HEAD
-        return syncWriteTorqueGoal(ids, params_conv);
-    }
-    case EDxlCommandType::CMD_TYPE_TORQUE:
-    {
-        std::vector<uint8_t> params_conv;
-        params_conv.reserve(params.size());
-        for (auto const &p : params)
-=======
         case EDxlCommandType::CMD_TYPE_LEARNING_MODE:
->>>>>>> 22e518e3
         {
             std::vector<uint8_t> params_inv;
             params_inv.reserve(params.size());
@@ -220,20 +142,8 @@
             }
             return syncWriteTorqueEnable(ids, params_inv);
         }
-<<<<<<< HEAD
-        return syncWriteTorqueEnable(ids, params_conv);
-    }
-    case EDxlCommandType::CMD_TYPE_LEARNING_MODE:
-    {
-        std::vector<uint8_t> params_inv;
-        params_inv.reserve(params.size());
-        for (auto const &p : params)
-        {
-            params_inv.emplace_back(!p);
-=======
         default:
             std::cout << "Command not implemented " << type << std::endl;
->>>>>>> 22e518e3
         }
 
         std::cout << "AbstractDxlDriver::writeSyncCmd : Command not validated: " << type << std::endl;
