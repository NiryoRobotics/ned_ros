/*
    abstract_motor_driver.cpp
    Copyright (C) 2020 Niryo
    All rights reserved.
    This program is free software: you can redistribute it and/or modify
    it under the terms of the GNU General Public License as published by
    the Free Software Foundation, either version 3 of the License, or
    (at your option) any later version.
    This program is distributed in the hope that it will be useful,
    but WITHOUT ANY WARRANTY; without even the implied warranty of
    MERCHANTABILITY or FITNESS FOR A PARTICULAR PURPOSE.  See the
    GNU General Public License for more details.
    You should have received a copy of the GNU General Public License
    along with this program.  If not, see <http:// www.gnu.org/licenses/>.
*/

#include "ttl_driver/abstract_dxl_driver.hpp"

#include "common/model/dxl_command_type_enum.hpp"
#include "common/model/single_motor_cmd.hpp"

#include <cassert>
#include <utility>
#include <vector>
#include <string>

using ::common::model::EDxlCommandType;

namespace ttl_driver
{

<<<<<<< HEAD
AbstractDxlDriver::AbstractDxlDriver() :
  AbstractMotorDriver()
{
}

=======
>>>>>>> 707467ac
/**
 * @brief AbstractDxlDriver::AbstractDxlDriver
*/
AbstractDxlDriver::AbstractDxlDriver(std::shared_ptr<dynamixel::PortHandler> portHandler,
                                     std::shared_ptr<dynamixel::PacketHandler> packetHandler) :
    AbstractMotorDriver(std::move(portHandler), std::move(packetHandler))
{}

std::string AbstractDxlDriver::str() const
{
    return "Dynamixel Driver (" + AbstractMotorDriver::str() + ")";
}

/**
 * @brief AbstractDxlDriver::writeSingleCmd
 * @param cmd
*/
int AbstractDxlDriver::writeSingleCmd(const std::unique_ptr<common::model::AbstractTtlSingleMotorCmd >& cmd)
{
    if (cmd && cmd->isValid() && cmd->isDxlCmd())
    {
        switch (EDxlCommandType(cmd->getCmdType()))
        {
        case EDxlCommandType::CMD_TYPE_VELOCITY:
            return writeGoalVelocity(cmd->getId(), cmd->getParam());
        case EDxlCommandType::CMD_TYPE_POSITION:
            return writeGoalPosition(cmd->getId(), cmd->getParam());
        case EDxlCommandType::CMD_TYPE_EFFORT:
            return writeGoalTorque(cmd->getId(), cmd->getParam());
        case EDxlCommandType::CMD_TYPE_TORQUE:
            return writeTorqueEnable(cmd->getId(), cmd->getParam());
        case EDxlCommandType::CMD_TYPE_LEARNING_MODE:
            return writeTorqueEnable(cmd->getId(), !cmd->getParam());
        case EDxlCommandType::CMD_TYPE_PING:
            return ping(cmd->getId());
        case EDxlCommandType::CMD_TYPE_PID:
            return writePID(cmd->getId(), cmd->getParams());
        default:
            std::cout << "Command not implemented " << cmd->getCmdType() << std::endl;
        }
    }

    std::cout << "Command not validated" << std::endl;
    return COMM_RX_CORRUPT;
}

/**
 * @brief AbstractDxlDriver::writeSyncCmd
 * @param type
 * @param ids
 * @param params
*/
int AbstractDxlDriver::writeSyncCmd(int type, const std::vector<uint8_t>& ids, const std::vector<uint32_t>& params)
{
    assert(!ids.empty() && "AbstractDxlDriver::writeSyncCmd: ids is empty");
    assert(!params.empty() && "AbstractDxlDriver::writeSyncCmd: params is empty");

    switch (EDxlCommandType(type))
    {
    case EDxlCommandType::CMD_TYPE_POSITION:
        return syncWritePositionGoal(ids, params);
    case EDxlCommandType::CMD_TYPE_VELOCITY:
        return syncWriteVelocityGoal(ids, params);
    case EDxlCommandType::CMD_TYPE_EFFORT:
        return syncWriteTorqueGoal(ids, params);
    case EDxlCommandType::CMD_TYPE_TORQUE:
        return syncWriteTorqueEnable(ids, params);
    case EDxlCommandType::CMD_TYPE_LEARNING_MODE:
    {
        std::vector<uint32_t> params_inv;
        params_inv.reserve(params.size());
for (auto const& p : params)
        {
            params_inv.emplace_back(!p);
        }
        return syncWriteTorqueEnable(ids, params_inv);
    }
    default:
        std::cout << "Command not implemented " << type << std::endl;
    }

    std::cout << "Command not validated" << std::endl;
    return -1;
}

}  // namespace ttl_driver<|MERGE_RESOLUTION|>--- conflicted
+++ resolved
@@ -29,14 +29,11 @@
 namespace ttl_driver
 {
 
-<<<<<<< HEAD
 AbstractDxlDriver::AbstractDxlDriver() :
-  AbstractMotorDriver()
+  AbstractMotorDriver ()
 {
 }
 
-=======
->>>>>>> 707467ac
 /**
  * @brief AbstractDxlDriver::AbstractDxlDriver
 */
