cmake_minimum_required(VERSION 3.0.2)
project(ttl_driver)
message("\n## Reading ${PROJECT_NAME}/CMakeLists.txt...")


#retrieve architecture
execute_process( COMMAND
            uname -m COMMAND tr -d '\n'
        OUTPUT_VARIABLE
            ARCHITECTURE
    )

## c++ options
## Compile as C++14, supported in ROS Melodic and newer
set(CMAKE_CXX_STANDARD 14)
set(CMAKE_CXX_STANDARD_REQUIRED ON)

## By adding -Wall and -Werror, the compiler does not ignore warnings anymore,
## enforcing cleaner code.
add_definitions(-Wall  -Werror)

## Find catkin macros and libraries
find_package(catkin REQUIRED
    COMPONENTS
      common
      dynamixel_sdk
      message_generation
      niryo_robot_msgs
      roscpp
      std_msgs
)

###############################################
# Declare ROS messages, services and actions ##
###############################################

add_message_files(
  FILES
    ArrayMotorHardwareStatus.msg
    MotorCommand.msg
    MotorHardwareStatus.msg
)

add_service_files(
  DIRECTORY
    srv
  FILES
<<<<<<< HEAD
    SendCustomValue.srv
    ReadCustomValue.srv
=======
    ReadCustomDxlValue.srv
    SendCustomDxlValue.srv
>>>>>>> b4dd2f2f
)

generate_messages(
  DEPENDENCIES
    niryo_robot_msgs
    std_msgs
)

###################################
## catkin specific configuration ##
###################################

## INCLUDE_DIRS: if your package contains header files
## LIBRARIES: libraries you create in this project that dependent projects also need
## CATKIN_DEPENDS: catkin_packages dependent projects also need
## DEPENDS: system dependencies of this project that dependent projects also need
catkin_package(
    INCLUDE_DIRS
        include
    LIBRARIES
        ${PROJECT_NAME}
    CATKIN_DEPENDS
        common
        dynamixel_sdk
        message_runtime
        niryo_robot_msgs
        roscpp
        std_msgs
)

###########
## Build ##
###########

## Specify additional locations of header files
## Your package locations should be listed before other locations
include_directories(
    include
    ${catkin_INCLUDE_DIRS}
)

## Declare libs and execs
add_library(${PROJECT_NAME}
<<<<<<< HEAD
  src/ttl_manager.cpp
  src/ttl_interface_core.cpp
  src/abstract_ttl_driver.cpp
  src/abstract_dxl_driver.cpp
  src/abstract_stepper_driver.cpp
=======
  src/abstract_motor_driver.cpp
  src/stepper_driver.cpp
  src/ttl_driver.cpp
  src/ttl_driver_core.cpp
>>>>>>> b4dd2f2f
)

add_executable(${PROJECT_NAME}_node
  src/ttl_driver_node.cpp
)

## Add dependencies to exported targets, like ROS msgs or srvs
add_dependencies(${PROJECT_NAME}
    niryo_robot_msgs_generate_messages_cpp
    ${PROJECT_NAME}_generate_messages_cpp
)

add_dependencies(${PROJECT_NAME}_node
  ${catkin_EXPORTED_TARGETS}
)

## Specify libraries to link executable targets against
target_link_libraries(${PROJECT_NAME}
  ${catkin_LIBRARIES}
)

target_link_libraries(${PROJECT_NAME}_node
  ${PROJECT_NAME}
)

#############
##   Doc   ##
#############

find_program(rosdoc_lite_FOUND rosdoc_lite)
if(rosdoc_lite_FOUND)
    add_custom_target (${PROJECT_NAME}_doc ALL
        rosdoc_lite -o ${CMAKE_CURRENT_BINARY_DIR}/doc ${CMAKE_CURRENT_LIST_DIR}
    )
else()
  message(WARNING "rosdoc_lite not found. Skipping documentation building")
endif()

#############
## Testing ##
#############

if(CATKIN_ENABLE_TESTING)
  find_package(rostest REQUIRED)

  if ("${ARCHITECTURE}" MATCHES "^(arm.*|aarch64.*|arm64.*)$")
    add_rostest_gtest(${PROJECT_NAME}_unit_tests
      test/unit_tests.test
      test/unit_tests.cpp
    )
  endif()

  if(TARGET ${PROJECT_NAME}_unit_tests)
    target_link_libraries(${PROJECT_NAME}_unit_tests
      ${PROJECT_NAME}
      ${catkin_LIBRARIES}
    )
  endif()

  if ("${ARCHITECTURE}" MATCHES "^(arm.*|aarch64.*|arm64.*)$")
    add_rostest_gtest(${PROJECT_NAME}_integration_tests
      test/service_client.test
      test/service_client.cpp
    )
  endif()
  
  if(TARGET ${PROJECT_NAME}_integration_tests)
    target_link_libraries(${PROJECT_NAME}_integration_tests
      ${PROJECT_NAME}
    )
  endif()

endif()


#############
## Install ##
#############

install(
  TARGETS ${PROJECT_NAME}
  ARCHIVE DESTINATION ${CATKIN_PACKAGE_LIB_DESTINATION}
  LIBRARY DESTINATION ${CATKIN_PACKAGE_LIB_DESTINATION}
  RUNTIME DESTINATION ${CATKIN_GLOBAL_BIN_DESTINATION}
)

install(
  TARGETS ${PROJECT_NAME}_node
  RUNTIME DESTINATION ${CATKIN_PACKAGE_BIN_DESTINATION}
)

# Mark other files for installation
install(
  DIRECTORY include/${PROJECT_NAME}/
  DESTINATION ${CATKIN_PACKAGE_INCLUDE_DESTINATION}
)


if(rosdoc_lite_FOUND)
  install(
    DIRECTORY ${CMAKE_CURRENT_BINARY_DIR}/doc/
    DESTINATION ${CATKIN_PACKAGE_SHARE_DESTINATION}/doc
  )
endif()

install(
  DIRECTORY launch/
  DESTINATION ${CATKIN_PACKAGE_SHARE_DESTINATION}/launch
)

install(
  DIRECTORY config/
  DESTINATION ${CATKIN_PACKAGE_SHARE_DESTINATION}/config
)

##########################
## Static code analysis ##
##########################
find_package(roslint QUIET)

if(roslint_FOUND)
    roslint_cpp()
else()
    message(WARNING "roslint not found. Skipping roslint target building")
endif()<|MERGE_RESOLUTION|>--- conflicted
+++ resolved
@@ -45,13 +45,8 @@
   DIRECTORY
     srv
   FILES
-<<<<<<< HEAD
     SendCustomValue.srv
     ReadCustomValue.srv
-=======
-    ReadCustomDxlValue.srv
-    SendCustomDxlValue.srv
->>>>>>> b4dd2f2f
 )
 
 generate_messages(
@@ -95,18 +90,11 @@
 
 ## Declare libs and execs
 add_library(${PROJECT_NAME}
-<<<<<<< HEAD
-  src/ttl_manager.cpp
-  src/ttl_interface_core.cpp
-  src/abstract_ttl_driver.cpp
   src/abstract_dxl_driver.cpp
   src/abstract_stepper_driver.cpp
-=======
-  src/abstract_motor_driver.cpp
-  src/stepper_driver.cpp
-  src/ttl_driver.cpp
-  src/ttl_driver_core.cpp
->>>>>>> b4dd2f2f
+  src/abstract_ttl_driver.cpp
+  src/ttl_interface_core.cpp
+  src/ttl_manager.cpp
 )
 
 add_executable(${PROJECT_NAME}_node
