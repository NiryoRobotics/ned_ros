--- conflicted
+++ resolved
@@ -47,15 +47,10 @@
   FILES
     ReadCustomValue.srv
     ReadPIDValue.srv
-<<<<<<< HEAD
-    SendCustomValue.srv
-    WritePIDValue.srv
-=======
     ReadVelocityProfile.srv
     SendCustomValue.srv
     WritePIDValue.srv
     WriteVelocityProfile.srv
->>>>>>> 707467ac
 )
 
 generate_messages(
