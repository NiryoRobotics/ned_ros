/*
    ttl_driver_service_client.cpp
    Copyright (C) 2020 Niryo
    All rights reserved.

    This program is free software: you can redistribute it and/or modify
    it under the terms of the GNU General Public License as published by
    the Free Software Foundation, either version 3 of the License, or
    (at your option) any later version.

    This program is distributed in the hope that it will be useful,
    but WITHOUT ANY WARRANTY; without even the implied warranty of
    MERCHANTABILITY or FITNESS FOR A PARTICULAR PURPOSE.  See the
    GNU General Public License for more details.

    You should have received a copy of the GNU General Public License
    along with this program.  If not, see <http:// www.gnu.org/licenses/>.
*/

#include <ros/service_client.h>

#include <ros/ros.h>
#include <gtest/gtest.h>

#include "ttl_driver/ttl_interface_core.hpp"

static std::unique_ptr<ros::NodeHandle> nh;

TEST(TESTSuite, setLeds)
{
    auto client = nh->serviceClient<niryo_robot_msgs::SetInt>("/niryo_robot/ttl_driver/set_dxl_leds");

    bool exists(client.waitForExistence(ros::Duration(1)));
    EXPECT_TRUE(exists);

    niryo_robot_msgs::SetInt srv;
    srv.request.value = 2;
    client.call(srv);

    EXPECT_EQ(srv.response.status, niryo_robot_msgs::CommandStatus::SUCCESS);
}

TEST(TESTSuite, sendCustomValue)
{
    std::string hw_version;
    ros::NodeHandle nh_private("~");
    nh_private.getParam("hardware_version", hw_version);

    auto client = nh->serviceClient<ttl_driver::SendCustomValue>("/niryo_robot/ttl_driver/send_custom_value");

    bool exists(client.waitForExistence(ros::Duration(1)));
    EXPECT_TRUE(exists);

    ttl_driver::SendCustomValue srv;

<<<<<<< HEAD
    srv.request.motor_type = 2;  // xl430
=======
    if (hw_version == "fake")
        srv.request.motor_type = 6;  // fake dxl
    else
        srv.request.motor_type = 2;  // xl430
>>>>>>> b758c20c
    srv.request.id = 2;
    srv.request.reg_address = 64;  // Torque enable for xl430
    srv.request.value = 1;
    srv.request.byte_number = 1;

    client.call(srv);

    EXPECT_EQ(srv.response.status, niryo_robot_msgs::CommandStatus::SUCCESS);
}

TEST(TESTSuite, readCustomValue)
{
    std::string hw_version;
    ros::NodeHandle nh_private("~");
    nh_private.getParam("hardware_version", hw_version);

    auto client = nh->serviceClient<ttl_driver::ReadCustomValue>("/niryo_robot/ttl_driver/read_custom_value");

    bool exists(client.waitForExistence(ros::Duration(1)));
    EXPECT_TRUE(exists);

    ttl_driver::ReadCustomValue srv;
    // to be defined
<<<<<<< HEAD
    srv.request.motor_type = 2;  // xl430
=======
    if (hw_version == "fake")
        srv.request.motor_type = 6;  // fake dxl
    else
        srv.request.motor_type = 2;  // xl430
>>>>>>> b758c20c
    srv.request.id = 2;
    srv.request.reg_address = 6;
    srv.request.byte_number = 1;

    client.call(srv);

    EXPECT_EQ(srv.response.status, niryo_robot_msgs::CommandStatus::SUCCESS);
}


int main(int argc, char **argv)
{
    ros::init(argc, argv, "ttl_driver_service_client");

    testing::InitGoogleTest(&argc, argv);

    nh = std::make_unique<ros::NodeHandle>();

    return RUN_ALL_TESTS();
}<|MERGE_RESOLUTION|>--- conflicted
+++ resolved
@@ -53,14 +53,10 @@
 
     ttl_driver::SendCustomValue srv;
 
-<<<<<<< HEAD
-    srv.request.motor_type = 2;  // xl430
-=======
     if (hw_version == "fake")
         srv.request.motor_type = 6;  // fake dxl
     else
         srv.request.motor_type = 2;  // xl430
->>>>>>> b758c20c
     srv.request.id = 2;
     srv.request.reg_address = 64;  // Torque enable for xl430
     srv.request.value = 1;
@@ -84,14 +80,10 @@
 
     ttl_driver::ReadCustomValue srv;
     // to be defined
-<<<<<<< HEAD
-    srv.request.motor_type = 2;  // xl430
-=======
     if (hw_version == "fake")
         srv.request.motor_type = 6;  // fake dxl
     else
         srv.request.motor_type = 2;  // xl430
->>>>>>> b758c20c
     srv.request.id = 2;
     srv.request.reg_address = 6;
     srv.request.byte_number = 1;
