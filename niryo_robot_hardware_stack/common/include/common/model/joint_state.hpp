--- conflicted
+++ resolved
@@ -83,12 +83,8 @@
     int8_t _direction{1};
     double _offset_position{0.0};
     double _home_position{0.0};
-<<<<<<< HEAD
-=======
-    // position where the calibration used
+    // TODO(CC) for ned only, to be changed
     double _limit_position{0.0};
-    bool _need_calibration{false};
->>>>>>> 601c0eb1
 
 protected:
     // see https://github.com/isocpp/CppCoreGuidelines/blob/master/CppCoreGuidelines.md#c67-a-polymorphic-class-should-suppress-public-copymove
