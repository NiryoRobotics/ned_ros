/*
    dxl_command_type_enum.hpp
    Copyright (C) 2020 Niryo
    All rights reserved.

    This program is free software: you can redistribute it and/or modify
    it under the terms of the GNU General Public License as published by
    the Free Software Foundation, either version 3 of the License, or
    (at your option) any later version.

    This program is distributed in the hope that it will be useful,
    but WITHOUT ANY WARRANTY; without even the implied warranty of
    MERCHANTABILITY or FITNESS FOR A PARTICULAR PURPOSE.  See the
    GNU General Public License for more details.

    You should have received a copy of the GNU General Public License
    along with this program.  If not, see <http:// www.gnu.org/licenses/>.
*/

#include "common/model/dxl_command_type_enum.hpp"

#include <map>
#include <string>

namespace common
{
    namespace model
    {

<<<<<<< HEAD
/**
 * @brief DxlCommandTypeEnum::DxlCommandTypeEnum
 * @param e
 */
DxlCommandTypeEnum::DxlCommandTypeEnum(EDxlCommandType e) : AbstractEnum<DxlCommandTypeEnum, EDxlCommandType>(e) {}

/**
 * @brief DxlCommandTypeEnum::DxlCommandTypeEnum
 * @param str
 */
DxlCommandTypeEnum::DxlCommandTypeEnum(const char *const str) : AbstractEnum<DxlCommandTypeEnum, EDxlCommandType>(str) {}

/**
 * @brief DxlCommandTypeEnum::initialize
 * @return
 */
std::map<EDxlCommandType, std::string> DxlCommandTypeEnum::initialize()
{
    std::map<EDxlCommandType, std::string> m;

    m[EDxlCommandType::CMD_TYPE_POSITION] = "position";
    m[EDxlCommandType::CMD_TYPE_VELOCITY] = "velocity";
    m[EDxlCommandType::CMD_TYPE_EFFORT] = "effort";
    m[EDxlCommandType::CMD_TYPE_TORQUE] = "torque";
    m[EDxlCommandType::CMD_TYPE_PING] = "ping";
    m[EDxlCommandType::CMD_TYPE_LEARNING_MODE] = "learning mode";
    m[EDxlCommandType::CMD_TYPE_PID] = "PID";
    m[EDxlCommandType::CMD_TYPE_CONTROL_MODE] = "Control Mode";
    m[EDxlCommandType::CMD_TYPE_LED_STATE] = "Led State";
    m[EDxlCommandType::CMD_TYPE_PROFILE] = "Velocity and Acceleration profile";
    m[EDxlCommandType::CMD_TYPE_STARTUP] = "Startup Configuration";
    m[EDxlCommandType::CMD_TYPE_TEMPERATURE_LIMIT] = "Temperature limit";
    m[EDxlCommandType::CMD_TYPE_SHUTDOWN] = "Shutdown when error occurs";
    m[EDxlCommandType::CMD_TYPE_UNKNOWN] = "unknown type";
=======
        /**
         * @brief DxlCommandTypeEnum::DxlCommandTypeEnum
         * @param e
         */
        DxlCommandTypeEnum::DxlCommandTypeEnum(EDxlCommandType e) : AbstractEnum<DxlCommandTypeEnum, EDxlCommandType>(e)
        {
        }

        /**
         * @brief DxlCommandTypeEnum::DxlCommandTypeEnum
         * @param str
         */
        DxlCommandTypeEnum::DxlCommandTypeEnum(const char *const str) : AbstractEnum<DxlCommandTypeEnum, EDxlCommandType>(str)
        {
        }

        /**
         * @brief DxlCommandTypeEnum::initialize
         * @return
         */
        std::map<EDxlCommandType, std::string>
        DxlCommandTypeEnum::initialize()
        {
            std::map<EDxlCommandType, std::string> m;

            m[EDxlCommandType::CMD_TYPE_POSITION] = "position";
            m[EDxlCommandType::CMD_TYPE_VELOCITY] = "velocity";
            m[EDxlCommandType::CMD_TYPE_EFFORT] = "effort";
            m[EDxlCommandType::CMD_TYPE_TORQUE] = "torque";
            m[EDxlCommandType::CMD_TYPE_PING] = "ping";
            m[EDxlCommandType::CMD_TYPE_LEARNING_MODE] = "learning mode";
            m[EDxlCommandType::CMD_TYPE_PID] = "PID";
            m[EDxlCommandType::CMD_TYPE_CONTROL_MODE] = "Control Mode";
            m[EDxlCommandType::CMD_TYPE_LED_STATE] = "Led State";
            m[EDxlCommandType::CMD_TYPE_PROFILE] = "Velocity and Acceleration profile";
            m[EDxlCommandType::CMD_TYPE_STARTUP] = "Startup Configuration";
            m[EDxlCommandType::CMD_TYPE_TEMPERATURE_LIMIT] = "Temperature limit";
            m[EDxlCommandType::CMD_TYPE_SHUTDOWN] = "Shutdown when error occurs";
            m[EDxlCommandType::CMD_TYPE_UNKNOWN] = "unknown type";
>>>>>>> 22e518e3

            return m;
        }

<<<<<<< HEAD
}  // namespace model
}  // namespace common
=======
    } // namespace model
} // namespace common
>>>>>>> 22e518e3
<|MERGE_RESOLUTION|>--- conflicted
+++ resolved
@@ -27,42 +27,6 @@
     namespace model
     {
 
-<<<<<<< HEAD
-/**
- * @brief DxlCommandTypeEnum::DxlCommandTypeEnum
- * @param e
- */
-DxlCommandTypeEnum::DxlCommandTypeEnum(EDxlCommandType e) : AbstractEnum<DxlCommandTypeEnum, EDxlCommandType>(e) {}
-
-/**
- * @brief DxlCommandTypeEnum::DxlCommandTypeEnum
- * @param str
- */
-DxlCommandTypeEnum::DxlCommandTypeEnum(const char *const str) : AbstractEnum<DxlCommandTypeEnum, EDxlCommandType>(str) {}
-
-/**
- * @brief DxlCommandTypeEnum::initialize
- * @return
- */
-std::map<EDxlCommandType, std::string> DxlCommandTypeEnum::initialize()
-{
-    std::map<EDxlCommandType, std::string> m;
-
-    m[EDxlCommandType::CMD_TYPE_POSITION] = "position";
-    m[EDxlCommandType::CMD_TYPE_VELOCITY] = "velocity";
-    m[EDxlCommandType::CMD_TYPE_EFFORT] = "effort";
-    m[EDxlCommandType::CMD_TYPE_TORQUE] = "torque";
-    m[EDxlCommandType::CMD_TYPE_PING] = "ping";
-    m[EDxlCommandType::CMD_TYPE_LEARNING_MODE] = "learning mode";
-    m[EDxlCommandType::CMD_TYPE_PID] = "PID";
-    m[EDxlCommandType::CMD_TYPE_CONTROL_MODE] = "Control Mode";
-    m[EDxlCommandType::CMD_TYPE_LED_STATE] = "Led State";
-    m[EDxlCommandType::CMD_TYPE_PROFILE] = "Velocity and Acceleration profile";
-    m[EDxlCommandType::CMD_TYPE_STARTUP] = "Startup Configuration";
-    m[EDxlCommandType::CMD_TYPE_TEMPERATURE_LIMIT] = "Temperature limit";
-    m[EDxlCommandType::CMD_TYPE_SHUTDOWN] = "Shutdown when error occurs";
-    m[EDxlCommandType::CMD_TYPE_UNKNOWN] = "unknown type";
-=======
         /**
          * @brief DxlCommandTypeEnum::DxlCommandTypeEnum
          * @param e
@@ -102,15 +66,9 @@
             m[EDxlCommandType::CMD_TYPE_TEMPERATURE_LIMIT] = "Temperature limit";
             m[EDxlCommandType::CMD_TYPE_SHUTDOWN] = "Shutdown when error occurs";
             m[EDxlCommandType::CMD_TYPE_UNKNOWN] = "unknown type";
->>>>>>> 22e518e3
 
             return m;
         }
 
-<<<<<<< HEAD
-}  // namespace model
-}  // namespace common
-=======
     } // namespace model
-} // namespace common
->>>>>>> 22e518e3
+} // namespace common