--- conflicted
+++ resolved
@@ -27,48 +27,6 @@
     namespace model
     {
 
-<<<<<<< HEAD
-/**
- * @brief StepperCommandTypeEnum::StepperCommandTypeEnum
- * @param e
- */
-StepperCommandTypeEnum::StepperCommandTypeEnum(EStepperCommandType e) : AbstractEnum<StepperCommandTypeEnum, EStepperCommandType>(e) {}
-
-/**
- * @brief StepperCommandTypeEnum::StepperCommandTypeEnum
- * @param str
- */
-StepperCommandTypeEnum::StepperCommandTypeEnum(const char *const str) : AbstractEnum<StepperCommandTypeEnum, EStepperCommandType>(str) {}
-
-/**
- * @brief StepperCommandTypeEnum::initialize
- * @return
- */
-std::map<EStepperCommandType, std::string> StepperCommandTypeEnum::initialize()
-{
-    std::map<EStepperCommandType, std::string> m;
-
-    m[EStepperCommandType::CMD_TYPE_NONE] = "none";
-    m[EStepperCommandType::CMD_TYPE_POSITION] = "position";
-    m[EStepperCommandType::CMD_TYPE_VELOCITY] = "velocity";
-    m[EStepperCommandType::CMD_TYPE_EFFORT] = "effort";
-    m[EStepperCommandType::CMD_TYPE_TORQUE] = "torque";
-    m[EStepperCommandType::CMD_TYPE_SYNCHRONIZE] = "synchronize";
-    m[EStepperCommandType::CMD_TYPE_RELATIVE_MOVE] = "relative move";
-    m[EStepperCommandType::CMD_TYPE_MAX_EFFORT] = "max effort";
-    m[EStepperCommandType::CMD_TYPE_MICRO_STEPS] = "micro steps";
-    m[EStepperCommandType::CMD_TYPE_POSITION_OFFSET] = "position offset";
-    m[EStepperCommandType::CMD_TYPE_CALIBRATION] = "calibration";
-    m[EStepperCommandType::CMD_TYPE_CONVEYOR] = "conveyor";
-    m[EStepperCommandType::CMD_TYPE_UPDATE_CONVEYOR] = "update conveyor";
-    m[EStepperCommandType::CMD_TYPE_LEARNING_MODE] = "learning mode";
-    m[EStepperCommandType::CMD_TYPE_PING] = "ping";
-    m[EStepperCommandType::CMD_TYPE_CALIBRATION_SETUP] = "calibration setup";
-    m[EStepperCommandType::CMD_TYPE_VELOCITY_PROFILE] = "velocity profile";
-    m[EStepperCommandType::CMD_TYPE_READ_HOMING_ABS_POSITION] = "homing abs read position";
-    m[EStepperCommandType::CMD_TYPE_WRITE_HOMING_ABS_POSITION] = "homing abs write position";
-    m[EStepperCommandType::CMD_TYPE_UNKNOWN] = "unknown type";
-=======
         /**
          * @brief StepperCommandTypeEnum::StepperCommandTypeEnum
          * @param e
@@ -114,15 +72,9 @@
             m[EStepperCommandType::CMD_TYPE_READ_HOMING_ABS_POSITION] = "homing abs read position";
             m[EStepperCommandType::CMD_TYPE_WRITE_HOMING_ABS_POSITION] = "homing abs write position";
             m[EStepperCommandType::CMD_TYPE_UNKNOWN] = "unknown type";
->>>>>>> 22e518e3
 
             return m;
         }
 
-<<<<<<< HEAD
-}  // namespace model
-}  // namespace common
-=======
     } // namespace model
-} // namespace common
->>>>>>> 22e518e3
+} // namespace common