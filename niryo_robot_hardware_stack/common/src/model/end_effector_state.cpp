--- conflicted
+++ resolved
@@ -107,11 +107,7 @@
 
     ss << "Buttons : \n";
     for (size_t i = 0; i < _buttons_list.size(); ++i)
-<<<<<<< HEAD
-      ss << i << " " << _buttons_list.at(i).str() << "\n";
-=======
-      ss << i << " " << _buttons_list.at(i)->str();
->>>>>>> 275488c6
+      ss << i << " " << _buttons_list.at(i)->str() << "\n";
 
     ss << "Acceleration: \n";
     ss << _accelerometer_values.str();
