--- conflicted
+++ resolved
@@ -136,20 +136,9 @@
 {
     int result =  static_cast<int>(std::round(_offset_position + (rad_pos * _pos_multiplier_ratio * _direction)));
 
-    if (common::model::EBusProtocol::CAN == _bus_proto)
+    if (common::model::EBusProtocol::TTL == _bus_proto)
     {
-<<<<<<< HEAD
-        multiplier_ratio = STEPPERS_MOTOR_STEPS_PER_REVOLUTION * _micro_steps * _gear_ratio;
-        return static_cast<int>(std::round(_offset_position + pos_rad * (multiplier_ratio * _direction) / ( 2 * M_PI)));
-    }
-    else
-    {
-        multiplier_ratio = 360 / 0.088;
-        int result =  static_cast<int>(std::round(_offset_position + pos_rad * (multiplier_ratio * _direction) / (2 * M_PI)));
-        return result > 0 ? result : 0;
-=======
         result = result > 0 ? result : 0;
->>>>>>> ee9dd9bb
     }
 
     return result;
