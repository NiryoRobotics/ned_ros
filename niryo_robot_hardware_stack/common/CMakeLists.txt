--- conflicted
+++ resolved
@@ -58,12 +58,7 @@
     src/model/dxl_motor_state.cpp
     src/model/joint_state.cpp
     src/model/motor_type_enum.cpp
-<<<<<<< HEAD
-    src/model/dxl_command_type_enum.cpp
-    src/model/stepper_command_type_enum.cpp
-=======
     src/model/single_motor_cmd.cpp
->>>>>>> b4dd2f2f
     src/model/stepper_calibration_status_enum.cpp
     src/model/stepper_command_type_enum.cpp
     src/model/stepper_motor_cmd.cpp
