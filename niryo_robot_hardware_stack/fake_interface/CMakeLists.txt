cmake_minimum_required(VERSION 3.0.2)
project(fake_interface)
message("\n## Reading ${PROJECT_NAME}/CMakeLists.txt...")


## c++ options
## Compile as C++14, supported in ROS Melodic and newer
set(CMAKE_CXX_STANDARD 14)
set(CMAKE_CXX_STANDARD_REQUIRED ON)

## By adding -Wall and -Werror, the compiler does not ignore warnings anymore,
## enforcing cleaner code.
add_definitions(-Wall  -Werror)

## Find catkin macros and libraries
find_package(catkin REQUIRED
    COMPONENTS
<<<<<<< HEAD
      actionlib
      common
      controller_manager
      conveyor_interface
      hardware_interface
      joints_interface
      niryo_robot_msgs
      roscpp
      std_msgs
      tools_interface
=======
        actionlib
        controller_manager
        conveyor_interface
        hardware_interface
        joints_interface
        niryo_robot_msgs
        roscpp
        std_msgs
        tools_interface
>>>>>>> f2e0d91b
)

###############################################
# Declare ROS messages, services and actions ##
###############################################

###################################
## catkin specific configuration ##
###################################

## INCLUDE_DIRS: if your package contains header files
## LIBRARIES: libraries you create in this project that dependent projects also need
## CATKIN_DEPENDS: catkin_packages dependent projects also need
## DEPENDS: system dependencies of this project that dependent projects also need
catkin_package(
    INCLUDE_DIRS
        include
    LIBRARIES
        ${PROJECT_NAME}
    CATKIN_DEPENDS
<<<<<<< HEAD
      actionlib
      common
      controller_manager
      niryo_robot_msgs
      roscpp
      std_msgs
=======
        actionlib
        controller_manager
        conveyor_interface
        hardware_interface
        joints_interface
        niryo_robot_msgs
        roscpp
        std_msgs
        tools_interface
>>>>>>> f2e0d91b
)

###########
## Build ##
###########

## Specify additional locations of header files
## Your package locations should be listed before other locations
<<<<<<< HEAD
=======

>>>>>>> f2e0d91b
include_directories(
    include
    ${catkin_INCLUDE_DIRS}
)

## Declare libs and execs
add_library(${PROJECT_NAME}
<<<<<<< HEAD
    src/fake_interface_core.cpp
    src/fake_joint_hardware_interface.cpp
=======
    src/FakeJointHardwareInterface.cpp
    src/fake_interface_core.cpp
>>>>>>> f2e0d91b
)

add_executable(${PROJECT_NAME}_node
  src/fake_interface_node.cpp
)

## Add dependencies to exported targets, like ROS msgs or srvs
<<<<<<< HEAD
add_dependencies(${PROJECT_NAME}
    niryo_robot_msgs_generate_messages_cpp
)

add_dependencies(${PROJECT_NAME}
    conveyor_interface_generate_messages_cpp
)

add_dependencies(${PROJECT_NAME}
    tools_interface_generate_messages_cpp
)

=======
>>>>>>> f2e0d91b
add_dependencies(${PROJECT_NAME}_node
  ${catkin_EXPORTED_TARGETS}
)

<<<<<<< HEAD
=======
add_dependencies(${PROJECT_NAME} 
    niryo_robot_msgs_generate_messages_cpp
)
add_dependencies(${PROJECT_NAME} 
    conveyor_interface_generate_messages_cpp
)
add_dependencies(${PROJECT_NAME} 
    tools_interface_generate_messages_cpp
)

>>>>>>> f2e0d91b
## Specify libraries to link executable targets against
target_link_libraries(${PROJECT_NAME}
  ${catkin_LIBRARIES}
)

target_link_libraries(${PROJECT_NAME}_node
  ${PROJECT_NAME}
)

#############
<<<<<<< HEAD
##   Doc   ##
#############

find_program(rosdoc_lite_FOUND rosdoc_lite)
if(rosdoc_lite_FOUND)
    add_custom_target (${PROJECT_NAME}_doc ALL
        rosdoc_lite -o ${CMAKE_CURRENT_BINARY_DIR}/doc ${CMAKE_CURRENT_LIST_DIR}
    )
else()
  message(WARNING "rosdoc_lite not found. Skipping documentation building")
endif()

#############
## Testing ##
#############

# no testing

#############
=======
>>>>>>> f2e0d91b
## Install ##
#############

install(
  TARGETS ${PROJECT_NAME}
  ARCHIVE DESTINATION ${CATKIN_PACKAGE_LIB_DESTINATION}
  LIBRARY DESTINATION ${CATKIN_PACKAGE_LIB_DESTINATION}
  RUNTIME DESTINATION ${CATKIN_GLOBAL_BIN_DESTINATION}
)

install(
  TARGETS ${PROJECT_NAME}_node
  RUNTIME DESTINATION ${CATKIN_PACKAGE_BIN_DESTINATION}
)

# Mark other files for installation
install(
  DIRECTORY include/${PROJECT_NAME}/
  DESTINATION ${CATKIN_PACKAGE_INCLUDE_DESTINATION}
)

<<<<<<< HEAD
if(rosdoc_lite_FOUND)
  install(
    DIRECTORY ${CMAKE_CURRENT_BINARY_DIR}/doc/
    DESTINATION ${CATKIN_PACKAGE_SHARE_DESTINATION}/doc
  )
endif()

install(
  DIRECTORY launch/
  DESTINATION ${CATKIN_PACKAGE_SHARE_DESTINATION}/launch
)
=======
>>>>>>> f2e0d91b

##########################
## Static code analysis ##
##########################
find_package(roslint QUIET)

if(roslint_FOUND)
    roslint_cpp()
else()
    message(WARNING "roslint not found. Skipping roslint target building")
endif()<|MERGE_RESOLUTION|>--- conflicted
+++ resolved
@@ -15,7 +15,6 @@
 ## Find catkin macros and libraries
 find_package(catkin REQUIRED
     COMPONENTS
-<<<<<<< HEAD
       actionlib
       common
       controller_manager
@@ -26,17 +25,6 @@
       roscpp
       std_msgs
       tools_interface
-=======
-        actionlib
-        controller_manager
-        conveyor_interface
-        hardware_interface
-        joints_interface
-        niryo_robot_msgs
-        roscpp
-        std_msgs
-        tools_interface
->>>>>>> f2e0d91b
 )
 
 ###############################################
@@ -57,24 +45,12 @@
     LIBRARIES
         ${PROJECT_NAME}
     CATKIN_DEPENDS
-<<<<<<< HEAD
       actionlib
       common
       controller_manager
       niryo_robot_msgs
       roscpp
       std_msgs
-=======
-        actionlib
-        controller_manager
-        conveyor_interface
-        hardware_interface
-        joints_interface
-        niryo_robot_msgs
-        roscpp
-        std_msgs
-        tools_interface
->>>>>>> f2e0d91b
 )
 
 ###########
@@ -83,10 +59,6 @@
 
 ## Specify additional locations of header files
 ## Your package locations should be listed before other locations
-<<<<<<< HEAD
-=======
-
->>>>>>> f2e0d91b
 include_directories(
     include
     ${catkin_INCLUDE_DIRS}
@@ -94,13 +66,8 @@
 
 ## Declare libs and execs
 add_library(${PROJECT_NAME}
-<<<<<<< HEAD
     src/fake_interface_core.cpp
     src/fake_joint_hardware_interface.cpp
-=======
-    src/FakeJointHardwareInterface.cpp
-    src/fake_interface_core.cpp
->>>>>>> f2e0d91b
 )
 
 add_executable(${PROJECT_NAME}_node
@@ -108,7 +75,6 @@
 )
 
 ## Add dependencies to exported targets, like ROS msgs or srvs
-<<<<<<< HEAD
 add_dependencies(${PROJECT_NAME}
     niryo_robot_msgs_generate_messages_cpp
 )
@@ -121,25 +87,10 @@
     tools_interface_generate_messages_cpp
 )
 
-=======
->>>>>>> f2e0d91b
 add_dependencies(${PROJECT_NAME}_node
   ${catkin_EXPORTED_TARGETS}
 )
 
-<<<<<<< HEAD
-=======
-add_dependencies(${PROJECT_NAME} 
-    niryo_robot_msgs_generate_messages_cpp
-)
-add_dependencies(${PROJECT_NAME} 
-    conveyor_interface_generate_messages_cpp
-)
-add_dependencies(${PROJECT_NAME} 
-    tools_interface_generate_messages_cpp
-)
-
->>>>>>> f2e0d91b
 ## Specify libraries to link executable targets against
 target_link_libraries(${PROJECT_NAME}
   ${catkin_LIBRARIES}
@@ -150,7 +101,6 @@
 )
 
 #############
-<<<<<<< HEAD
 ##   Doc   ##
 #############
 
@@ -170,8 +120,6 @@
 # no testing
 
 #############
-=======
->>>>>>> f2e0d91b
 ## Install ##
 #############
 
@@ -193,7 +141,6 @@
   DESTINATION ${CATKIN_PACKAGE_INCLUDE_DESTINATION}
 )
 
-<<<<<<< HEAD
 if(rosdoc_lite_FOUND)
   install(
     DIRECTORY ${CMAKE_CURRENT_BINARY_DIR}/doc/
@@ -205,8 +152,6 @@
   DIRECTORY launch/
   DESTINATION ${CATKIN_PACKAGE_SHARE_DESTINATION}/launch
 )
-=======
->>>>>>> f2e0d91b
 
 ##########################
 ## Static code analysis ##
