--- conflicted
+++ resolved
@@ -12,12 +12,6 @@
     dxl_2_P_gain: 1000
     dxl_2_I_gain: 500
 
-<<<<<<< HEAD
-    dxl_3_P_gain: 5
-    dxl_3_I_gain: 9
-    dxl_3_D_gain: 84
-=======
     dxl_3_P_gain: 84
     dxl_3_I_gain: 9
-    dxl_3_D_gain: 5
->>>>>>> f061e777
+    dxl_3_D_gain: 5