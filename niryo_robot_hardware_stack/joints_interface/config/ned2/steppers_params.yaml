--- conflicted
+++ resolved
@@ -28,21 +28,12 @@
         limit_position: 0.610865
         direction: -1
         v_start: 1
-<<<<<<< HEAD
-        a_1: 2000
-        v_1: 4
-        a_max: 4000
-        v_max: 8
-        d_max: 5000
-        d_1: 2000
-=======
         a_1: 1300
         v_1: 3
         a_max: 2500
         v_max: 12
         d_max: 2500
         d_1: 1300
->>>>>>> 6122d312
         v_stop: 2
         
     stepper_3:
@@ -52,19 +43,10 @@
         limit_position: -1.3439
         direction: 1
         v_start: 1
-<<<<<<< HEAD
-        a_1: 1000
-        v_1: 4
-        a_max: 3000
-        v_max: 8
-        d_max: 4000
-        d_1: 2000
-=======
         a_1: 1800
         v_1: 3
         a_max: 3000
         v_max: 12
         d_max: 3000
         d_1: 1800
->>>>>>> 6122d312
         v_stop: 2
