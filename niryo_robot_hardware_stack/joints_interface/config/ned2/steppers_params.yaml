#
#  Stepper caracteristics for Ned's hardware
#
steppers:
    stepper_1:
        id: 2
        gear_ratio: 1
        offset_position: 1900
        direction: 1
        max_effort: 0
        v_start: 1
        a_1: 400
        v_1: 3
        a_max: 600
        v_max: 10
        d_max: 600
        d_1: 400
        v_stop: 2
<<<<<<< HEAD
        calibration_stall_threshold: 8
=======
        calibration_stall_threshold: 7
>>>>>>> 3e219172

    stepper_2:
        id: 3
        gear_ratio: 1
        offset_position: 371
        direction: -1
        max_effort: 0
        v_start: 1
        a_1: 400
        v_1: 3
        a_max: 600
        v_max: 10
        d_max: 600
        d_1: 400
        v_stop: 2
        calibration_stall_threshold: 6
        
    stepper_3:
        id: 4
        gear_ratio: 1
        offset_position: 855
        direction: 1
        max_effort: 0
        v_start: 1
        a_1: 400
        v_1: 3
        a_max: 600
        v_max: 10
        d_max: 600
        d_1: 400
        v_stop: 2
        calibration_stall_threshold: 6<|MERGE_RESOLUTION|>--- conflicted
+++ resolved
@@ -16,11 +16,7 @@
         d_max: 600
         d_1: 400
         v_stop: 2
-<<<<<<< HEAD
-        calibration_stall_threshold: 8
-=======
         calibration_stall_threshold: 7
->>>>>>> 3e219172
 
     stepper_2:
         id: 3
