dynamixels:
    dxl_1:
        # assembly offset position (rad)
        offset_position: -3.1415
        # home position (rad)
        home_position: 0.0
        # assembly direction (1 or -1)
        limit_position_max: 2.093
        limit_position_min: -2.093
        direction: 1
        position_P_gain: 3264
        position_I_gain: 0
        position_D_gain: 9520
        velocity_P_gain: 0
        velocity_I_gain: 0
        FF1_gain: 400
<<<<<<< HEAD
        FF2_gain: 0
=======
        FF2_gain: 400
        acceleration_profile: 200  # profile acc and vel used by dxl motors
        velocity_profile: 200
>>>>>>> 10c75624

    dxl_2:
        offset_position: 3.1415
        home_position: 0.0
        limit_position_max: 1.919
        limit_position_min: -1.919
        direction: -1
        position_P_gain: 2560
        position_I_gain: 0
        position_D_gain: 352
        velocity_P_gain: 0
        velocity_I_gain: 0
<<<<<<< HEAD
        FF1_gain: 0
        FF2_gain: 0
=======
        FF1_gain: 400
        FF2_gain: 400
        acceleration_profile: 200  # profile acc and vel used by dxl motors
        velocity_profile: 200
>>>>>>> 10c75624

    dxl_3:
        offset_position: -3.1415
        home_position: 0.0
        limit_position_max: 2.53
        limit_position_min: -2.53
        direction: 1
        position_P_gain: 2560
        position_I_gain: 0
        position_D_gain: 1424
        velocity_P_gain: 0
        velocity_I_gain: 0
        FF1_gain: 0
<<<<<<< HEAD
        FF2_gain: 0
=======
        FF2_gain: 0
        acceleration_profile: 200  # profile acc and vel used by dxl motors
        velocity_profile: 200
>>>>>>> 10c75624
<|MERGE_RESOLUTION|>--- conflicted
+++ resolved
@@ -13,14 +13,10 @@
         position_D_gain: 9520
         velocity_P_gain: 0
         velocity_I_gain: 0
-        FF1_gain: 400
-<<<<<<< HEAD
-        FF2_gain: 0
-=======
+        FF1_gain: 0
         FF2_gain: 400
         acceleration_profile: 200  # profile acc and vel used by dxl motors
         velocity_profile: 200
->>>>>>> 10c75624
 
     dxl_2:
         offset_position: 3.1415
@@ -33,15 +29,10 @@
         position_D_gain: 352
         velocity_P_gain: 0
         velocity_I_gain: 0
-<<<<<<< HEAD
         FF1_gain: 0
         FF2_gain: 0
-=======
-        FF1_gain: 400
-        FF2_gain: 400
         acceleration_profile: 200  # profile acc and vel used by dxl motors
         velocity_profile: 200
->>>>>>> 10c75624
 
     dxl_3:
         offset_position: -3.1415
@@ -55,10 +46,6 @@
         velocity_P_gain: 0
         velocity_I_gain: 0
         FF1_gain: 0
-<<<<<<< HEAD
-        FF2_gain: 0
-=======
         FF2_gain: 0
         acceleration_profile: 200  # profile acc and vel used by dxl motors
-        velocity_profile: 200
->>>>>>> 10c75624
+        velocity_profile: 200