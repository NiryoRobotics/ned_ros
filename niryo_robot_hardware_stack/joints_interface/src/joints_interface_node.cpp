/*
    joint_interface_node.cpp
    Copyright (C) 2020 Niryo
    All rights reserved.

    This program is free software: you can redistribute it and/or modify
    it under the terms of the GNU General Public License as published by
    the Free Software Foundation, either version 3 of the License, or
    (at your option) any later version.

    This program is distributed in the hope that it will be useful,
    but WITHOUT ANY WARRANTY; without even the implied warranty of
    MERCHANTABILITY or FITNESS FOR A PARTICULAR PURPOSE.  See the
    GNU General Public License for more details.

    You should have received a copy of the GNU General Public License
    along with this program.  If not, see <http:// www.gnu.org/licenses/>.
*/

// ros
#include <ros/ros.h>
#include <ros/console.h>

// niryo
#include "joints_interface/joints_interface_core.hpp"
#include "ttl_driver/ttl_driver_core.hpp"
#include "can_driver/can_driver_core.hpp"

int main(int argc, char **argv)
{
    ros::init(argc, argv, "joints_interface_node");

    ROS_DEBUG("Launching joints_interface_node");

    ros::AsyncSpinner spinner(4);
    spinner.start();

    ros::NodeHandle nh;

<<<<<<< HEAD
    ros::NodeHandle nh_joint("joint_driver");
    
    ros::NodeHandle nh("~");
=======
    ros::NodeHandle nh_ttl(nh, "ttl_driver");
    ros::NodeHandle nh_can(nh, "can_driver");

    ros::NodeHandle nh_private("~");
>>>>>>> 230c59a9

    auto joint_driver = std::make_shared<joint_driver::JointDriver>(nh_joint);
    ros::Duration(1).sleep();

<<<<<<< HEAD
    auto joints = std::make_shared<joints_interface::JointsInterfaceCore>(nh, joint_driver);
=======
    auto can_driver = std::make_shared<can_driver::CanDriverCore>(nh_can);
    ros::Duration(1).sleep();

    auto joints = std::make_shared<joints_interface::JointsInterfaceCore>(nh, nh_private, ttl_driver, can_driver);
>>>>>>> 230c59a9
    ros::waitForShutdown();

    ROS_INFO("Joints Interface - Shutdown node");
}<|MERGE_RESOLUTION|>--- conflicted
+++ resolved
@@ -37,28 +37,14 @@
 
     ros::NodeHandle nh;
 
-<<<<<<< HEAD
     ros::NodeHandle nh_joint("joint_driver");
     
-    ros::NodeHandle nh("~");
-=======
-    ros::NodeHandle nh_ttl(nh, "ttl_driver");
-    ros::NodeHandle nh_can(nh, "can_driver");
-
     ros::NodeHandle nh_private("~");
->>>>>>> 230c59a9
 
     auto joint_driver = std::make_shared<joint_driver::JointDriver>(nh_joint);
     ros::Duration(1).sleep();
 
-<<<<<<< HEAD
-    auto joints = std::make_shared<joints_interface::JointsInterfaceCore>(nh, joint_driver);
-=======
-    auto can_driver = std::make_shared<can_driver::CanDriverCore>(nh_can);
-    ros::Duration(1).sleep();
-
-    auto joints = std::make_shared<joints_interface::JointsInterfaceCore>(nh, nh_private, ttl_driver, can_driver);
->>>>>>> 230c59a9
+    auto joints = std::make_shared<joints_interface::JointsInterfaceCore>(nh, nh_private, joint_driver);
     ros::waitForShutdown();
 
     ROS_INFO("Joints Interface - Shutdown node");
