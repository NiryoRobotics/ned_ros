--- conflicted
+++ resolved
@@ -199,14 +199,9 @@
 
 /**
  * @brief JointHardwareInterface::initStepper
-<<<<<<< HEAD
  * @param robot_hwnh
  * @param stepperState
  * @param currentNamespace
-=======
- * @param stepperState
- * @param robot_hwnh
->>>>>>> 8f718685
  * @return
  */
 bool JointHardwareInterface::initStepper(ros::NodeHandle &robot_hwnh,
