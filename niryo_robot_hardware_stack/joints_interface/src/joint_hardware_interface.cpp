--- conflicted
+++ resolved
@@ -74,88 +74,9 @@
 
     init(rootnh, robot_hwnh);
 
-<<<<<<< HEAD
-    _calibration_manager = std::make_unique<CalibrationManager>(robot_hwnh, _joint_list, _ttl_interface, _can_interface);
-}
-
-void JointHardwareInterface::configCallback(joints_interface::steppersConfig &config, uint32_t level)
-{
-  ROS_INFO("Reconfigure Request: %d %d %d %d %d %d %d %d",
-            config.s1_v_start, config.s1_a_1,
-            config.s1_v_1, config.s1_a_max,
-            config.s1_v_max, config.s1_d_max,
-            config.s1_d_1, config.s1_v_stop);
-
-    auto s1 = std::dynamic_pointer_cast<common::model::StepperMotorState>(_joint_list[0]);
-
-    s1->setProfileVStart(static_cast<uint32_t>(config.s1_v_start));
-    s1->setProfileA1(static_cast<uint32_t>(config.s1_a_1));
-    s1->setProfileV1(static_cast<uint32_t>(config.s1_v_1));
-    s1->setProfileAMax(static_cast<uint32_t>(config.s1_a_max));
-    s1->setProfileVMax(static_cast<uint32_t>(config.s1_v_max));
-    s1->setProfileDMax(static_cast<uint32_t>(config.s1_d_max));
-    s1->setProfileD1(static_cast<uint32_t>(config.s1_d_1));
-    s1->setProfileVStop(static_cast<uint32_t>(config.s1_v_stop));
-
-    StepperTtlSingleCmd cmd_profile(
-                EStepperCommandType::CMD_TYPE_VELOCITY_PROFILE,
-                s1->getId(),
-                s1->getVelocityProfile());
-
-    _ttl_interface->addSingleCommandToQueue(std::make_unique<StepperTtlSingleCmd>(cmd_profile));
-
-    ROS_INFO("Reconfigure Request: %d %d %d %d %d %d %d %d",
-              config.s2_v_start, config.s2_a_1,
-              config.s2_v_1, config.s2_a_max,
-              config.s2_v_max, config.s2_d_max,
-              config.s2_d_1, config.s2_v_stop);
-
-    auto s2 = std::dynamic_pointer_cast<common::model::StepperMotorState>(_joint_list[0]);
-
-    s2->setProfileVStart(static_cast<uint32_t>(config.s2_v_start));
-    s2->setProfileA1(static_cast<uint32_t>(config.s2_a_1));
-    s2->setProfileV1(static_cast<uint32_t>(config.s2_v_1));
-    s2->setProfileAMax(static_cast<uint32_t>(config.s2_a_max));
-    s2->setProfileVMax(static_cast<uint32_t>(config.s2_v_max));
-    s2->setProfileDMax(static_cast<uint32_t>(config.s2_d_max));
-    s2->setProfileD1(static_cast<uint32_t>(config.s2_d_1));
-    s2->setProfileVStop(static_cast<uint32_t>(config.s2_v_stop));
-
-    StepperTtlSingleCmd cmd_profile2(
-                EStepperCommandType::CMD_TYPE_VELOCITY_PROFILE,
-                s2->getId(),
-                s2->getVelocityProfile());
-
-    _ttl_interface->addSingleCommandToQueue(std::make_unique<StepperTtlSingleCmd>(cmd_profile2));
-
-    ROS_INFO("Reconfigure Request: %d %d %d %d %d %d %d %d",
-              config.s3_v_start, config.s3_a_1,
-              config.s3_v_1, config.s3_a_max,
-              config.s3_v_max, config.s3_d_max,
-              config.s3_d_1, config.s3_v_stop);
-
-    auto s3 = std::dynamic_pointer_cast<common::model::StepperMotorState>(_joint_list[0]);
-
-    s3->setProfileVStart(static_cast<uint32_t>(config.s3_v_start));
-    s3->setProfileA1(static_cast<uint32_t>(config.s3_a_1));
-    s3->setProfileV1(static_cast<uint32_t>(config.s3_v_1));
-    s3->setProfileAMax(static_cast<uint32_t>(config.s3_a_max));
-    s3->setProfileVMax(static_cast<uint32_t>(config.s3_v_max));
-    s3->setProfileDMax(static_cast<uint32_t>(config.s3_d_max));
-    s3->setProfileD1(static_cast<uint32_t>(config.s3_d_1));
-    s3->setProfileVStop(static_cast<uint32_t>(config.s3_v_stop));
-
-    StepperTtlSingleCmd cmd_profile3(
-                EStepperCommandType::CMD_TYPE_VELOCITY_PROFILE,
-                s3->getId(),
-                s3->getVelocityProfile());
-
-    _ttl_interface->addSingleCommandToQueue(std::make_unique<StepperTtlSingleCmd>(cmd_profile3));
-=======
     _calibration_manager = std::make_unique<CalibrationManager>(robot_hwnh, _joint_list,
                                                                 _ttl_interface,
                                                                 _can_interface);
->>>>>>> 6122d312
 }
 
 /**
@@ -273,14 +194,6 @@
     registerInterface(&_joint_state_interface);
     registerInterface(&_joint_position_interface);
 
-<<<<<<< HEAD
-    dynamic_reconfigure::Server<joints_interface::steppersConfig>::CallbackType cb;
-    cb = boost::bind(&JointHardwareInterface::configCallback, this, _1, _2);
-
-    _dr_srv.setCallback(cb);
-
-=======
->>>>>>> 6122d312
     return true;
 }
 
