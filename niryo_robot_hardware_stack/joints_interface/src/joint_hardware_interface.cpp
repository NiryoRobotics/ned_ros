--- conflicted
+++ resolved
@@ -478,12 +478,8 @@
  */
 bool JointHardwareInterface::needCalibration() const
 {
-<<<<<<< HEAD
-    return (EStepperCalibrationStatus::OK != _calibration_manager->getCalibrationStatus());
-=======
     return (EStepperCalibrationStatus::OK != _calibration_manager->getCalibrationStatus() &&
             EStepperCalibrationStatus::IN_PROGRESS != _calibration_manager->getCalibrationStatus());
->>>>>>> 5b119b8d
 }
 
 /**
