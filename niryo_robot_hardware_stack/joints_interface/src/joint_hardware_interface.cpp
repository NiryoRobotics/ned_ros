/*
    joint_hardware_interface.cpp
    Copyright (C) 2020 Niryo
    All rights reserved.

    This program is free software: you can redistribute it and/or modify
    it under the terms of the GNU General Public License as published by
    the Free Software Foundation, either version 3 of the License, or
    (at your option) any later version.

    This program is distributed in the hope that it will be useful,
    but WITHOUT ANY WARRANTY; without even the implied warranty of
    MERCHANTABILITY or FITNESS FOR A PARTICULAR PURPOSE.  See the
    GNU General Public License for more details.

    You should have received a copy of the GNU General Public License
    along with this program.  If not, see <http:// www.gnu.org/licenses/>.
*/

#include "joints_interface/joint_hardware_interface.hpp"

// c++
#include <utility>
#include <vector>
#include <string>
#include <typeinfo>

// niryo
#include "common/model/single_motor_cmd.hpp"
#include "common/model/synchronize_motor_cmd.hpp"
#include "common/model/hardware_type_enum.hpp"
#include "common/model/component_type_enum.hpp"
#include "common/model/bus_protocol_enum.hpp"
#include "common/util/util_defs.hpp"

using ::std::shared_ptr;
using ::std::string;
using ::std::to_string;
using ::std::dynamic_pointer_cast;

using ::common::model::HardwareTypeEnum;
using ::common::model::EHardwareType;
using ::common::model::EBusProtocol;
using ::common::model::BusProtocolEnum;
using ::common::model::StepperMotorState;
using ::common::model::DxlMotorState;
using ::common::model::DxlSyncCmd;
using ::common::model::DxlSingleCmd;
using ::common::model::StepperSingleCmd;
using ::common::model::StepperTtlSyncCmd;
using ::common::model::StepperTtlSingleCmd;
using ::common::model::EStepperCalibrationStatus;
using ::common::model::EStepperCommandType;
using ::common::model::EDxlCommandType;

namespace joints_interface
{

/**
 * @brief JointHardwareInterface::JointHardwareInterface
 * @param rootnh
 * @param robot_hwnh
 * @param ttl_interface
 * @param can_interface
 */
JointHardwareInterface::JointHardwareInterface(ros::NodeHandle& rootnh,
                                               ros::NodeHandle& robot_hwnh,
                                               std::shared_ptr<ttl_driver::TtlInterfaceCore> ttl_interface,
                                               std::shared_ptr<can_driver::CanInterfaceCore> can_interface) :
    _ttl_interface(std::move(ttl_interface)),
    _can_interface(std::move(can_interface))
{
    ROS_DEBUG("JointHardwareInterface::ctor");

    // hack to have the profile velocity correctly set

    init(rootnh, robot_hwnh);

    sendInitMotorsParams();
    activateLearningMode(true);

    _calibration_manager = std::make_unique<CalibrationManager>(robot_hwnh, _joint_list, _ttl_interface, _can_interface);
}

/**
 * @brief JointHardwareInterface::initJoints : build the joints by gathering information in config files and instanciating
 * correct state (dxl or stepper)
 */
bool JointHardwareInterface::init(ros::NodeHandle& /*rootnh*/, ros::NodeHandle &robot_hwnh)
{
    size_t nb_joints = 0;

    // retrieve nb joints with checking that the config param exists for both name and id
    while (robot_hwnh.hasParam("joint_" + to_string(nb_joints + 1) + "/id") &&
          robot_hwnh.hasParam("joint_" + to_string(nb_joints + 1) + "/name") &&
          robot_hwnh.hasParam("joint_" + to_string(nb_joints + 1) + "/type") &&
          robot_hwnh.hasParam("joint_" + to_string(nb_joints + 1) + "/bus"))
        nb_joints++;

    // connect and register joint state interface
    _joint_list.clear();
    _map_stepper_name.clear();
    _map_dxl_name.clear();

    int currentIdStepper = 1;
    int currentIdDxl = 1;

    for (size_t j = 0; j < nb_joints; j++)
    {
        int joint_id_config = 0;
        string joint_name;
        string joint_type;
        string joint_bus;

        robot_hwnh.getParam("joint_" + to_string(j + 1) + "/id", joint_id_config);
        robot_hwnh.getParam("joint_" + to_string(j + 1) + "/name", joint_name);
        robot_hwnh.getParam("joint_" + to_string(j + 1) + "/type", joint_type);
        robot_hwnh.getParam("joint_" + to_string(j + 1) + "/bus", joint_bus);
        HardwareTypeEnum eType = HardwareTypeEnum(joint_type.c_str());
        BusProtocolEnum eBusProto = BusProtocolEnum(joint_bus.c_str());
        // gather info in joint  states (polymorphic)
        // CC use factory in state directly ?
        if (eType == EHardwareType::STEPPER || eType == EHardwareType::FAKE_STEPPER_MOTOR)
        {
            // stepper
            std::string currentNamespace = "steppers/stepper_" + to_string(currentIdStepper);

            auto stepperState = std::make_shared<StepperMotorState>(joint_name,
                                                                    eType,
                                                                    common::model::EComponentType::JOINT,
                                                                    eBusProto,
                                                                    static_cast<uint8_t>(joint_id_config));

            if (initStepper(robot_hwnh, stepperState, currentNamespace))
            {
                _joint_list.emplace_back(stepperState);
                _map_stepper_name[stepperState->getId()] = stepperState->getName();

                if (EBusProtocol::CAN == eBusProto)
                    _can_interface->addJoint(stepperState);
                else if (EBusProtocol::TTL == eBusProto)
                    _ttl_interface->addJoint(stepperState);
            }

            currentIdStepper++;
        }
        else if (eType != EHardwareType::UNKNOWN)
        {
            // dynamixel
            std::string currentNamespace = "dynamixels/dxl_" + to_string(currentIdDxl);

            auto dxlState = std::make_shared<DxlMotorState>(joint_name,
                                                            eType,
                                                            common::model::EComponentType::JOINT,
                                                            static_cast<uint8_t>(joint_id_config));

            if (initDxl(robot_hwnh, dxlState, currentNamespace))
            {
                _joint_list.emplace_back(dxlState);
                _map_dxl_name[dxlState->getId()] = dxlState->getName();

                if (EBusProtocol::CAN == eBusProto)
                {
                  ROS_ERROR("JointHardwareInterface::init : Dynamixel motors are not available on CAN Bus");
                }
                else if (EBusProtocol::TTL == eBusProto)
                    _ttl_interface->addJoint(dxlState);
            }
            currentIdDxl++;
        }

        // register the joints
        if (j < _joint_list.size() && _joint_list.at(j))
        {
            auto jState = _joint_list.at(j);
            if (jState)
            {
                ROS_DEBUG("JointHardwareInterface::initJoints - New Joints config found : %s", jState->str().c_str());

                hardware_interface::JointStateHandle jStateHandle(jState->getName(),
                                                                  &_joint_list.at(j)->pos,
                                                                  &_joint_list.at(j)->vel,
                                                                  &_joint_list.at(j)->eff);

                _joint_state_interface.registerHandle(jStateHandle);


                hardware_interface::JointHandle jPosHandle(_joint_state_interface.getHandle(jState->getName()),
                                                           &_joint_list.at(j)->cmd);

                _joint_position_interface.registerHandle(jPosHandle);
            }
        }
    }  // end for (size_t j = 0; j < nb_joints; j++)

    // register the interfaces
    registerInterface(&_joint_state_interface);
    registerInterface(&_joint_position_interface);

    return true;
}

/**
 * @brief JointHardwareInterface::initStepper
 * @param robot_hwnh
 * @param stepperState
 * @param currentNamespace
 * @return
 */
bool JointHardwareInterface::initStepper(ros::NodeHandle &robot_hwnh,
                                         const std::shared_ptr<StepperMotorState>& stepperState,
                                         const std::string& currentNamespace) const
{
    bool res = false;
    if (stepperState)
    {
        double offsetPos = 0.0;
        double gear_ratio = 1.0;
        int direction = 1;
        double max_effort = 0.0;

        robot_hwnh.getParam(currentNamespace + "/offset_position", offsetPos);
        robot_hwnh.getParam(currentNamespace + "/gear_ratio", gear_ratio);
        robot_hwnh.getParam(currentNamespace + "/direction", direction);
        robot_hwnh.getParam(currentNamespace + "/max_effort", max_effort);

        // acceleration and velocity profiles
        int data{};
        if (robot_hwnh.hasParam(currentNamespace + "/v_start"))
        {
            robot_hwnh.getParam(currentNamespace + "/v_start", data);
            stepperState->setProfileVStart(static_cast<uint32_t>(data));
        }

        if (robot_hwnh.hasParam(currentNamespace + "/a_1"))
        {
            robot_hwnh.getParam(currentNamespace + "/a_1", data);
            stepperState->setProfileA1(static_cast<uint32_t>(data));
        }
        if (robot_hwnh.hasParam(currentNamespace + "/v_1"))
        {
            robot_hwnh.getParam(currentNamespace + "/v_1", data);
            stepperState->setProfileV1(static_cast<uint32_t>(data));
        }
        if (robot_hwnh.hasParam(currentNamespace + "/a_max"))
        {
            robot_hwnh.getParam(currentNamespace + "/a_max", data);
            stepperState->setProfileAMax(static_cast<uint32_t>(data));
        }
        if (robot_hwnh.hasParam(currentNamespace + "/v_max"))
        {
            robot_hwnh.getParam(currentNamespace + "/v_max", data);
            stepperState->setProfileVMax(static_cast<uint32_t>(data));
        }
        if (robot_hwnh.hasParam(currentNamespace + "/d_max"))
        {
            robot_hwnh.getParam(currentNamespace + "/d_max", data);
            stepperState->setProfileDMax(static_cast<uint32_t>(data));
        }
        if (robot_hwnh.hasParam(currentNamespace + "/d_1"))
        {
            robot_hwnh.getParam(currentNamespace + "/d_1", data);
            stepperState->setProfileD1(static_cast<uint32_t>(data));
        }
        if (robot_hwnh.hasParam(currentNamespace + "/v_stop"))
        {
            robot_hwnh.getParam(currentNamespace + "/v_stop", data);
            stepperState->setProfileVStop(static_cast<uint32_t>(data));
        }

        // add parameters
        stepperState->setOffsetPosition(offsetPos);
        stepperState->setGearRatio(gear_ratio);
        stepperState->setDirection(direction);
        stepperState->setMaxEffort(max_effort);

        res = true;
    }
    return res;
}

/**
 * @brief JointHardwareInterface::initDxl
 * @param robot_hwnh
 * @param dxlState
 * @param currentNamespace
 * @return
 */
bool JointHardwareInterface::initDxl(ros::NodeHandle &robot_hwnh,
                                     const std::shared_ptr<DxlMotorState>& dxlState,
                                     const std::string& currentNamespace) const
{
    bool res = false;
    if (dxlState)
    {
        double offsetPos = 0.0;
        int direction = 1;
        int positionPGain = 0;
        int positionIGain = 0;
        int positionDGain = 0;
        int velocityPGain = 0;
        int velocityIGain = 0;
        int FF1Gain = 0;
        int FF2Gain = 0;

        robot_hwnh.getParam(currentNamespace + "/offset_position", offsetPos);
        robot_hwnh.getParam(currentNamespace + "/direction", direction);

        robot_hwnh.getParam(currentNamespace + "/position_P_gain", positionPGain);
        robot_hwnh.getParam(currentNamespace + "/position_I_gain", positionIGain);
        robot_hwnh.getParam(currentNamespace + "/position_D_gain", positionDGain);

        robot_hwnh.getParam(currentNamespace + "/velocity_P_gain", velocityPGain);
        robot_hwnh.getParam(currentNamespace + "/velocity_I_gain", velocityIGain);

        robot_hwnh.getParam(currentNamespace + "/FF1_gain", FF1Gain);
        robot_hwnh.getParam(currentNamespace + "/FF2_gain", FF2Gain);

        dxlState->setOffsetPosition(offsetPos);
        dxlState->setDirection(direction);

        dxlState->setPositionPGain(static_cast<uint32_t>(positionPGain));
        dxlState->setPositionIGain(static_cast<uint32_t>(positionIGain));
        dxlState->setPositionDGain(static_cast<uint32_t>(positionDGain));

        dxlState->setVelocityPGain(static_cast<uint32_t>(velocityPGain));
        dxlState->setVelocityIGain(static_cast<uint32_t>(velocityIGain));

        dxlState->setFF1Gain(static_cast<uint32_t>(FF1Gain));
        dxlState->setFF2Gain(static_cast<uint32_t>(FF2Gain));

        res = true;
    }

    return res;
}

/**
 * @brief JointHardwareInterface::sendInitMotorsParams
 * TODO(CC) : find out where the inits should be done (for tool and conveyor it is in addHardwareComponent() method)
 */
void JointHardwareInterface::sendInitMotorsParams()
{
    ROS_DEBUG("JointHardwareInterface::sendInitMotorsParams");

    for (auto const& jState : _joint_list)
    {
        if (jState)
        {
            if (jState->isStepper())
            {
                auto stepperState = std::dynamic_pointer_cast<StepperMotorState>(jState);
                if (stepperState)
                {
                    if (jState->getBusProtocol() == EBusProtocol::CAN)
                    {
                      // CMD_TYPE_MICRO_STEPS cmd
                      StepperSingleCmd cmd_micro(
                                  EStepperCommandType::CMD_TYPE_MICRO_STEPS,
                                  jState->getId(),
                                  {static_cast<int32_t>(stepperState->getMicroSteps())});
                      _can_interface->addSingleCommandToQueue(std::make_unique<StepperSingleCmd>(cmd_micro));
                      ros::Duration(0.05).sleep();

                      // CMD_TYPE_MAX_EFFORT cmd
                      StepperSingleCmd cmd_max_effort(
                                  EStepperCommandType::CMD_TYPE_MAX_EFFORT,
                                  jState->getId(),
                                  {static_cast<int32_t>(stepperState->getMaxEffort())});
                      _can_interface->addSingleCommandToQueue(std::make_unique<StepperSingleCmd>(cmd_max_effort));
                      ros::Duration(0.05).sleep();
                    }
                    else if (jState->getBusProtocol() == EBusProtocol::TTL)
                    {
                      // CMD_TYPE_VELOCITY_PROFILE cmd
                      StepperTtlSingleCmd cmd_profile(
                                  EStepperCommandType::CMD_TYPE_VELOCITY_PROFILE,
                                  stepperState->getId(),
                                  stepperState->getVelocityProfile());
                      _ttl_interface->addSingleCommandToQueue(std::make_unique<StepperTtlSingleCmd>(cmd_profile));
                      ros::Duration(0.05).sleep();
                    }
                }
            }

            if (jState->isDynamixel())
            {
                auto dxlState = dynamic_pointer_cast<DxlMotorState>(jState);
                if (dxlState && jState->getBusProtocol() == EBusProtocol::TTL)
                {
                    // CMD_TYPE_PID cmd
                    DxlSingleCmd cmd_pid(
                                  EDxlCommandType::CMD_TYPE_PID,
                                  dxlState->getId(),{dxlState->getPositionPGain(),
                                                     dxlState->getPositionIGain(),
                                                     dxlState->getPositionDGain(),
                                                     dxlState->getVelocityPGain(),
                                                     dxlState->getVelocityIGain(),
                                                     dxlState->getFF1Gain(),
                                                     dxlState->getFF2Gain()});

                    _ttl_interface->addSingleCommandToQueue(std::make_shared<DxlSingleCmd>(cmd_pid));
                    ros::Duration(0.05).sleep();
                }
            }
        }
    }
}

/**
 * @brief JointHardwareInterface::read
 * Reads the current state of the robot and update pos and vel of
 */
void JointHardwareInterface::read(const ros::Time &/*time*/, const ros::Duration &/*period*/)
{
    for (auto& jState : _joint_list)
    {
        if (jState && jState->isValid())
        {
            jState->pos = jState->to_rad_pos(jState->getPosition());
            jState->vel = jState->getVelocity();
            jState->eff = jState->getTorque();
        }
    }

    if ((_can_interface && !_can_interface->isConnectionOk()) || (_ttl_interface && !_ttl_interface->isConnectionOk()))
        this->setNeedCalibration();
}

/**
 * @brief JointHardwareInterface::write: update the position of each joint using the received command from the joint handle
 */
void JointHardwareInterface::write(const ros::Time &/*time*/, const ros::Duration &/*period*/)
{
    std::vector<std::pair<uint8_t, int32_t> > can_cmd;
    std::vector<std::pair<uint8_t, uint32_t> > ttl_cmd;

    for (auto const& jState : _joint_list)
    {
        if (jState && jState->isValid())
        {
            if (jState->getBusProtocol() == EBusProtocol::CAN)
                can_cmd.emplace_back(jState->getId(), jState->to_motor_pos(jState->cmd));
            if (jState->getBusProtocol() == EBusProtocol::TTL)
                ttl_cmd.emplace_back(jState->getId(), jState->to_motor_pos(jState->cmd));
        }
    }

    if (_can_interface)
        _can_interface->setTrajectoryControllerCommands(std::move(can_cmd));

    if (_ttl_interface)
      _ttl_interface->setTrajectoryControllerCommands(std::move(ttl_cmd));
}

/**
 * @brief JointHardwareInterface::setCommandToCurrentPosition
 */
void JointHardwareInterface::setCommandToCurrentPosition()
{
    ROS_DEBUG("Joints Hardware Interface - Set command to current position called");
    for (auto const& jState : _joint_list)
    {
        if (jState)
            _joint_position_interface.getHandle(jState->getName()).setCommand(jState->pos);
    }
}

/**
 * @brief JointHardwareInterface::needCalibration
 * @return
 */
bool JointHardwareInterface::needCalibration() const
{
    bool result = false;
    if (_can_interface)
        result = (EStepperCalibrationStatus::CALIBRATION_OK != _can_interface->getCalibrationStatus());
    else
        result = (EStepperCalibrationStatus::CALIBRATION_OK != _ttl_interface->getCalibrationStatus());

    ROS_DEBUG_THROTTLE(2, "JointHardwareInterface::needCalibration - Need calibration returned: %d",
                       static_cast<int>(result));
    return result;
}

/**
 * @brief JointHardwareInterface::calibrateJoints
 * @param mode
 * @param result_message
 * @return
 */
int JointHardwareInterface::calibrateJoints(int mode, string &result_message)
{
    result_message.clear();
    int calib_res = niryo_robot_msgs::CommandStatus::ABORTED;

    if (!isCalibrationInProgress())
    {
        if (needCalibration())
        {
          calib_res = _calibration_manager->startCalibration(mode, result_message);
        }
        else
        {
            result_message = "JointHardwareInterface::calibrateJoints - Calibration already done";
            calib_res = niryo_robot_msgs::CommandStatus::SUCCESS;
        }
    }
    else
    {
        result_message = "JointHardwareInterface::calibrateJoints - Calibration already in process";
    }


    return calib_res;
}

/**
 * @brief JointHardwareInterface::newCalibration : setNeedCalibration for all steppers
 */
void JointHardwareInterface::setNeedCalibration()
{
    if (_can_interface)
        _can_interface->resetCalibration();
    else
        _ttl_interface->resetCalibration();
}

/**
 * @brief JointHardwareInterface::activateLearningMode
 */
void JointHardwareInterface::activateLearningMode(bool activated)
{
    ROS_DEBUG("JointHardwareInterface::activateLearningMode - activate learning mode");

    DxlSyncCmd dxl_cmd(EDxlCommandType::CMD_TYPE_LEARNING_MODE);
    StepperTtlSingleCmd stepper_ttl_cmd(EStepperCommandType::CMD_TYPE_LEARNING_MODE);
    StepperSingleCmd stepper_cmd(EStepperCommandType::CMD_TYPE_LEARNING_MODE);

    for (auto const& jState : _joint_list)
    {
        if (jState)
        {
            if (jState->isDynamixel())
            {
                dxl_cmd.addMotorParam(jState->getHardwareType(), jState->getId(), activated);
            }
            else if ((jState->isStepper() && jState->getBusProtocol() == EBusProtocol::TTL))
            {
                stepper_ttl_cmd.setId(jState->getId());
                stepper_ttl_cmd.setParams({activated});
                if (_ttl_interface)
                    _ttl_interface->addSingleCommandToQueue(std::make_unique<StepperTtlSingleCmd>(stepper_ttl_cmd));
            }
            else
            {
                stepper_cmd.setId(jState->getId());
                stepper_cmd.setParams({activated});
                if (_can_interface)
                    _can_interface->addSingleCommandToQueue(std::make_unique<StepperSingleCmd>(stepper_cmd));
            }
        }
    }

    if (_ttl_interface)
    {
        _ttl_interface->setSyncCommand(std::make_unique<DxlSyncCmd>(dxl_cmd));
    }

    _learning_mode = activated;
}

/**
 * @brief JointHardwareInterface::synchronizeMotors
 * @param synchronize
 */
void JointHardwareInterface::synchronizeMotors(bool synchronize)
{
    ROS_DEBUG("JointHardwareInterface::synchronizeMotors");

    for (auto const& jState : _joint_list)
    {
        if (jState && jState->isValid() && jState->isStepper() && jState->getBusProtocol() == EBusProtocol::CAN)
        {
            StepperSingleCmd stepper_cmd(EStepperCommandType::CMD_TYPE_SYNCHRONIZE, jState->getId(), {synchronize});
                _can_interface->addSingleCommandToQueue(std::make_unique<StepperSingleCmd>(stepper_cmd));
        }
    }
}

<<<<<<< HEAD
=======
void JointHardwareInterface::setSteppersProfiles()
{
  for (auto const& jState : _joint_list)
  {
      if (jState)
      {
          if (jState->isStepper())
          {
              auto stepperState = std::dynamic_pointer_cast<StepperMotorState>(jState);
              if (stepperState)
              {
                  if (jState->getBusProtocol() == EBusProtocol::TTL)
                  {
                    // CMD_TYPE_VELOCITY_PROFILE cmd
                    StepperTtlSingleCmd cmd_profile(
                                EStepperCommandType::CMD_TYPE_VELOCITY_PROFILE,
                                stepperState->getId(),
                                stepperState->getVelocityProfile());
                    _ttl_interface->addSingleCommandToQueue(std::make_unique<StepperTtlSingleCmd>(cmd_profile));
                    ros::Duration(0.05).sleep();
                  }
              }
          }
      }
  }
}

>>>>>>> 8baaed37
}  // namespace joints_interface<|MERGE_RESOLUTION|>--- conflicted
+++ resolved
@@ -588,34 +588,4 @@
     }
 }
 
-<<<<<<< HEAD
-=======
-void JointHardwareInterface::setSteppersProfiles()
-{
-  for (auto const& jState : _joint_list)
-  {
-      if (jState)
-      {
-          if (jState->isStepper())
-          {
-              auto stepperState = std::dynamic_pointer_cast<StepperMotorState>(jState);
-              if (stepperState)
-              {
-                  if (jState->getBusProtocol() == EBusProtocol::TTL)
-                  {
-                    // CMD_TYPE_VELOCITY_PROFILE cmd
-                    StepperTtlSingleCmd cmd_profile(
-                                EStepperCommandType::CMD_TYPE_VELOCITY_PROFILE,
-                                stepperState->getId(),
-                                stepperState->getVelocityProfile());
-                    _ttl_interface->addSingleCommandToQueue(std::make_unique<StepperTtlSingleCmd>(cmd_profile));
-                    ros::Duration(0.05).sleep();
-                  }
-              }
-          }
-      }
-  }
-}
-
->>>>>>> 8baaed37
 }  // namespace joints_interface