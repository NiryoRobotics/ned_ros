--- conflicted
+++ resolved
@@ -297,12 +297,8 @@
         int direction = 1;
         double max_effort = 0.0;
         double home_position = 0.0;
-<<<<<<< HEAD
-        double limit_position = 0.0;
-=======
         double limit_position_min = 0.0;
         double limit_position_max = 0.0;
->>>>>>> b2b57e0c
         double motor_ratio = 0.0;
 
         robot_hwnh.getParam(currentNamespace + "/offset_position", offsetPos);
@@ -310,12 +306,8 @@
         robot_hwnh.getParam(currentNamespace + "/direction", direction);
         robot_hwnh.getParam(currentNamespace + "/max_effort", max_effort);
         robot_hwnh.getParam(currentNamespace + "/home_position", home_position);
-<<<<<<< HEAD
-        robot_hwnh.getParam(currentNamespace + "/limit_position", limit_position);
-=======
         robot_hwnh.getParam(currentNamespace + "/limit_position_min", limit_position_min);
         robot_hwnh.getParam(currentNamespace + "/limit_position_max", limit_position_max);
->>>>>>> b2b57e0c
         robot_hwnh.getParam(currentNamespace + "/motor_ratio", motor_ratio);
 
         // acceleration and velocity profiles
@@ -370,12 +362,8 @@
         stepperState->setMaxEffort(max_effort);
         stepperState->setVelocityProfile(profile);
         stepperState->setHomePosition(home_position);
-<<<<<<< HEAD
-        stepperState->setLimitPosition(limit_position);
-=======
         stepperState->setLimitPositionMax(limit_position_max);
         stepperState->setLimitPositionMin(limit_position_min);
->>>>>>> b2b57e0c
         stepperState->setMotorRatio(motor_ratio);
 
         // update ratio used to convert rad to pos motor
