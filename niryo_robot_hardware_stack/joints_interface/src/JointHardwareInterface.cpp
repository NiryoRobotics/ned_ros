/*
    JointHardwareInterface.cpp
    Copyright (C) 2020 Niryo
    All rights reserved.

    This program is free software: you can redistribute it and/or modify
    it under the terms of the GNU General Public License as published by
    the Free Software Foundation, either version 3 of the License, or
    (at your option) any later version.

    This program is distributed in the hope that it will be useful,
    but WITHOUT ANY WARRANTY; without even the implied warranty of
    MERCHANTABILITY or FITNESS FOR A PARTICULAR PURPOSE.  See the
    GNU General Public License for more details.

    You should have received a copy of the GNU General Public License
    along with this program.  If not, see <http://www.gnu.org/licenses/>.
*/


#include "joints_interface/JointHardwareInterface.hpp"

#include "common/model/motor_type_enum.hpp"
#include "common/util/util_defs.hpp"

using namespace std;
using namespace common::model;

namespace joints_interface {

    /**
     * @brief JointHardwareInterface::JointHardwareInterface
     * @param ttl_driver
     * @param can_driver
     */
    JointHardwareInterface::JointHardwareInterface(shared_ptr<ttl_driver::TtlDriverCore> ttl_driver,
                                                   shared_ptr<can_driver::CanDriverCore> can_driver) :
        _ttl_driver_core(ttl_driver),
        _can_driver_core(can_driver),
        _learning_mode(true)
    {

        initJoints();

        sendInitMotorsParams();

        activateLearningMode();

        _calibration_manager = std::make_unique<CalibrationManager>(_joint_list, _can_driver_core, _ttl_driver_core);
    }

    /**
     * @brief JointHardwareInterface::read
     */
    void JointHardwareInterface::read(const ros::Time &/*time*/, const ros::Duration &/*period*/)
    {
        int newPositionState = 0.0;

        for(auto const& jState : _joint_list)
        {
            if(jState && jState->isValid()) {
                if(jState->isStepper()) {
                    newPositionState = _can_driver_core->getStepperState(jState->getId()).getPositionState();
                }
                else {
                    newPositionState = _ttl_driver_core->getDxlState(jState->getId()).getPositionState();
                }

                jState->pos = jState->to_rad_pos(newPositionState);
            }
        }

        if (!_can_driver_core->isConnectionOk())
            this->setNeedCalibration();
    }

    /**
     * @brief JointHardwareInterface::write: update the position of each joint using the received command from the joint handle
     */
    void JointHardwareInterface::write(const ros::Time &/*time*/, const ros::Duration &/*period*/)
    {
        std::vector<std::pair<uint8_t, int32_t> > stepper_cmd;
        std::vector<std::pair<uint8_t, uint32_t> > dxl_cmd;

        for(auto const& jState : _joint_list)
        {
            if(jState && jState->isValid())
            {
                if(jState->isStepper())
                {
                    stepper_cmd.emplace_back(jState->getId(), jState->to_motor_pos(jState->cmd));
                }
                else
                {
                    dxl_cmd.emplace_back(jState->getId(), static_cast<uint32_t>(jState->to_motor_pos(jState->cmd)));
                }
            }
        }

        _can_driver_core->setTrajectoryControllerCommands(stepper_cmd);
        _ttl_driver_core->setTrajectoryControllerCommands(dxl_cmd);
    }

    /**
     * @brief JointHardwareInterface::initJoints : build the joints by gathering information in config files and instanciating correct state (dxl or stepper)
     */
    void JointHardwareInterface::initJoints()
    {
        size_t nb_joints = 0;

        //retrieve nb joints with checking that the config param exists for both name and id
        while(_nh.hasParam("/niryo_robot_hardware_interface/joint_" + to_string(nb_joints + 1) + "_id") &&
              _nh.hasParam("/niryo_robot_hardware_interface/joint_" + to_string(nb_joints + 1) + "_name") &&
              _nh.hasParam("/niryo_robot_hardware_interface/joint_" + to_string(nb_joints + 1) + "_type"))
            nb_joints++;

        // connect and register joint state interface
        _joint_list.clear();
        _map_stepper_name.clear();
        _map_dxl_name.clear();

        int currentIdStepper = 1;
        int currentIdDxl = 1;

        for (size_t j = 0; j < nb_joints; j++)
        {
            int joint_id_config = 0;
            string joint_name = "";
            string joint_type = "";

            _nh.getParam("/niryo_robot_hardware_interface/joint_" + to_string(j + 1) + "_id", joint_id_config);
            _nh.getParam("/niryo_robot_hardware_interface/joint_" + to_string(j + 1) + "_name", joint_name);
            _nh.getParam("/niryo_robot_hardware_interface/joint_" + to_string(j + 1) + "_type", joint_type);

            MotorTypeEnum eType = MotorTypeEnum(joint_type.c_str());

            //gather info in joint  states (polymorphic)
            //CC use factory in state directly ?
            if(eType == EMotorType::STEPPER) {  //stepper
                auto stepperState = make_shared<StepperMotorState>(joint_name, eType, static_cast<uint8_t>(joint_id_config));
                if(stepperState) {
                    double offsetPos = 0.0;
                    double gear_ratio = 0.0;
                    double direction = 0.0;
                    double max_effort = 0.0;

                    _nh.getParam("/niryo_robot_hardware_interface/steppers/stepper_" + to_string(currentIdStepper) + "_offset_position", offsetPos);
                    _nh.getParam("/niryo_robot_hardware_interface/steppers/stepper_" + to_string(currentIdStepper) + "_gear_ratio", gear_ratio);
                    _nh.getParam("/niryo_robot_hardware_interface/steppers/stepper_" + to_string(currentIdStepper) + "_direction", direction);
                    _nh.getParam("/niryo_robot_hardware_interface/steppers/stepper_" + to_string(currentIdStepper) + "_max_effort", max_effort);

                    //add parameters
                    stepperState->setOffsetPosition(offsetPos);
                    stepperState->setGearRatio(gear_ratio);
                    stepperState->setDirection(direction);
                    stepperState->setMaxEffort(max_effort);

                    _joint_list.emplace_back(stepperState);
                    _map_stepper_name[stepperState->getId()] = stepperState->getName();

                    currentIdStepper++;
                }
            }
            else if(eType != EMotorType::UNKNOWN) {  //dynamixel
                auto dxlState = make_shared<DxlMotorState>(joint_name, eType, static_cast<uint8_t>(joint_id_config));
                if(dxlState) {
                    double offsetPos = 0.0;
                    int PGain = 0;
                    int IGain = 0;
                    int DGain = 0;
                    int FF1Gain = 0;
                    int FF2Gain = 0;

                    _nh.getParam("/niryo_robot_hardware_interface/dynamixels/dxl_" + to_string(currentIdDxl) + "_offset_position", offsetPos);

                    _nh.getParam("/niryo_robot_hardware_interface/dynamixels/dxl_" + to_string(currentIdDxl) + "_P_gain", PGain);
                    _nh.getParam("/niryo_robot_hardware_interface/dynamixels/dxl_" + to_string(currentIdDxl) + "_I_gain", IGain);
                    _nh.getParam("/niryo_robot_hardware_interface/dynamixels/dxl_" + to_string(currentIdDxl) + "_D_gain", DGain);
                    _nh.getParam("/niryo_robot_hardware_interface/dynamixels/dxl_" + to_string(currentIdDxl) + "_FF1_gain", FF1Gain);
                    _nh.getParam("/niryo_robot_hardware_interface/dynamixels/dxl_" + to_string(currentIdDxl) + "_FF2_gain", FF2Gain);

                    dxlState->setOffsetPosition(offsetPos);
                    dxlState->setPGain(static_cast<uint32_t>(PGain));
                    dxlState->setIGain(static_cast<uint32_t>(IGain));
                    dxlState->setDGain(static_cast<uint32_t>(DGain));
                    dxlState->setFF1Gain(static_cast<uint32_t>(FF1Gain));
                    dxlState->setFF2Gain(static_cast<uint32_t>(FF2Gain));

                    _joint_list.emplace_back(dxlState);

                    _map_dxl_name[dxlState->getId()] = dxlState->getName();

                    currentIdDxl++;
                }
            }

            // register the joints
            if(j < _joint_list.size() && _joint_list.at(j)) {
                auto jState = _joint_list.at(j);
                if(jState) {
                    ROS_INFO("JointHardwareInterface::initJoints - New Joints config found : %s", jState->str().c_str());

                    hardware_interface::JointStateHandle jStateHandle(jState->getName(),
                                                                      &_joint_list.at(j)->pos,
                                                                      &_joint_list.at(j)->vel,
                                                                      &_joint_list.at(j)->eff);

                    _joint_state_interface.registerHandle(jStateHandle);


                    hardware_interface::JointHandle jPosHandle(_joint_state_interface.getHandle(jState->getName()),
                                                               &_joint_list.at(j)->cmd);

                    _joint_position_interface.registerHandle(jPosHandle);

                }
            }
            //register the interfaces

        } // end for (size_t j = 0; j < nb_joints; j++)

        registerInterface(&_joint_state_interface);
        registerInterface(&_joint_position_interface);
    }

    /**
     * @brief JointHardwareInterface::sendInitMotorsParams
     */
    void JointHardwareInterface::sendInitMotorsParams()
    {
        // CMD_TYPE_MICRO_STEPS cmd
        for (auto const& jState : _joint_list)
        {
            if(jState && jState->isStepper()) {
                StepperMotorCmd cmd(EStepperCommandType::CMD_TYPE_MICRO_STEPS, jState->getId(), {8});
                _can_driver_core->addSingleCommandToQueue(cmd);
            }
        }
        ros::Duration(0.05).sleep();

        // CMD_TYPE_MAX_EFFORT cmd
        for (auto const& jState : _joint_list)
        {
            if(jState && jState->isStepper()) {
                StepperMotorCmd cmd(EStepperCommandType::CMD_TYPE_MAX_EFFORT, jState->getId(), {static_cast<int32_t>(dynamic_pointer_cast<StepperMotorState>(jState)->getMaxEffort())});
                _can_driver_core->addSingleCommandToQueue(cmd);
            }
        }
        ros::Duration(0.05).sleep();

        //  dynamixels joints PID
        for (auto const& jState : _joint_list)
        {
            if(jState && jState->isDynamixel()) {
                auto dxlState = dynamic_pointer_cast<DxlMotorState>(jState);
                if(!setMotorPID(dxlState))
                    ROS_ERROR("JointHardwareInterface::sendInitMotorsParams - Error setting motor PID for dynamixel id %d", static_cast<int>(dxlState->getId()));
            }
        }
    }

    /**
     * @brief JointHardwareInterface::setCommandToCurrentPosition
     */
    void JointHardwareInterface::setCommandToCurrentPosition()
    {
        ROS_DEBUG("Joints Hardware Interface - Set command to current position called");
        for (auto const& jState : _joint_list) {
            if(jState)
                _joint_position_interface.getHandle(jState->getName()).setCommand(jState->pos);
        }
    }

    /**
     * @brief JointHardwareInterface::needCalibration
     * @return
     */
    bool JointHardwareInterface::needCalibration() const
    {
        bool result = (EStepperCalibrationStatus::CALIBRATION_OK != _can_driver_core->getCalibrationStatus());

        ROS_DEBUG_THROTTLE(2, "JointHardwareInterface::needCalibration - Need calibration returned: %d", static_cast<int>(result));
        return result;
    }
<<<<<<< HEAD
    initMotors();

    _calibration_interface.reset(new CalibrationInterface(_joint_list
    , _stepper, _dynamixel));
}

void JointHardwareInterface::initMotors()
{
    _joint_list.at(0).setNeedCalibration(true);
    _joint_list.at(1).setNeedCalibration(true);
    _joint_list.at(2).setNeedCalibration(true);
    _joint_list.at(3).setNeedCalibration(false);
    _joint_list.at(4).setNeedCalibration(false);
    _joint_list.at(5).setNeedCalibration(false);

    sendInitMotorsParams();

    activateLearningMode();
}

void JointHardwareInterface::sendInitMotorsParams()
{
    StepperDriver::StepperMotorCmd cmd;
    std::vector<int32_t> stepper_params{8, 8, 8};
    cmd.setParams(stepper_params);
    cmd.setType(StepperDriver::StepperCommandType::CMD_TYPE_MICRO_STEPS);
    cmd.setMotorsId(_list_stepper_id);

    _stepper->setStepperCommands(cmd);
    ros::Duration(0.05).sleep();

    stepper_params.clear();
    stepper_params = {
        _max_effort_1,
        _max_effort_2,
        _max_effort_3};

    cmd.setParams(stepper_params);
    cmd.setType(StepperDriver::StepperCommandType::CMD_TYPE_MAX_EFFORT);
    cmd.setMotorsId(_list_stepper_id);

    _stepper->setStepperCommands(cmd);
    ros::Duration(0.05).sleep();

    // ** DXL PID configuration ** //
    ros::ServiceClient dxl_client = _nh.serviceClient<dynamixel_driver::SendCustomDxlValue>("/niryo_robot/dynamixel_driver/send_custom_dxl_value");
    dynamixel_driver::SendCustomDxlValue dxl_cmd_srv;

    // * Joint 4
    dxl_cmd_srv.request.motor_type = 2;
    dxl_cmd_srv.request.id = 2;
    dxl_cmd_srv.request.byte_number = 2;
    dxl_cmd_srv.request.value = _p_gain_1;
    dxl_cmd_srv.request.reg_address = 80;
    if (dxl_client.call(dxl_cmd_srv))
        ROS_DEBUG("Joints Hardware Interface - Set joint 4 P Gain OK");

    dxl_cmd_srv.request.value = _i_gain_1;
    dxl_cmd_srv.request.reg_address = 82;
    if (dxl_client.call(dxl_cmd_srv))
        ROS_DEBUG("Joints Hardware Interface - Set joint 4 I Gain OK");

    // * Joint 5
    dxl_cmd_srv.request.motor_type = 2;
    dxl_cmd_srv.request.id = 3;
    dxl_cmd_srv.request.byte_number = 2;
    dxl_cmd_srv.request.value = _p_gain_2;
    dxl_cmd_srv.request.reg_address = 80;
    if (dxl_client.call(dxl_cmd_srv))
        ROS_DEBUG("Joints Hardware Interface - Set joint 5 P Gain OK");

    dxl_cmd_srv.request.value = _i_gain_2;
    dxl_cmd_srv.request.reg_address = 82;
    if (dxl_client.call(dxl_cmd_srv))
        ROS_DEBUG("Joints Hardware Interface - Set joint 5 I Gain OK");

    // * Joint 6
    dxl_cmd_srv.request.motor_type = 3;
    dxl_cmd_srv.request.id = 6;
    dxl_cmd_srv.request.byte_number = 1;
    dxl_cmd_srv.request.value = _p_gain_3;
    dxl_cmd_srv.request.reg_address = 29;
    if (dxl_client.call(dxl_cmd_srv))
        ROS_DEBUG("Joints Hardware Interface - Set joint 6 P Gain OK");

    dxl_cmd_srv.request.value = _i_gain_3;
    dxl_cmd_srv.request.reg_address = 28;
    if (dxl_client.call(dxl_cmd_srv))
        ROS_DEBUG("Joints Hardware Interface - Set joint 6 I Gain OK");

    dxl_cmd_srv.request.value = _d_gain_3;
    dxl_cmd_srv.request.reg_address = 27;
    if (dxl_client.call(dxl_cmd_srv))
        ROS_DEBUG("Joints Hardware Interface - Set joint 6 D Gain OK");
}

void JointHardwareInterface::setCommandToCurrentPosition()
{
    ROS_DEBUG("Joints Hardware Interface - Set command to current position called");
    _joint_position_interface.getHandle("joint_1").setCommand(_pos[0]);
    _joint_position_interface.getHandle("joint_2").setCommand(_pos[1]);
    _joint_position_interface.getHandle("joint_3").setCommand(_pos[2]);
    _joint_position_interface.getHandle("joint_4").setCommand(_pos[3]);
    _joint_position_interface.getHandle("joint_5").setCommand(_pos[4]);
    _joint_position_interface.getHandle("joint_6").setCommand(_pos[5]);
}

void JointHardwareInterface::read()
{
    // std::vector<StepperDriver::StepperMotorState> stepper_motor_state;
    std::vector<int32_t> stepper_motor_state = _stepper->getTrajectoryControllerStates();
    std::vector<DynamixelDriver::DxlMotorState> dxl_motor_state = _dynamixel->getDxlStates();
    _pos[0] = steps_to_rad_pos(stepper_motor_state.at(0), _gear_ratio_1, _direction_1);
    _pos[1] = steps_to_rad_pos(stepper_motor_state.at(1), _gear_ratio_2, _direction_2);
    _pos[2] = steps_to_rad_pos(stepper_motor_state.at(2), _gear_ratio_3, _direction_3);

    // Quick fix
    double dxl1_pose = _offset_position_dxl_1 + xl430_pos_to_rad_pos(dxl_motor_state.at(0).getPositionState());
    double dxl2_pose = _offset_position_dxl_2 + xl430_pos_to_rad_pos(XL430_MIDDLE_POSITION * 2 - dxl_motor_state.at(1).getPositionState());
    double dxl3_pose = _offset_position_dxl_3 + xl320_pos_to_rad_pos(dxl_motor_state.at(2).getPositionState());
    _pos[3] = abs(dxl1_pose) < 2 * M_PI ? dxl1_pose : _pos[3];
    _pos[4] = abs(dxl2_pose) < 2 * M_PI ? dxl2_pose : _pos[4];
    _pos[5] = abs(dxl3_pose) < 2 * M_PI ? dxl3_pose : _pos[5];

    // Require new calibration for stepper because it was disconnected
    if (!_stepper->isConnectionOk())
        this->newCalibration();
}

void JointHardwareInterface::write()
{
    std::vector<int32_t> stepper_cmds{
        rad_pos_to_steps(_cmd[0], _gear_ratio_1, _direction_1),
        rad_pos_to_steps(_cmd[1], _gear_ratio_2, _direction_2),
        rad_pos_to_steps(_cmd[2], _gear_ratio_3, _direction_3)};

    std::vector<uint32_t> dxl_cmds{
        rad_pos_to_xl430_pos(_cmd[3] - _offset_position_dxl_1),
        (XL430_MIDDLE_POSITION * 2 - rad_pos_to_xl430_pos(_cmd[4] - _offset_position_dxl_2)),
        rad_pos_to_xl320_pos(_cmd[5] - _offset_position_dxl_3)};

    _stepper->setTrajectoryControllerCommands(stepper_cmds);
    _dynamixel->setTrajectoryControllerCommands(dxl_cmds);
}

bool JointHardwareInterface::needCalibration()
{
    bool result = false;
    for (int i = 0; i < _joint_list.size(); i++)
=======

    /**
     * @brief JointHardwareInterface::calibrateJoints
     * @param mode
     * @param result_message
     * @return
     */
    int JointHardwareInterface::calibrateJoints(int mode, string &result_message)
>>>>>>> e2b31039
    {
        result_message = "";
        int calib_res = niryo_robot_msgs::CommandStatus::ABORTED;

        if (isCalibrationInProgress())
        {
            result_message = "JointHardwareInterface::calibrateJoints - Calibration already in process";
            calib_res = niryo_robot_msgs::CommandStatus::ABORTED;
        }
        else if (needCalibration())
        {
            calib_res = _calibration_manager->startCalibration(mode, result_message);
        }
        else {
            result_message = "JointHardwareInterface::calibrateJoints - Calibration already done";
            calib_res = niryo_robot_msgs::CommandStatus::SUCCESS;
        }

        return calib_res;
    }

    /**
     * @brief JointHardwareInterface::newCalibration : setNeedCalibration for all steppers
     */
    void JointHardwareInterface::setNeedCalibration()
    {
        _can_driver_core->resetCalibration();
    }

    /**
     * @brief JointHardwareInterface::activateLearningMode
     */
    void JointHardwareInterface::activateLearningMode()
    {
        ROS_DEBUG("JointHardwareInterface::activateLearningMode - activate learning mode");

        if(_can_driver_core && _ttl_driver_core) {
            SynchronizeMotorCmd dxl_cmd(EDxlCommandType::CMD_TYPE_LEARNING_MODE);
            StepperMotorCmd stepper_cmd(EStepperCommandType::CMD_TYPE_TORQUE);

            for(auto const& jState: _joint_list) {
                if(jState) {
                    if(jState->isDynamixel())
                        dxl_cmd.addMotorParam(jState->getType(), jState->getId(), 0);
                    else if(jState->isStepper()) {
                        stepper_cmd.setId(jState->getId());
                        stepper_cmd.setParams({0});
                        _can_driver_core->addSingleCommandToQueue(stepper_cmd);
                    }
                }
            }

            _ttl_driver_core->setSyncCommand(dxl_cmd);

            _learning_mode = true;
        }
    }

    /**
     * @brief JointHardwareInterface::deactivateLearningMode
     */
    void JointHardwareInterface::deactivateLearningMode()
    {
        ROS_DEBUG("JointHardwareInterface::deactivateLearningMode - deactivate learning mode");
        if(_can_driver_core && _ttl_driver_core) {
            SynchronizeMotorCmd dxl_cmd(EDxlCommandType::CMD_TYPE_LEARNING_MODE);
            StepperMotorCmd stepper_cmd(EStepperCommandType::CMD_TYPE_TORQUE);

            for(auto const& jState: _joint_list)
            {
                if(jState && jState->isValid())
                {
                    if(jState->isDynamixel()) {
                        dxl_cmd.addMotorParam(jState->getType(), jState->getId(), 1);
                    }
                    else if(jState->isStepper()) {
                        stepper_cmd.setId(jState->getId());
                        stepper_cmd.setParams({1});

                        _can_driver_core->addSingleCommandToQueue(stepper_cmd);
                    }
                }
            }

            _ttl_driver_core->setSyncCommand(dxl_cmd);

            _learning_mode = true;
        }
    }

    /**
     * @brief JointHardwareInterface::synchronizeMotors
     * @param synchronize
     */
    void JointHardwareInterface::synchronizeMotors(bool synchronize)
    {
        ROS_DEBUG("JointHardwareInterface::synchronizeMotors");

        if(_can_driver_core) {
            StepperMotorCmd stepper_cmd(EStepperCommandType::CMD_TYPE_SYNCHRONIZE);

            for(auto const& jState: _joint_list)
            {
                if(jState && jState->isValid() && jState->isStepper())
                {
                    StepperMotorCmd cmd(EStepperCommandType::CMD_TYPE_SYNCHRONIZE, jState->getId(), {synchronize});
                    _can_driver_core->addSingleCommandToQueue(stepper_cmd);
                }
            }
        }
    }

    /**
     * @brief JointHardwareInterface::jointIdToJointName
     * @param id
     * @param motor_type
     * @return
     */
    string JointHardwareInterface::jointIdToJointName(uint8_t id, EMotorType motor_type) const
    {

        if(EMotorType::STEPPER == motor_type && _map_stepper_name.count(id))
            return _map_stepper_name.at(id);
        else if(_map_dxl_name.count(id))
            return _map_dxl_name.at(id);

        return "";
    }

    /**
     * @brief JointHardwareInterface::setMotorPID
     * @param dxlState : if a param is < 0, does not set anything
     * @return
     */
    bool JointHardwareInterface::setMotorPID(const shared_ptr<DxlMotorState>& dxlState)
    {
        uint8_t motor_id = dxlState->getId();

        ROS_DEBUG("JointHardwareInterface::setMotorPID - Setting PID for motor id: %d", static_cast<int>(motor_id));

        // ** DXL PID configuration ** //

        // P Gain
        if(dxlState->getPGain() > 0) {
            SingleMotorCmd dxl_cmd_p(EDxlCommandType::CMD_TYPE_P_GAIN, motor_id, dxlState->getPGain());

            if(dxl_cmd_p.isValid())
                _ttl_driver_core->addSingleCommandToQueue(dxl_cmd_p);
        }

        if(dxlState->getIGain() > 0) {
            SingleMotorCmd dxl_cmd_i(EDxlCommandType::CMD_TYPE_I_GAIN, motor_id, dxlState->getIGain());

            if(dxl_cmd_i.isValid())
                _ttl_driver_core->addSingleCommandToQueue(dxl_cmd_i);
        }

        if(dxlState->getDGain() > 0) {
            SingleMotorCmd dxl_cmd_d(EDxlCommandType::CMD_TYPE_D_GAIN, motor_id, dxlState->getDGain());

            if(dxl_cmd_d.isValid())
                _ttl_driver_core->addSingleCommandToQueue(dxl_cmd_d);
        }

        if(dxlState->getFF1Gain() > 0) {
            SingleMotorCmd dxl_cmd_ff1(EDxlCommandType::CMD_TYPE_FF1_GAIN, motor_id, dxlState->getFF1Gain());

            if(dxl_cmd_ff1.isValid())
                _ttl_driver_core->addSingleCommandToQueue(dxl_cmd_ff1);
        }

        if(dxlState->getFF2Gain() > 0) {
            SingleMotorCmd dxl_cmd_ff2(EDxlCommandType::CMD_TYPE_FF2_GAIN, motor_id, dxlState->getFF2Gain());

            if(dxl_cmd_ff2.isValid())
                _ttl_driver_core->addSingleCommandToQueue(dxl_cmd_ff2);
        }

        return true;
    }
} // JointsInterface<|MERGE_RESOLUTION|>--- conflicted
+++ resolved
@@ -282,157 +282,6 @@
         ROS_DEBUG_THROTTLE(2, "JointHardwareInterface::needCalibration - Need calibration returned: %d", static_cast<int>(result));
         return result;
     }
-<<<<<<< HEAD
-    initMotors();
-
-    _calibration_interface.reset(new CalibrationInterface(_joint_list
-    , _stepper, _dynamixel));
-}
-
-void JointHardwareInterface::initMotors()
-{
-    _joint_list.at(0).setNeedCalibration(true);
-    _joint_list.at(1).setNeedCalibration(true);
-    _joint_list.at(2).setNeedCalibration(true);
-    _joint_list.at(3).setNeedCalibration(false);
-    _joint_list.at(4).setNeedCalibration(false);
-    _joint_list.at(5).setNeedCalibration(false);
-
-    sendInitMotorsParams();
-
-    activateLearningMode();
-}
-
-void JointHardwareInterface::sendInitMotorsParams()
-{
-    StepperDriver::StepperMotorCmd cmd;
-    std::vector<int32_t> stepper_params{8, 8, 8};
-    cmd.setParams(stepper_params);
-    cmd.setType(StepperDriver::StepperCommandType::CMD_TYPE_MICRO_STEPS);
-    cmd.setMotorsId(_list_stepper_id);
-
-    _stepper->setStepperCommands(cmd);
-    ros::Duration(0.05).sleep();
-
-    stepper_params.clear();
-    stepper_params = {
-        _max_effort_1,
-        _max_effort_2,
-        _max_effort_3};
-
-    cmd.setParams(stepper_params);
-    cmd.setType(StepperDriver::StepperCommandType::CMD_TYPE_MAX_EFFORT);
-    cmd.setMotorsId(_list_stepper_id);
-
-    _stepper->setStepperCommands(cmd);
-    ros::Duration(0.05).sleep();
-
-    // ** DXL PID configuration ** //
-    ros::ServiceClient dxl_client = _nh.serviceClient<dynamixel_driver::SendCustomDxlValue>("/niryo_robot/dynamixel_driver/send_custom_dxl_value");
-    dynamixel_driver::SendCustomDxlValue dxl_cmd_srv;
-
-    // * Joint 4
-    dxl_cmd_srv.request.motor_type = 2;
-    dxl_cmd_srv.request.id = 2;
-    dxl_cmd_srv.request.byte_number = 2;
-    dxl_cmd_srv.request.value = _p_gain_1;
-    dxl_cmd_srv.request.reg_address = 80;
-    if (dxl_client.call(dxl_cmd_srv))
-        ROS_DEBUG("Joints Hardware Interface - Set joint 4 P Gain OK");
-
-    dxl_cmd_srv.request.value = _i_gain_1;
-    dxl_cmd_srv.request.reg_address = 82;
-    if (dxl_client.call(dxl_cmd_srv))
-        ROS_DEBUG("Joints Hardware Interface - Set joint 4 I Gain OK");
-
-    // * Joint 5
-    dxl_cmd_srv.request.motor_type = 2;
-    dxl_cmd_srv.request.id = 3;
-    dxl_cmd_srv.request.byte_number = 2;
-    dxl_cmd_srv.request.value = _p_gain_2;
-    dxl_cmd_srv.request.reg_address = 80;
-    if (dxl_client.call(dxl_cmd_srv))
-        ROS_DEBUG("Joints Hardware Interface - Set joint 5 P Gain OK");
-
-    dxl_cmd_srv.request.value = _i_gain_2;
-    dxl_cmd_srv.request.reg_address = 82;
-    if (dxl_client.call(dxl_cmd_srv))
-        ROS_DEBUG("Joints Hardware Interface - Set joint 5 I Gain OK");
-
-    // * Joint 6
-    dxl_cmd_srv.request.motor_type = 3;
-    dxl_cmd_srv.request.id = 6;
-    dxl_cmd_srv.request.byte_number = 1;
-    dxl_cmd_srv.request.value = _p_gain_3;
-    dxl_cmd_srv.request.reg_address = 29;
-    if (dxl_client.call(dxl_cmd_srv))
-        ROS_DEBUG("Joints Hardware Interface - Set joint 6 P Gain OK");
-
-    dxl_cmd_srv.request.value = _i_gain_3;
-    dxl_cmd_srv.request.reg_address = 28;
-    if (dxl_client.call(dxl_cmd_srv))
-        ROS_DEBUG("Joints Hardware Interface - Set joint 6 I Gain OK");
-
-    dxl_cmd_srv.request.value = _d_gain_3;
-    dxl_cmd_srv.request.reg_address = 27;
-    if (dxl_client.call(dxl_cmd_srv))
-        ROS_DEBUG("Joints Hardware Interface - Set joint 6 D Gain OK");
-}
-
-void JointHardwareInterface::setCommandToCurrentPosition()
-{
-    ROS_DEBUG("Joints Hardware Interface - Set command to current position called");
-    _joint_position_interface.getHandle("joint_1").setCommand(_pos[0]);
-    _joint_position_interface.getHandle("joint_2").setCommand(_pos[1]);
-    _joint_position_interface.getHandle("joint_3").setCommand(_pos[2]);
-    _joint_position_interface.getHandle("joint_4").setCommand(_pos[3]);
-    _joint_position_interface.getHandle("joint_5").setCommand(_pos[4]);
-    _joint_position_interface.getHandle("joint_6").setCommand(_pos[5]);
-}
-
-void JointHardwareInterface::read()
-{
-    // std::vector<StepperDriver::StepperMotorState> stepper_motor_state;
-    std::vector<int32_t> stepper_motor_state = _stepper->getTrajectoryControllerStates();
-    std::vector<DynamixelDriver::DxlMotorState> dxl_motor_state = _dynamixel->getDxlStates();
-    _pos[0] = steps_to_rad_pos(stepper_motor_state.at(0), _gear_ratio_1, _direction_1);
-    _pos[1] = steps_to_rad_pos(stepper_motor_state.at(1), _gear_ratio_2, _direction_2);
-    _pos[2] = steps_to_rad_pos(stepper_motor_state.at(2), _gear_ratio_3, _direction_3);
-
-    // Quick fix
-    double dxl1_pose = _offset_position_dxl_1 + xl430_pos_to_rad_pos(dxl_motor_state.at(0).getPositionState());
-    double dxl2_pose = _offset_position_dxl_2 + xl430_pos_to_rad_pos(XL430_MIDDLE_POSITION * 2 - dxl_motor_state.at(1).getPositionState());
-    double dxl3_pose = _offset_position_dxl_3 + xl320_pos_to_rad_pos(dxl_motor_state.at(2).getPositionState());
-    _pos[3] = abs(dxl1_pose) < 2 * M_PI ? dxl1_pose : _pos[3];
-    _pos[4] = abs(dxl2_pose) < 2 * M_PI ? dxl2_pose : _pos[4];
-    _pos[5] = abs(dxl3_pose) < 2 * M_PI ? dxl3_pose : _pos[5];
-
-    // Require new calibration for stepper because it was disconnected
-    if (!_stepper->isConnectionOk())
-        this->newCalibration();
-}
-
-void JointHardwareInterface::write()
-{
-    std::vector<int32_t> stepper_cmds{
-        rad_pos_to_steps(_cmd[0], _gear_ratio_1, _direction_1),
-        rad_pos_to_steps(_cmd[1], _gear_ratio_2, _direction_2),
-        rad_pos_to_steps(_cmd[2], _gear_ratio_3, _direction_3)};
-
-    std::vector<uint32_t> dxl_cmds{
-        rad_pos_to_xl430_pos(_cmd[3] - _offset_position_dxl_1),
-        (XL430_MIDDLE_POSITION * 2 - rad_pos_to_xl430_pos(_cmd[4] - _offset_position_dxl_2)),
-        rad_pos_to_xl320_pos(_cmd[5] - _offset_position_dxl_3)};
-
-    _stepper->setTrajectoryControllerCommands(stepper_cmds);
-    _dynamixel->setTrajectoryControllerCommands(dxl_cmds);
-}
-
-bool JointHardwareInterface::needCalibration()
-{
-    bool result = false;
-    for (int i = 0; i < _joint_list.size(); i++)
-=======
 
     /**
      * @brief JointHardwareInterface::calibrateJoints
@@ -441,7 +290,6 @@
      * @return
      */
     int JointHardwareInterface::calibrateJoints(int mode, string &result_message)
->>>>>>> e2b31039
     {
         result_message = "";
         int calib_res = niryo_robot_msgs::CommandStatus::ABORTED;
