/*
    _calibration_manager.cpp
    Copyright (C) 2020 Niryo
    All rights reserved.

    This program is free software: you can redistribute it and/or modify
    it under the terms of the GNU General Public License as published by
    the Free Software Foundation, either version 3 of the License, or
    (at your option) any later version.

    This program is distributed in the hope that it will be useful,
    but WITHOUT ANY WARRANTY; without even the implied warranty of
    MERCHANTABILITY or FITNESS FOR A PARTICULAR PURPOSE.  See the
    GNU General Public License for more details.

    You should have received a copy of the GNU General Public License
    along with this program.  If not, see <http:// www.gnu.org/licenses/>.
*/

// std
#include <functional>
#include <string>
#include <utility>
#include <vector>
#include <fstream>

// to be migrated to std/filesystem when switching to C++17
#include <boost/filesystem.hpp>

// ros
#include <ros/console.h>

// niryo
#include "common/model/single_motor_cmd.hpp"
#include "common/model/synchronize_motor_cmd.hpp"
#include "common/model/stepper_command_type_enum.hpp"
#include "common/model/dxl_command_type_enum.hpp"
#include "common/model/stepper_calibration_status_enum.hpp"

#include "common/util/util_defs.hpp"

#include "joints_interface/calibration_manager.hpp"

using ::common::model::JointState;
using ::common::model::EStepperCommandType;
using ::common::model::DxlSyncCmd;
using ::common::model::StepperSingleCmd;
using ::common::model::StepperTtlSyncCmd;
using ::common::model::StepperMotorState;
using ::common::model::EStepperCalibrationStatus;
using ::common::model::EDxlCommandType;
using ::common::model::EBusProtocol;
using ::common::model::StepperTtlSingleCmd;

namespace joints_interface
{

/**
 * @brief CalibrationManager::CalibrationManager
 * @param nh
 * @param joint_list
 * @param ttl_interface
 * @param can_interface
 */
CalibrationManager::CalibrationManager(ros::NodeHandle& nh,
                                       std::vector<std::shared_ptr<JointState> > joint_list,
                                       std::shared_ptr<ttl_driver::TtlInterfaceCore> ttl_interface,
                                       std::shared_ptr<can_driver::CanInterfaceCore> can_interface) :
    _ttl_interface(std::move(ttl_interface)),
    _can_interface(std::move(can_interface)),
    _joint_states_list(std::move(joint_list))
{
    ROS_DEBUG("CalibrationManager::ctor");

    initParameters(nh);

    ROS_INFO("Calibration Interface - Calibration interface started");
}

/**
 * @brief CalibrationManager::initParameters
 * @param nh
 */
void CalibrationManager::initParameters(ros::NodeHandle &nh)
{
    nh.getParam("calibration_timeout", _calibration_timeout);
    nh.getParam("calibration_stall_threshold", _calibration_stall_threshold);

    nh.getParam("calibration_file", _calibration_file_name);
    nh.getParam("/niryo_robot_hardware_interface/hardware_version", _hardware_version);

    ROS_DEBUG("Calibration Interface - hardware_version %s", _hardware_version.c_str());
    ROS_DEBUG("Calibration Interface - Calibration timeout %d", _calibration_timeout);
    ROS_DEBUG("Calibration Interface - Calibration stall threshold %d", _calibration_stall_threshold);
    ROS_DEBUG("Calibration Interface - Calibration file name %s", _calibration_file_name.c_str());
}

/**
 * @brief CalibrationManager::startCalibration
 * @param mode
 * @param result_message
 * @return
 */
int CalibrationManager::startCalibration(int mode, std::string &result_message)
{
    int res = niryo_robot_msgs::CommandStatus::CALIBRATION_NOT_DONE;
    result_message.clear();

    if (steppersConnected())
    {
        if (AUTO_CALIBRATION == mode)  // auto
        {
            if (EStepperCalibrationStatus::CALIBRATION_OK == autoCalibration())
            {
                result_message = "Calibration Interface - Calibration done";
                res = niryo_robot_msgs::CommandStatus::SUCCESS;
            }
            else
                result_message = "Calibration Interface - auto calibration failed";
        }
        else if (MANUAL_CALIBRATION == mode)  // manuel
        {
            if (canProcessManualCalibration(result_message))
            {
                if (EStepperCalibrationStatus::CALIBRATION_OK == manualCalibration())
                {
                    result_message = "Calibration Interface - Calibration done";
                    res = niryo_robot_msgs::CommandStatus::SUCCESS;
                }
                else
                    result_message = "Calibration Interface - manual calibration failed";
            }
        }
        else                          // unknown
        {
            result_message = "Calibration Interface - Command error";
            res = niryo_robot_msgs::CommandStatus::FAILURE;
        }
    }
    else
    {
        result_message = "Calibration Interface - Please ensure that all motors are connected";
    }

    ROS_WARN_COND(niryo_robot_msgs::CommandStatus::SUCCESS != res,
                  "Calibration Interface - Calibration error : %s", result_message.c_str());

    return res;
}

/**
 * @brief CalibrationManager::steppersConnected
 * @return
 */
bool CalibrationManager::steppersConnected()
{
    for (auto const& jState : _joint_states_list)
    {
        if (jState && jState->isStepper() && getJointInterface(jState->getBusProtocol()))
        {
            if (!getJointInterface(jState->getBusProtocol())->scanMotorId(jState->getId()))
                    return false;
        }
    }
    return true;
}

/**
 * @brief CalibrationManager::canProcessManualCalibration
 * @param result_message
 * @return
 */
bool CalibrationManager::canProcessManualCalibration(std::string &result_message)
{
    bool res = true;
    result_message.clear();
    if ("one" == _hardware_version)
    {
        if (_can_interface)
        {
            auto stepper_motor_states = _can_interface->getJointStates();

            // 1. Check if motors firmware version is ok
            for (auto const& mState : stepper_motor_states)
            {
                if (mState)
                {
                    std::string firmware_version = std::dynamic_pointer_cast<StepperMotorState>(mState)->getFirmwareVersion();
                    if (!firmware_version.empty())
                    {
                        if (stoi(firmware_version.substr(0, 1)) >= 2)
                        {
                            // 2. Check if motor offset values have been previously saved (with auto calibration)
                            std::vector<int> motor_id_list;
                            std::vector<int> steps_list;

                            if (getMotorsCalibrationOffsets(motor_id_list, steps_list))
                            {
                                // 3. Check if all connected motors have a motor offset value

                                bool found = false;

                                for (auto const& m_id : motor_id_list)
                                {
                                    if (m_id == mState->getId())
                                    {
                                        found = true;
                                        break;
                                    }
                                }

                                if (!found)
                                {
                                    result_message = "Calibration Interface - Motor " +
                                                    std::to_string(mState->getId()) +
                                                    " does not have a saved offset value, " +
                                                    "you need to do one auto calibration";

                                    res = false;
                                }
                            }
                            else
                            {
                                result_message = "Calibration Interface - You need to make an "
                                                 "auto calibration before using the manual calibration";

                                res = false;
                            }
                        }
                        else
                        {
                            result_message = "Calibration Interface - You need to upgrade stepper firmware for motor " +
                                                std::to_string(mState->getId());

                            res = false;
                        }
                    }
                    else
                    {
                        result_message = "Calibration Interface - No firmware version available for motor " +
                                        std::to_string(mState->getId()) +
                                        ". Make sure all motors are connected";

                        res = false;
                    }
                }  // if (mState)
            }  // for (auto const& mState : stepper_motor_states)
        }
        else
        {
          result_message = "Calibration Interface - CAN interface not available";

          res = false;
        }
    }
    else
    {
      result_message = "Calibration Interface - manual calibration available for Niryo One only";
      res = false;
    }

    ROS_WARN_COND(!res, "Calibration Interface - Can't process manual calibration : %s", result_message.c_str());

    return res;
}

/**
 * @brief CalibrationManager::autoCalibration
 * @return
 */
EStepperCalibrationStatus CalibrationManager::autoCalibration()
{
    _calibration_in_progress = true;

    // 1. Move robot back to home
    moveRobotBeforeCalibration();

    // 2. Send calibration cmd 1 + 2 + 3 (from can or ttl depending of which interface is instanciated)
    sendCalibrationToSteppers();

    double timeout = 0.0;
    // 3. wait for calibration status to change
    while ((_can_interface && _can_interface->isCalibrationInProgress()) ||
           (_ttl_interface && _ttl_interface->isCalibrationInProgress()))
    {
        ros::Duration(0.2).sleep();
        timeout += 0.2;
        if (timeout >= 30.0)
        {
            ROS_ERROR("CalibrationManager::autoCalibration - calibration timeout, please try again");
            _calibration_in_progress = false;
            return common::model::EStepperCalibrationStatus::CALIBRATION_TIMEOUT;
        }
    }

    // 4. retrieve values for the calibration
    std::vector<int> sensor_offset_results;
    std::vector<int> sensor_offset_ids;

    for (size_t i = 0; i < 3; ++i)
    {
        auto jState = _joint_states_list.at(i);
        uint8_t motor_id = jState->getId();
        if (getJointInterface(jState->getBusProtocol()))
        {
          int calibration_result = getJointInterface(jState->getBusProtocol())->getCalibrationResult(motor_id);

          sensor_offset_results.emplace_back(calibration_result);
          sensor_offset_ids.emplace_back(motor_id);

          ROS_INFO("CalibrationManager::autoCalibration - Motor %d, calibration cmd result %d ", motor_id, calibration_result);
        }
    }

    if (sensor_offset_results.at(0) && sensor_offset_results.at(1) && sensor_offset_results.at(2))
    {
        ROS_INFO("CalibrationManager::autoCalibration -  Calibration successfull, going back home");

        // 5. Move Motor 1 to 0.0 (back to home)
        moveSteppersToHome();
        ros::Duration(3.5).sleep();

        // 6. Write sensor_offset_steps to file
        setMotorsCalibrationOffsets(sensor_offset_ids, sensor_offset_results);
    }
    else
    {
        ROS_ERROR("CalibrationManager::autoCalibration -  An error occured while calibrating stepper motors");
    }

    // 7 - stop torques
    activateLearningMode(true);

    auto calibration_status = common::model::EStepperCalibrationStatus::CALIBRATION_UNINITIALIZED;

    if (_can_interface)
        calibration_status = _can_interface->getCalibrationStatus();
    else if (_ttl_interface)
        calibration_status = _ttl_interface->getCalibrationStatus();

    _calibration_in_progress = false;

    return calibration_status;
}

/**
 * @brief CalibrationManager::manualCalibration
 * @return
 *
 * only for niryo one
 */
EStepperCalibrationStatus
CalibrationManager::manualCalibration()
{
    EStepperCalibrationStatus status = EStepperCalibrationStatus::CALIBRATION_FAIL;
    _calibration_in_progress = true;

    if  ("one" == _hardware_version)
    {
        if (_can_interface)
        {
            std::vector<int> motor_id_list;
            std::vector<int> steps_list;

            if (getMotorsCalibrationOffsets(motor_id_list, steps_list))
            {
                _can_interface->startCalibration();

                // 0. Torque ON for motor 2
                auto state = std::dynamic_pointer_cast<common::model::StepperMotorState>(_joint_states_list.at(1));
                if (state)
                {
                    int steps_per_rev = state->stepsPerRev();

                    for (size_t i = 0; i < motor_id_list.size(); i++)
                    {
                        int offset_to_send = 0;
                        int motor_id = motor_id_list.at(i);
                        int sensor_offset_steps = steps_list.at(i);

                        if (motor_id == _joint_states_list.at(0)->getId())
                        {
                            offset_to_send = sensor_offset_steps - _joint_states_list.at(0)->to_motor_pos(_joint_states_list.at(0)->getOffsetPosition()) % steps_per_rev;
                            if (offset_to_send < 0)
                                offset_to_send += steps_per_rev;

                            StepperSingleCmd stepper_cmd(EStepperCommandType::CMD_TYPE_POSITION_OFFSET, _joint_states_list.at(0)->getId(),
                                                         {offset_to_send, offset_to_send});
                            _can_interface->addSingleCommandToQueue(std::make_unique<StepperSingleCmd>(stepper_cmd));
                        }
                        else if (motor_id == _joint_states_list.at(1)->getId())
                        {
                            offset_to_send = sensor_offset_steps - _joint_states_list.at(1)->to_motor_pos(_joint_states_list.at(1)->getOffsetPosition());

                            offset_to_send %= steps_per_rev;
                            if (offset_to_send < 0)
                                offset_to_send += steps_per_rev;

                            StepperSingleCmd stepper_cmd(EStepperCommandType::CMD_TYPE_POSITION_OFFSET, _joint_states_list.at(1)->getId(),
                                                         {offset_to_send, offset_to_send});
                            _can_interface->addSingleCommandToQueue(std::make_unique<StepperSingleCmd>(stepper_cmd));
                        }
                        else if (motor_id == _joint_states_list.at(2)->getId())
                        {
                            offset_to_send = sensor_offset_steps - _joint_states_list.at(2)->to_motor_pos(_joint_states_list.at(2)->getOffsetPosition());

                            StepperSingleCmd stepper_cmd(EStepperCommandType::CMD_TYPE_POSITION_OFFSET, _joint_states_list.at(2)->getId(),
                                                         {offset_to_send, sensor_offset_steps});
                            _can_interface->addSingleCommandToQueue(std::make_unique<StepperSingleCmd>(stepper_cmd));
                        }
                        ros::Duration(0.2).sleep();
                    }

                    status = _can_interface->getCalibrationStatus();
                }
            }  // if (state)
        }  // if (getMotorsCalibrationOffsets(motor_id_list, steps_list))
    }
    else
    {
      ROS_ERROR("CalibrationManager::manualCalibration : manual calibration not available for %s robot. Only supported for Niryo One", _hardware_version.c_str());
    }

    _calibration_in_progress = false;

    return status;
}

//**********************
//  Commands to the robot
//*********************

/**
 * @brief CalibrationManager::setTorqueStepperMotor
 * @param pState
 * @param status
 * TODO(cc) : maybe use JointHardwareInterface instead ?
 */
void CalibrationManager::setTorqueStepperMotor(const std::shared_ptr<JointState>& pState,
                                               bool status)
{
    if (pState->isStepper())
    {
        uint8_t motor_id = pState->getId();

        if (EBusProtocol::CAN == pState->getBusProtocol())
        {
            StepperSingleCmd stepper_cmd(EStepperCommandType::CMD_TYPE_TORQUE, motor_id, {status});
            if (getJointInterface(pState->getBusProtocol()))
                getJointInterface(pState->getBusProtocol())->addSingleCommandToQueue(
                                        std::make_unique<StepperSingleCmd>(stepper_cmd));
        }
        else if (EBusProtocol::TTL == pState->getBusProtocol())
        {
            StepperTtlSingleCmd stepper_cmd(EStepperCommandType::CMD_TYPE_TORQUE, motor_id, {status});
            if (getJointInterface(pState->getBusProtocol()))
                getJointInterface(pState->getBusProtocol())->addSingleCommandToQueue(
                                        std::make_unique<StepperTtlSingleCmd>(stepper_cmd));
        }
    }
}

/**
 * @brief CalibrationManager::setStepperCalibrationCommand
 * @param pState
 * @param delay
 * @param calibration_direction
 * @param timeout
 */
void CalibrationManager::setStepperCalibrationCommand(const std::shared_ptr<StepperMotorState>& pState,
                                                        int32_t delay, int32_t calibration_direction, int32_t timeout)
{
    if (pState->isStepper() && getJointInterface(pState->getBusProtocol()))
    {
        uint8_t motor_id = pState->getId();
        int32_t offset = pState->to_motor_pos(pState->getOffsetPosition());
        auto motor_direction = static_cast<int32_t>(pState->getDirection());

        if (EBusProtocol::CAN == pState->getBusProtocol())
        {
          StepperSingleCmd stepper_cmd(EStepperCommandType::CMD_TYPE_CALIBRATION, motor_id,
                                    {offset, delay, motor_direction * calibration_direction, timeout});
          getJointInterface(pState->getBusProtocol())->addSingleCommandToQueue(
                                  std::make_unique<StepperSingleCmd>(stepper_cmd));
        }
        else if (EBusProtocol::TTL == pState->getBusProtocol())
        {
            StepperTtlSingleCmd stepper_cmd(EStepperCommandType::CMD_TYPE_CALIBRATION, motor_id);
            getJointInterface(pState->getBusProtocol())->addSingleCommandToQueue(
                                  std::make_unique<StepperTtlSingleCmd>(stepper_cmd));
        }
    }
}

/**
 * @brief CalibrationManager::moveRobotBeforeCalibration
 */
void CalibrationManager::moveRobotBeforeCalibration()
{
    // 1 - for can only, first move motor 3 a bit up
    if (_can_interface)
    {
        // move motor 1 back a little bit
        // set Torque motor 1
        setTorqueStepperMotor(_joint_states_list.at(0), true);
        // Relative Move Motor 1
        if (_joint_states_list.at(0)->isStepper() && _joint_states_list.at(0)->getBusProtocol() == common::model::EBusProtocol::CAN)
        {
          uint8_t motor_id = _joint_states_list.at(0)->getId();
          int steps = -500 * _joint_states_list.at(0)->getDirection();
          int delay = 200;

          StepperSingleCmd stepper_cmd(EStepperCommandType::CMD_TYPE_RELATIVE_MOVE, motor_id, {steps, delay});
          getJointInterface(_joint_states_list.at(0)->getBusProtocol())->addSingleCommandToQueue(
                                  std::make_unique<StepperSingleCmd>(stepper_cmd));
        }
        ros::Duration(0.3).sleep();

        // Torque ON for motor 2
        setTorqueStepperMotor(_joint_states_list.at(1), true);

        ros::Duration(0.2).sleep();

        // Relative Move Motor 3
        if (_joint_states_list.at(2)->isStepper())
        {
          uint8_t motor_id = _joint_states_list.at(2)->getId();
          int steps = _joint_states_list.at(2)->to_motor_pos(0.25);
          int delay = 500;

          setTorqueStepperMotor(_joint_states_list.at(2), true);

          StepperSingleCmd stepper_cmd(EStepperCommandType::CMD_TYPE_RELATIVE_MOVE, motor_id, {steps, delay});
          getJointInterface(_joint_states_list.at(2)->getBusProtocol())->addSingleCommandToQueue(
                                  std::make_unique<StepperSingleCmd>(stepper_cmd));
        }
        ros::Duration(0.5).sleep();
    }

    // 2. Move All Dynamixel to Home Position
    if (_ttl_interface)
    {
        // set torque on
        DxlSyncCmd dynamixel_cmd(EDxlCommandType::CMD_TYPE_TORQUE);
        dynamixel_cmd.addMotorParam(_joint_states_list.at(3)->getHardwareType(), _joint_states_list.at(3)->getId(), 1);
        dynamixel_cmd.addMotorParam(_joint_states_list.at(4)->getHardwareType(), _joint_states_list.at(4)->getId(), 1);
        dynamixel_cmd.addMotorParam(_joint_states_list.at(5)->getHardwareType(), _joint_states_list.at(5)->getId(), 1);

        _ttl_interface->setSyncCommand(std::make_unique<DxlSyncCmd>(dynamixel_cmd));
        ros::Duration(0.2).sleep();

        // move dxls
        dynamixel_cmd.reset();
        dynamixel_cmd.setType(EDxlCommandType::CMD_TYPE_POSITION);

        dynamixel_cmd.addMotorParam(_joint_states_list.at(3)->getHardwareType(), _joint_states_list.at(3)->getId(),
                                    static_cast<uint32_t>(_joint_states_list.at(3)->to_motor_pos(0)));

        dynamixel_cmd.addMotorParam(_joint_states_list.at(4)->getHardwareType(), _joint_states_list.at(4)->getId(),
                                    static_cast<uint32_t>(_joint_states_list.at(4)->to_motor_pos(0)));

        dynamixel_cmd.addMotorParam(_joint_states_list.at(5)->getHardwareType(), _joint_states_list.at(5)->getId(),
                                    static_cast<uint32_t>(_joint_states_list.at(5)->to_motor_pos(0)));

        _ttl_interface->setSyncCommand(std::make_unique<DxlSyncCmd>(dynamixel_cmd));
        ros::Duration(0.2).sleep();
    }
}

/**
 * @brief CalibrationManager::moveSteppersToHome
 */
void CalibrationManager::moveSteppersToHome()
{
    auto pState = _joint_states_list.at(0);

    if (pState->isStepper() && getJointInterface(pState->getBusProtocol()))
    {
        uint8_t motor_id = pState->getId();

        setTorqueStepperMotor(pState, true);
        ros::Duration(0.2).sleep();

        if (EBusProtocol::CAN == pState->getBusProtocol())
        {
            // -0.01 to bypass error

            int steps = -pState->to_motor_pos(pState->getOffsetPosition());
            int delay = 550;
            StepperSingleCmd stepper_cmd(EStepperCommandType::CMD_TYPE_RELATIVE_MOVE, motor_id, {steps, delay});
            getJointInterface(pState->getBusProtocol())->addSingleCommandToQueue(
                                    std::make_unique<StepperSingleCmd>(stepper_cmd));
        }
        else if (EBusProtocol::TTL == pState->getBusProtocol())
        {
            auto steps = static_cast<uint32_t>(pState->to_motor_pos(0));

            StepperTtlSingleCmd stepper_cmd(EStepperCommandType::CMD_TYPE_POSITION, motor_id, {steps});
            getJointInterface(pState->getBusProtocol())->addSingleCommandToQueue(
                                    std::make_unique<StepperTtlSingleCmd>(stepper_cmd));
        }
    }
}

/**
 * @brief CalibrationManager::sendCalibrationToSteppers
 */
void CalibrationManager::sendCalibrationToSteppers()
{
    std::shared_ptr<StepperMotorState> pStepperMotorState_1 =
            std::dynamic_pointer_cast<StepperMotorState>(_joint_states_list.at(0));

    std::shared_ptr<StepperMotorState> pStepperMotorState_2 =
            std::dynamic_pointer_cast<StepperMotorState>(_joint_states_list.at(1));

    std::shared_ptr<StepperMotorState> pStepperMotorState_3 =
            std::dynamic_pointer_cast<StepperMotorState>(_joint_states_list.at(2));

    if (pStepperMotorState_1 && pStepperMotorState_1->isValid() &&
        pStepperMotorState_2 && pStepperMotorState_2->isValid() &&
        pStepperMotorState_3 && pStepperMotorState_3->isValid())
    {
        if (_can_interface)
        {
            _can_interface->startCalibration();

            setStepperCalibrationCommand(pStepperMotorState_1, 200, 1, _calibration_timeout);
            setStepperCalibrationCommand(pStepperMotorState_2, 1000, 1, _calibration_timeout);
            setStepperCalibrationCommand(pStepperMotorState_3, 1000, -1, _calibration_timeout);

            // wait for calibration status done
            ros::Duration(0.2).sleep();
        }
        else
        {
            // calibration of steppers Ttl
            setTorqueStepperMotor(pStepperMotorState_1, false);
            setTorqueStepperMotor(pStepperMotorState_2, false);
            setTorqueStepperMotor(pStepperMotorState_3, false);

            _ttl_interface->startCalibration();

<<<<<<< HEAD
            StepperTtlSingleCmd calib_setup_cmd(EStepperCommandType::CMD_TYPE_CALIBRATION_SETUP, pStepperMotorState_2->getId(), {1, static_cast<uint8_t>(_calibration_stall_threshold)});
            _ttl_interface->addSingleCommandToQueue(std::make_shared<StepperTtlSingleCmd>(calib_setup_cmd));
=======
            StepperTtlSingleCmd stepper_dir_cmd(EStepperCommandType::CMD_TYPE_CALIBRATION_DIRECTION, pStepperMotorState_2->getId(), {1});
            _ttl_interface->addSingleCommandToQueue(std::make_unique<StepperTtlSingleCmd>(stepper_dir_cmd));
>>>>>>> 8baaed37

            setStepperCalibrationCommand(pStepperMotorState_1, 200, 1, _calibration_timeout);
            setStepperCalibrationCommand(pStepperMotorState_2, 1000, 1, _calibration_timeout);
            setStepperCalibrationCommand(pStepperMotorState_3, 1000, 1, _calibration_timeout);

            ros::Duration(0.2).sleep();
        }
    }
}

/**
 * @brief CalibrationManager::activateLearningMode
 * @param activated
 */
void CalibrationManager::activateLearningMode(bool activated)
{
    ROS_DEBUG("CalibrationManager::activateLearningMode - activate learning mode");

    DxlSyncCmd dxl_cmd(EDxlCommandType::CMD_TYPE_LEARNING_MODE);
    StepperTtlSingleCmd stepper_ttl_cmd(EStepperCommandType::CMD_TYPE_LEARNING_MODE);
    StepperSingleCmd stepper_cmd(EStepperCommandType::CMD_TYPE_LEARNING_MODE);

    for (auto const& jState : _joint_states_list)
    {
        if (jState)
        {
            if (jState->isDynamixel())
            {
                dxl_cmd.addMotorParam(jState->getHardwareType(), jState->getId(), activated);
            }
            else if ((jState->isStepper() && EBusProtocol::TTL == jState->getBusProtocol()))
            {
                stepper_ttl_cmd.setId(jState->getId());
                stepper_ttl_cmd.setParams({activated});
                _ttl_interface->addSingleCommandToQueue(std::make_unique<StepperTtlSingleCmd>(stepper_ttl_cmd));
            }
            else
            {
                stepper_cmd.setId(jState->getId());
                stepper_cmd.setParams({activated});
                _can_interface->addSingleCommandToQueue(std::make_unique<StepperSingleCmd>(stepper_cmd));
            }
        }
    }

    if (_ttl_interface)
    {
        _ttl_interface->setSyncCommand(std::make_unique<DxlSyncCmd>(dxl_cmd));
    }
}

//********************
//  file IO
//********************

/**
 * @brief CalibrationManager::setMotorsCalibrationOffsets
 * @param motor_id_list
 * @param steps_list
 * @return
 */
bool CalibrationManager::setMotorsCalibrationOffsets(const std::vector<int> &motor_id_list,
                                                     const std::vector<int> &steps_list)
{
    bool res = false;
    if (motor_id_list.size() == steps_list.size())
    {
        size_t found = _calibration_file_name.find_last_of('/');
        std::string folder_name = _calibration_file_name.substr(0, found);

        boost::filesystem::path filepath(_calibration_file_name);
        boost::filesystem::path directory(folder_name);

        // Create dir if not exist
        boost::system::error_code returned_error;
        boost::filesystem::create_directories(directory, returned_error);

        if (!returned_error)
        {
            // Create text to write
            std::string text_to_write;
            for (size_t i = 0; i < motor_id_list.size(); i++)
            {
                text_to_write += std::to_string(motor_id_list.at(i));
                text_to_write += ":";
                text_to_write += std::to_string(steps_list.at(i));
                if (i < motor_id_list.size() - 1)
                {
                    text_to_write += "\n";
                }
            }

            // Write to file
            std::ofstream offset_file(_calibration_file_name.c_str());
            if (offset_file.is_open())
            {
                ROS_DEBUG("CalibrationManager::set_motors_calibration_offsets - Writing calibration offsets to file : \n%s",
                          text_to_write.c_str());

                offset_file << text_to_write.c_str();
                offset_file.close();

                res = true;
            }
            else
            {
                ROS_WARN("CalibrationManager::set_motors_calibration_offsets - Unable to open file : %s",
                         _calibration_file_name.c_str());
            }
        }
        else
        {
            ROS_WARN("CalibrationManager::set_motors_calibration_offsets - Could not create directory : %s",
                     folder_name.c_str());
        }
    }
    else
    {
        ROS_ERROR("CalibrationManager::set_motors_calibration_offsets - Corrupted command"
                  ": motors id list and params list size mismatch");
    }

    return res;
}

/**
 * @brief CalibrationManager::getMotorsCalibrationOffsets
 * @param motor_id_list
 * @param steps_list
 * @return
 */
bool CalibrationManager::getMotorsCalibrationOffsets(std::vector<int> &motor_id_list,
                                                     std::vector<int> &steps_list)
{
    bool res = false;

    std::vector<std::string> lines;
    std::string current_line;

    motor_id_list.clear();
    steps_list.clear();

    std::ifstream offset_file(_calibration_file_name.c_str());

    if (offset_file.is_open())
    {
        // read all lines
        while (getline(offset_file, current_line))
        {
            try
            {
                size_t index = current_line.find(':');
                motor_id_list.emplace_back(stoi(current_line.substr(0, index)));
                steps_list.emplace_back(stoi(current_line.erase(0, index + 1)));
            }
            catch (...)
            {
                ROS_ERROR("CalibrationManager::getMotorsCalibrationOffsets - Exception caught during file reading");
            }
        }

        offset_file.close();
        res = true;
    }
    else
    {
        ROS_WARN("Motor Offset - Unable to open file : %s", _calibration_file_name.c_str());
    }

    return res;
}

}  // namespace joints_interface<|MERGE_RESOLUTION|>--- conflicted
+++ resolved
@@ -640,13 +640,9 @@
 
             _ttl_interface->startCalibration();
 
-<<<<<<< HEAD
-            StepperTtlSingleCmd calib_setup_cmd(EStepperCommandType::CMD_TYPE_CALIBRATION_SETUP, pStepperMotorState_2->getId(), {1, static_cast<uint8_t>(_calibration_stall_threshold)});
-            _ttl_interface->addSingleCommandToQueue(std::make_shared<StepperTtlSingleCmd>(calib_setup_cmd));
-=======
-            StepperTtlSingleCmd stepper_dir_cmd(EStepperCommandType::CMD_TYPE_CALIBRATION_DIRECTION, pStepperMotorState_2->getId(), {1});
-            _ttl_interface->addSingleCommandToQueue(std::make_unique<StepperTtlSingleCmd>(stepper_dir_cmd));
->>>>>>> 8baaed37
+            StepperTtlSingleCmd calib_setup_cmd(EStepperCommandType::CMD_TYPE_CALIBRATION_SETUP, pStepperMotorState_2->getId(), 
+                                                {1, static_cast<uint8_t>(_calibration_stall_threshold)});
+            _ttl_interface->addSingleCommandToQueue(std::make_unique<StepperTtlSingleCmd>(calib_setup_cmd));
 
             setStepperCalibrationCommand(pStepperMotorState_1, 200, 1, _calibration_timeout);
             setStepperCalibrationCommand(pStepperMotorState_2, 1000, 1, _calibration_timeout);
