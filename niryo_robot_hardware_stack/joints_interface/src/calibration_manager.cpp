/*
    _calibration_manager.cpp
    Copyright (C) 2020 Niryo
    All rights reserved.

    This program is free software: you can redistribute it and/or modify
    it under the terms of the GNU General Public License as published by
    the Free Software Foundation, either version 3 of the License, or
    (at your option) any later version.

    This program is distributed in the hope that it will be useful,
    but WITHOUT ANY WARRANTY; without even the implied warranty of
    MERCHANTABILITY or FITNESS FOR A PARTICULAR PURPOSE.  See the
    GNU General Public License for more details.

    You should have received a copy of the GNU General Public License
    along with this program.  If not, see <http:// www.gnu.org/licenses/>.
*/

// std
#include <functional>
#include <string>
#include <utility>
#include <vector>
#include <fstream>

// to be migrated to std/filesystem when switching to C++17
#include <boost/filesystem.hpp>

// ros
#include <ros/console.h>

// niryo
#include "common/model/single_motor_cmd.hpp"
#include "common/model/synchronize_motor_cmd.hpp"
#include "common/model/stepper_command_type_enum.hpp"
#include "common/model/dxl_command_type_enum.hpp"
#include "common/model/stepper_calibration_status_enum.hpp"

#include "common/util/util_defs.hpp"

#include "joints_interface/calibration_manager.hpp"

using ::common::model::JointState;
using ::common::model::EStepperCommandType;
using ::common::model::DxlSyncCmd;
using ::common::model::StepperSingleCmd;
using ::common::model::StepperTtlSyncCmd;
using ::common::model::StepperMotorState;
using ::common::model::EStepperCalibrationStatus;
using ::common::model::EDxlCommandType;
using ::common::model::EBusProtocol;
using ::common::model::StepperTtlSingleCmd;

namespace joints_interface
{

/**
 * @brief CalibrationManager::CalibrationManager
 * @param nh
 * @param joint_list
 * @param ttl_interface
 * @param can_interface
 */
CalibrationManager::CalibrationManager(ros::NodeHandle& nh,
                                       std::vector<std::shared_ptr<JointState> > joint_list,
                                       std::shared_ptr<ttl_driver::TtlInterfaceCore> ttl_interface,
                                       std::shared_ptr<can_driver::CanInterfaceCore> can_interface) :
    _ttl_interface(std::move(ttl_interface)),
    _can_interface(std::move(can_interface)),
    _joint_states_list(std::move(joint_list))
{
    ROS_DEBUG("CalibrationManager::ctor");

    // we need at least tlt_interface
    assert(_ttl_interface);

    if (_can_interface)
        _stepper_bus_interface = _can_interface;
    else
        _stepper_bus_interface = _ttl_interface;

    assert(_stepper_bus_interface);

    initParameters(nh);

    ROS_INFO("Calibration Interface - Calibration interface started");
}

/**
 * @brief CalibrationManager::initParameters
 * @param nh
 */
void CalibrationManager::initParameters(ros::NodeHandle &nh)
{
    nh.getParam("calibration_timeout", _calibration_timeout);

    nh.getParam("calibration_file", _calibration_file_name);
    nh.getParam("/niryo_robot_hardware_interface/hardware_version", _hardware_version);

    ROS_DEBUG("Calibration Interface::initParameters - hardware_version %s", _hardware_version.c_str());
    ROS_DEBUG("Calibration Interface::initParameters - Calibration timeout %d", _calibration_timeout);

    ROS_DEBUG("Calibration Interface::initParameters - Calibration file name %s", _calibration_file_name.c_str());

    // get steppers specific params
    for (int currentIdStepper = 1; nh.hasParam("calibration_params/stepper_" + std::to_string(currentIdStepper) + "/id"); ++currentIdStepper)
    {
        // first get id
        std::string currentNamespace = "calibration_params/stepper_" + std::to_string(currentIdStepper);
        int id{-1};
        int stall_threshold{6};
        int direction{1};
        int delay{0};

        nh.getParam(currentNamespace + "/id", id);
        nh.getParam(currentNamespace + "/stall_threshold", stall_threshold);
        nh.getParam(currentNamespace + "/direction", direction);
        nh.getParam(currentNamespace + "/delay", delay);

        // acceleration and velocity profiles
        common::model::VelocityProfile profile{};
        int data{};
        if (nh.hasParam(currentNamespace + "/v_start"))
        {
            nh.getParam(currentNamespace + "/v_start", data);
            profile.v_start = static_cast<uint32_t>(data);
        }

        if (nh.hasParam(currentNamespace + "/a_1"))
        {
            nh.getParam(currentNamespace + "/a_1", data);
            profile.a_1 = static_cast<uint32_t>(data);
        }
        if (nh.hasParam(currentNamespace + "/v_1"))
        {
            nh.getParam(currentNamespace + "/v_1", data);
            profile.v_1 = static_cast<uint32_t>(data);
        }
        if (nh.hasParam(currentNamespace + "/a_max"))
        {
            nh.getParam(currentNamespace + "/a_max", data);
            profile.a_max = static_cast<uint32_t>(data);
        }
        if (nh.hasParam(currentNamespace + "/v_max"))
        {
            nh.getParam(currentNamespace + "/v_max", data);
            profile.v_max = static_cast<uint32_t>(data);
        }
        if (nh.hasParam(currentNamespace + "/d_max"))
        {
            nh.getParam(currentNamespace + "/d_max", data);
            profile.d_max = static_cast<uint32_t>(data);
        }
        if (nh.hasParam(currentNamespace + "/d_1"))
        {
            nh.getParam(currentNamespace + "/d_1", data);
            profile.d_1 = static_cast<uint32_t>(data);
        }
        if (nh.hasParam(currentNamespace + "/v_stop"))
        {
            nh.getParam(currentNamespace + "/v_stop", data);
            profile.v_stop = static_cast<uint32_t>(data);
        }

        // add parameters
        CalibrationConfig conf{static_cast<uint8_t>(stall_threshold),
                               static_cast<int8_t>(direction),
                               delay,
                               profile};

        ROS_DEBUG("Calibration Interface::initParameters - stepper (id %d): stall threshold: %d, direction: %d, delay: %d",
                  id, stall_threshold, direction, delay);

        ROS_DEBUG("Calibration Interface::initParameters - Calibration Profile: {%d, %d, %d, %d, %d, %d, %d, %d}",
                  profile.v_start,
                  profile.a_1,
                  profile.v_1,
                  profile.a_max,
                  profile.v_max,
                  profile.d_max,
                  profile.d_1,
                  profile.v_stop);

        _calibration_params_map.insert(std::make_pair(static_cast<uint8_t>(id), conf));
    }
}

/**
 * @brief CalibrationManager::startCalibration
 * @param mode
 * @param result_message
 * @return
 */
int CalibrationManager::startCalibration(int mode, std::string &result_message)
{
    int res = niryo_robot_msgs::CommandStatus::CALIBRATION_NOT_DONE;
    result_message.clear();

    // if ttl connection is ok AND (can not present OR can connection ok)
    if ((_ttl_interface && _ttl_interface->isConnectionOk()) &&
        (_stepper_bus_interface && _stepper_bus_interface->isConnectionOk()))
    {
        if (AUTO_CALIBRATION == mode)  // auto
        {
            if (EStepperCalibrationStatus::OK == autoCalibration())
            {
                result_message = "Calibration Interface - Calibration done";
                res = niryo_robot_msgs::CommandStatus::SUCCESS;
            }
            else
                result_message = "Calibration Interface - auto calibration failed";
        }
        else if (MANUAL_CALIBRATION == mode)  // manuel
        {
            if (_hardware_version == "one")
            {
                if (canProcessManualCalibration(result_message))
                {
                    if (EStepperCalibrationStatus::OK == manualCalibration())
                    {
                        result_message = "Calibration Interface - Calibration done";
                        res = niryo_robot_msgs::CommandStatus::SUCCESS;
                    }
                    else
                        result_message = "Calibration Interface - manual calibration failed";
                }
            }
            else
            {
                result_message = "Calibration Interface - Command calibration manual on this plateform is not available";
                res = niryo_robot_msgs::CommandStatus::SUCCESS;
            }
        }
        else                          // unknown
        {
            result_message = "Calibration Interface - Command error";
            res = niryo_robot_msgs::CommandStatus::FAILURE;
        }
    }
    else
    {
        result_message = "Calibration Interface - Please ensure that all motors are connected";
    }

    ROS_ERROR_COND(niryo_robot_msgs::CommandStatus::SUCCESS != res,
                  "Calibration Interface - Calibration error : %s", result_message.c_str());

    return res;
}

/**
 * @brief CalibrationManager::getCalibrationStatus
 * @return
 */
EStepperCalibrationStatus
CalibrationManager::getCalibrationStatus() const
{
    EStepperCalibrationStatus status{EStepperCalibrationStatus::FAIL};

    if (_stepper_bus_interface)
        status = _stepper_bus_interface->getCalibrationStatus();

    return status;
}

/**
 * @brief CalibrationManager::canProcessManualCalibration
 * @param result_message
 * @return
 */
bool CalibrationManager::canProcessManualCalibration(std::string &result_message)
{
    bool res = true;
    result_message.clear();

    if (_stepper_bus_interface)
    {
        auto stepper_motor_states = _stepper_bus_interface->getJointStates();

        // 1. Check if motors firmware version is ok
        for (auto const& mState : stepper_motor_states)
        {
            if (mState)
            {
                std::string firmware_version = std::dynamic_pointer_cast<StepperMotorState>(mState)->getFirmwareVersion();
                if (!firmware_version.empty())
                {
                    if (stoi(firmware_version.substr(0, 1)) >= 2)
                    {
                        // 2. Check if motor offset values have been previously saved (with auto calibration)
                        std::vector<int> motor_id_list;
                        std::vector<int> steps_list;

                        if (readCalibrationOffsetsFromFile(motor_id_list, steps_list))
                        {
                            // 3. Check if all connected motors have a motor offset value

                            bool found = false;

                            for (auto const& m_id : motor_id_list)
                            {
                                if (m_id == mState->getId())
                                {
                                    found = true;
                                    break;
                                }
                            }

                            if (!found)
                            {
                                result_message = "Calibration Interface - Motor " +
                                                std::to_string(mState->getId()) +
                                                " does not have a saved offset value, " +
                                                "you need to do one auto calibration";

                                res = false;
                            }
                        }
                        else
                        {
                            result_message = "Calibration Interface - You need to make an "
                                             "auto calibration before using the manual calibration";

                            res = false;
                        }
                    }
                    else
                    {
                        result_message = "Calibration Interface - You need to upgrade stepper firmware for motor " +
                                            std::to_string(mState->getId());

                        res = false;
                    }
                }
                else
                {
                    result_message = "Calibration Interface - No firmware version available for motor " +
                                    std::to_string(mState->getId()) +
                                    ". Make sure all motors are connected";

                    res = false;
                }
            }  // if (mState)
        }  // for (auto const& mState : stepper_motor_states)
    }
    else
    {
      result_message = "Calibration Interface - Steppers interface not available";

      res = false;
    }

    ROS_ERROR_COND(!res, "Calibration Interface - Can't process manual calibration : %s", result_message.c_str());

    return res;
}

/**
 * @brief CalibrationManager::autoCalibration
 * @return
 */
EStepperCalibrationStatus CalibrationManager::autoCalibration()
{
    // 0. Init velocity profile
    initVelocityProfiles();

    // 1. Place robot in position
    moveRobotBeforeCalibration();

    // 2. Send calibration cmd 1 + 2 + 3 (from can or ttl depending of which interface is instanciated)
    sendCalibrationToSteppers();

    double timeout = 0.0;
    // 3. wait for calibration status to change

    // get calibration result final
    EStepperCalibrationStatus final_status = EStepperCalibrationStatus::IN_PROGRESS;

    while (EStepperCalibrationStatus::IN_PROGRESS == final_status)
    {
        ros::Duration(0.2).sleep();
        timeout += 0.2;
        if (timeout >= 30.0)
        {
            _stepper_bus_interface->resetCalibration();
            ROS_ERROR("CalibrationManager::autoCalibration - calibration timeout, please try again");
            return common::model::EStepperCalibrationStatus::TIMEOUT;
        }
        final_status = getCalibrationStatus();
        ROS_DEBUG("CalibrationManager::autoCalibration - calibration status, %s", common::model::StepperCalibrationStatusEnum(final_status).toString().c_str());
    }

    ros::Duration(0.5).sleep();

    // 4. retrieve values for the calibration
    std::vector<int> sensor_offset_results;
    std::vector<int> sensor_offset_ids;

    for (size_t i = 0; i < _joint_states_list.size(); ++i)
    {
        auto jState = _joint_states_list.at(i);
        if (jState && jState->isStepper())
        {
            uint8_t motor_id = jState->getId();

            if (_stepper_bus_interface)
            {
                int calibration_result = _stepper_bus_interface->getCalibrationResult(motor_id);

                sensor_offset_results.emplace_back(calibration_result);
                sensor_offset_ids.emplace_back(motor_id);

                ROS_INFO("CalibrationManager::autoCalibration - Motor %d, calibration cmd result %d ", motor_id, calibration_result);
            }
        }
    }

    if (EStepperCalibrationStatus::OK == final_status)
    {
        ROS_INFO("CalibrationManager::autoCalibration -  Calibration successfull, going back home");

        // 8. put back velocity profiles to normal
        resetVelocityProfiles();

        // 5. Move steppers to home
        moveSteppersToHome();
        ros::Duration(3.5).sleep();

        // 6. Write sensor_offset_steps to file
        saveCalibrationOffsetsToFile(sensor_offset_ids, sensor_offset_results);
    }
    else
    {
        ROS_ERROR("CalibrationManager::autoCalibration -  An error occurred while calibrating stepper motors");
    }

    // 7 - activate torque for ned2, disactivate for ned1
    activateTorque("ned2" == _hardware_version);

    return final_status;
}

/**
 * @brief CalibrationManager::manualCalibration
 * @return
 *
 * only for niryo one
 */
EStepperCalibrationStatus
CalibrationManager::manualCalibration()
{
    EStepperCalibrationStatus status = EStepperCalibrationStatus::FAIL;

    if  ("ned2" != _hardware_version)
    {
        if (_stepper_bus_interface)
        {
            std::vector<int> motor_id_list;
            std::vector<int> steps_list;

            if (readCalibrationOffsetsFromFile(motor_id_list, steps_list))
            {
                // 0. Torque ON for motor 2
                auto state = std::dynamic_pointer_cast<common::model::StepperMotorState>(_joint_states_list.at(1));
                if (state)
                {
                    int steps_per_rev = state->stepsPerRev();

                    for (size_t i = 0; i < motor_id_list.size(); i++)
                    {
                        int offset_to_send = 0;
                        int motor_id = motor_id_list.at(i);
                        int sensor_offset_steps = steps_list.at(i);

                        if (motor_id == _joint_states_list.at(0)->getId())
                        {
                            offset_to_send = sensor_offset_steps - _joint_states_list.at(0)->to_motor_pos(_joint_states_list.at(0)->getLimitPositionMax()) % steps_per_rev;
                            if (offset_to_send < 0)
                                offset_to_send += steps_per_rev;

                            StepperSingleCmd stepper_cmd(EStepperCommandType::CMD_TYPE_POSITION_OFFSET, _joint_states_list.at(0)->getId(),
                                                         {offset_to_send, offset_to_send});
                            _stepper_bus_interface->addSingleCommandToQueue(std::make_unique<StepperSingleCmd>(stepper_cmd));
                        }
                        else if (motor_id == _joint_states_list.at(1)->getId())
                        {
                            offset_to_send = sensor_offset_steps - _joint_states_list.at(1)->to_motor_pos(_joint_states_list.at(1)->getLimitPositionMax());

                            offset_to_send %= steps_per_rev;
                            if (offset_to_send < 0)
                                offset_to_send += steps_per_rev;

                            StepperSingleCmd stepper_cmd(EStepperCommandType::CMD_TYPE_POSITION_OFFSET, _joint_states_list.at(1)->getId(),
                                                         {offset_to_send, offset_to_send});
                            _stepper_bus_interface->addSingleCommandToQueue(std::make_unique<StepperSingleCmd>(stepper_cmd));
                        }
                        else if (motor_id == _joint_states_list.at(2)->getId())
                        {
                            offset_to_send = sensor_offset_steps - _joint_states_list.at(2)->to_motor_pos(_joint_states_list.at(2)->getLimitPositionMin());

                            StepperSingleCmd stepper_cmd(EStepperCommandType::CMD_TYPE_POSITION_OFFSET, _joint_states_list.at(2)->getId(),
                                                         {offset_to_send, sensor_offset_steps});
                            _stepper_bus_interface->addSingleCommandToQueue(std::make_unique<StepperSingleCmd>(stepper_cmd));
                        }
                        ros::Duration(0.2).sleep();
                    }

                    status = _stepper_bus_interface->getCalibrationStatus();
                }
            }  // if (state)
        }  // if (getMotorsCalibrationOffsets(motor_id_list, steps_list))
    }
    else
    {
      ROS_ERROR("CalibrationManager::manualCalibration : manual calibration not available for %s robot."
                "Only supported for Niryo One and Niryo Ned", _hardware_version.c_str());
    }

    return status;
}

//**********************
//  Commands to the robot
//*********************

/**
 * @brief CalibrationManager::setTorqueStepperMotor
 * @param pState
 * @param status
 */
void CalibrationManager::setTorqueStepperMotor(const std::shared_ptr<JointState>& pState,
                                               bool status)
{
    _ttl_interface->waitSyncQueueFree();

    if (pState && pState->isStepper())
    {
        uint8_t motor_id = pState->getId();

        if (_can_interface && EBusProtocol::CAN == pState->getBusProtocol())
        {
            _can_interface->addSingleCommandToQueue(std::make_unique<StepperSingleCmd>(
                                                    StepperSingleCmd(EStepperCommandType::CMD_TYPE_TORQUE,
                                                                     motor_id, {status})));
        }
        else if (_ttl_interface && EBusProtocol::TTL == pState->getBusProtocol())
        {
            _ttl_interface->addSingleCommandToQueue(std::make_unique<StepperTtlSingleCmd>(
                                                      StepperTtlSingleCmd(EStepperCommandType::CMD_TYPE_TORQUE,
                                                                            motor_id, {status})));
        }
    }
}

/**
 * @brief CalibrationManager::initVelocityProfiles
 */
void CalibrationManager::initVelocityProfiles()
{
    _ttl_interface->waitSyncQueueFree();

    if ("ned2" == _hardware_version)
    {
        for (auto param : _calibration_params_map)
        {
            // CMD_TYPE_VELOCITY_PROFILE cmd
            StepperTtlSingleCmd cmd_profile(
                        EStepperCommandType::CMD_TYPE_VELOCITY_PROFILE,
                        param.first,
                        param.second.profile.to_list());
            _ttl_interface->addSingleCommandToQueue(std::make_unique<StepperTtlSingleCmd>(cmd_profile));
        }
    }
}

/**
 * @brief CalibrationManager::resetVelocityProfiles
 */
void CalibrationManager::resetVelocityProfiles()
{
    _ttl_interface->waitSyncQueueFree();

    if ("ned2" == _hardware_version)
    {
        for (auto jState : _joint_states_list)
        {
            if (jState && jState->isStepper() && EBusProtocol::TTL == jState->getBusProtocol())
            {
                auto stepperState = std::dynamic_pointer_cast<StepperMotorState>(jState);
                if (stepperState)
                {
                    // CMD_TYPE_VELOCITY_PROFILE cmd
                    StepperTtlSingleCmd cmd_profile(
                                EStepperCommandType::CMD_TYPE_VELOCITY_PROFILE,
                                stepperState->getId(),
                                stepperState->getVelocityProfile().to_list());
                    _ttl_interface->addSingleCommandToQueue(std::make_unique<StepperTtlSingleCmd>(cmd_profile));
                }
            }
        }

        _ttl_interface->waitSingleQueueFree();
    }
}

/**
 * @brief CalibrationManager::moveRobotBeforeCalibration
 */
void CalibrationManager::moveRobotBeforeCalibration()
{
    // 0. activate torque for all motors
    activateTorque(true);

    _ttl_interface->waitSyncQueueFree();

    // 1. Relative Move Motor 1 (can only)
    if (_can_interface &&
        _joint_states_list.at(0)->isStepper() &&
        common::model::EBusProtocol::CAN == _joint_states_list.at(0)->getBusProtocol())
    {
        uint8_t motor_id = _joint_states_list.at(0)->getId();
        int steps = -500 * _joint_states_list.at(0)->getDirection();
        int delay = 200;

        _can_interface->addSingleCommandToQueue(std::make_unique<StepperSingleCmd>(
                                                    StepperSingleCmd(EStepperCommandType::CMD_TYPE_RELATIVE_MOVE,
                                                                     motor_id, {steps, delay})));
    }

    // 2. Relative Move Motor 3
    if (_joint_states_list.at(2)->isStepper())
    {
        uint8_t motor_id = _joint_states_list.at(2)->getId();

        if (EBusProtocol::CAN == _joint_states_list.at(2)->getBusProtocol())
        {
            int steps = _joint_states_list.at(2)->to_motor_pos(0.25);
            int delay = 500;

            _can_interface->addSingleCommandToQueue(std::make_unique<StepperSingleCmd>(
                                                      StepperSingleCmd(EStepperCommandType::CMD_TYPE_RELATIVE_MOVE,
                                                                       motor_id, {steps, delay})));
        }
        else if (EBusProtocol::TTL == _joint_states_list.at(2)->getBusProtocol())
        {
            auto steps = static_cast<uint32_t>(_joint_states_list.at(2)->getPosition() + 10 * _joint_states_list.at(2)->getDirection());

            _ttl_interface->addSingleCommandToQueue(std::make_unique<StepperTtlSingleCmd>(
                                                     StepperTtlSingleCmd(EStepperCommandType::CMD_TYPE_POSITION,
                                                                         motor_id, {steps})));
        }
    }

    _ttl_interface->waitSingleQueueFree();

    // 3. Move All Dynamixel to Home Position
    if (_ttl_interface)
    {
        // set torque on
        DxlSyncCmd dynamixel_cmd(EDxlCommandType::CMD_TYPE_POSITION);

        for (auto jState : _joint_states_list)
        {
            if (jState && jState->isDynamixel())
            {
                dynamixel_cmd.addMotorParam(jState->getHardwareType(), jState->getId(),
                                            static_cast<uint32_t>(jState->to_motor_pos(jState->getHomePosition())));
            }
        }

        _ttl_interface->addSyncCommandToQueue(std::make_unique<DxlSyncCmd>(dynamixel_cmd));
    }

    // Wait a little bit for all dxl go to home before calibration
    _ttl_interface->waitSyncQueueFree();
}

/**
 * @brief CalibrationManager::moveSteppersToHome
 * // move all steppers to home
 */
void CalibrationManager::moveSteppersToHome()
{
    // 2. move all steppers to Home Position
    StepperTtlSyncCmd stepper_ttl_cmd(EStepperCommandType::CMD_TYPE_POSITION);

    for (auto jState : _joint_states_list)
    {
        if (jState && jState->isStepper())
        {
            uint8_t motor_id = jState->getId();
<<<<<<< HEAD
            int steps{0}; 
=======
            int steps{0};
>>>>>>> fb619d8a

            if (EBusProtocol::CAN == jState->getBusProtocol())
            {
                // after calibration, joint 1 2 is at limit max but joint 3 is at limit min
                if (motor_id != 3)
                    steps = jState->to_motor_pos(jState->getHomePosition()) - jState->to_motor_pos(jState->getLimitPositionMax());
                else
                    steps = jState->to_motor_pos(jState->getHomePosition()) - jState->to_motor_pos(jState->getLimitPositionMin());
                int delay = 550;
                _can_interface->addSingleCommandToQueue(std::make_unique<StepperSingleCmd>(StepperSingleCmd(
                                                            EStepperCommandType::CMD_TYPE_RELATIVE_MOVE, motor_id, {steps, delay})));
            }
            else if (EBusProtocol::TTL == jState->getBusProtocol())
            {
                steps = jState->to_motor_pos(jState->getHomePosition());
                stepper_ttl_cmd.addMotorParam(jState->getHardwareType(), motor_id, static_cast<uint32_t>(steps));
            }
        }
    }

    if  (stepper_ttl_cmd.isValid())
        _ttl_interface->addSyncCommandToQueue(std::make_unique<StepperTtlSyncCmd>(stepper_ttl_cmd));
}

/**
 * @brief CalibrationManager::sendCalibrationToSteppers
 */
void CalibrationManager::sendCalibrationToSteppers()
{
    // 2. for each stepper, configure and send calibration cmd
    for (auto jState : _joint_states_list)
    {
        if (jState && jState->isStepper())  // only steppers can be calibrated
        {
            auto pStepperMotorState = std::dynamic_pointer_cast<StepperMotorState>(jState);
            if (pStepperMotorState && pStepperMotorState->isValid())
            {
                uint8_t id = pStepperMotorState->getId();
                int8_t direction{};
                uint8_t stall_threshold{};
                int32_t delay{};

                if  (_calibration_params_map.count(id))
                {
                    stall_threshold = _calibration_params_map.at(id).stall_threshold;
                    direction = pStepperMotorState->getDirection() * _calibration_params_map.at(id).direction;
                    delay = _calibration_params_map.at(id).delay;
                }

                if (_can_interface && EBusProtocol::CAN == pStepperMotorState->getBusProtocol())
                {
                    int32_t offset;
                    // max limit in robot is correspond to the position initial of motor, with other motors
                    // min limit is correspond to the position initial
                    if (jState->getId() == 3)
                        offset = pStepperMotorState->to_motor_pos(pStepperMotorState->getLimitPositionMin());
                    else
                        offset = pStepperMotorState->to_motor_pos(pStepperMotorState->getLimitPositionMax());

                    _can_interface->addSingleCommandToQueue(std::make_unique<StepperSingleCmd>(
                                                            StepperSingleCmd(EStepperCommandType::CMD_TYPE_CALIBRATION, id,
                                                                                       {offset, delay, direction, _calibration_timeout})));
                }
                else if (_ttl_interface && EBusProtocol::TTL == pStepperMotorState->getBusProtocol())
                {
                    // for stepper TTL 0 is decreasing direction
                    uint8_t ttl_direction = (direction < 0) ? 0 : 1;

                    // send config before calibrate
                    _ttl_interface->addSingleCommandToQueue(std::make_unique<StepperTtlSingleCmd>(
                                                            StepperTtlSingleCmd(EStepperCommandType::CMD_TYPE_CALIBRATION_SETUP,
                                                                                id, {ttl_direction, stall_threshold})));

                    _ttl_interface->addSingleCommandToQueue(std::make_unique<StepperTtlSingleCmd>(
                                                            StepperTtlSingleCmd(EStepperCommandType::CMD_TYPE_CALIBRATION,
                                                                                id)));
                }
            }
        }
    }

    _ttl_interface->waitSingleQueueFree();
}

/**
 * @brief CalibrationManager::activateTorque
 * @param activated
 */
void CalibrationManager::activateTorque(bool activated)
{
    _ttl_interface->waitSingleQueueFree();

    ROS_DEBUG("CalibrationManager::activateTorque - activate learning mode");

    DxlSyncCmd dxl_cmd(EDxlCommandType::CMD_TYPE_TORQUE);
    StepperTtlSyncCmd stepper_ttl_cmd(EStepperCommandType::CMD_TYPE_TORQUE);

    for (auto const& jState : _joint_states_list)
    {
        if (jState)
        {
            if (jState->getBusProtocol() == EBusProtocol::TTL)
            {
                if (jState->isDynamixel())
                  dxl_cmd.addMotorParam(jState->getHardwareType(), jState->getId(), activated);
                else
                  stepper_ttl_cmd.addMotorParam(jState->getHardwareType(), jState->getId(), activated);
            }
            else
            {
                StepperSingleCmd stepper_cmd(EStepperCommandType::CMD_TYPE_TORQUE);

                stepper_cmd.setId(jState->getId());
                stepper_cmd.setParams({activated});
                if (_can_interface)
                    _can_interface->addSingleCommandToQueue(std::make_unique<StepperSingleCmd>(stepper_cmd));
            }
        }
    }

    if (_ttl_interface)
    {
        if (dxl_cmd.isValid())
          _ttl_interface->addSyncCommandToQueue(std::make_unique<DxlSyncCmd>(dxl_cmd));

        if (stepper_ttl_cmd.isValid())
          _ttl_interface->addSyncCommandToQueue(std::make_unique<StepperTtlSyncCmd>(stepper_ttl_cmd));
    }
}

//********************
//  file IO
//********************

/**
 * @brief CalibrationManager::saveCalibrationOffsetsToFile
 * @param motor_id_list
 * @param steps_list
 * @return
 */
bool CalibrationManager::saveCalibrationOffsetsToFile(const std::vector<int> &motor_id_list,
                                                     const std::vector<int> &steps_list)
{
    bool res = false;
    if (motor_id_list.size() == steps_list.size())
    {
        size_t found = _calibration_file_name.find_last_of('/');
        std::string folder_name = _calibration_file_name.substr(0, found);

        boost::filesystem::path filepath(_calibration_file_name);
        boost::filesystem::path directory(folder_name);

        // Create dir if not exist
        boost::system::error_code returned_error;
        boost::filesystem::create_directories(directory, returned_error);

        if (!returned_error)
        {
            // Create text to write
            std::string text_to_write;
            for (size_t i = 0; i < motor_id_list.size(); i++)
            {
                text_to_write += std::to_string(motor_id_list.at(i));
                text_to_write += ":";
                text_to_write += std::to_string(steps_list.at(i));
                if (i < motor_id_list.size() - 1)
                {
                    text_to_write += "\n";
                }
            }

            // Write to file
            std::ofstream offset_file(_calibration_file_name.c_str());
            if (offset_file.is_open())
            {
                ROS_DEBUG("CalibrationManager::set_motors_calibration_offsets - Writing calibration offsets to file : \n%s",
                          text_to_write.c_str());

                offset_file << text_to_write.c_str();
                offset_file.close();

                res = true;
            }
            else
            {
                ROS_WARN("CalibrationManager::set_motors_calibration_offsets - Unable to open file : %s",
                         _calibration_file_name.c_str());
            }
        }
        else
        {
            ROS_WARN("CalibrationManager::set_motors_calibration_offsets - Could not create directory : %s",
                     folder_name.c_str());
        }
    }
    else
    {
        ROS_ERROR("CalibrationManager::set_motors_calibration_offsets - Corrupted command"
                  ": motors id list and params list size mismatch");
    }

    return res;
}

/**
 * @brief CalibrationManager::readCalibrationOffsetsFromFile
 * @param motor_id_list
 * @param steps_list
 * @return
 */
bool CalibrationManager::readCalibrationOffsetsFromFile(std::vector<int> &motor_id_list,
                                                        std::vector<int> &steps_list)
{
    bool res = false;

    std::vector<std::string> lines;
    std::string current_line;

    motor_id_list.clear();
    steps_list.clear();

    std::ifstream offset_file(_calibration_file_name.c_str());

    if (offset_file.is_open())
    {
        // read all lines
        while (getline(offset_file, current_line))
        {
            try
            {
                size_t index = current_line.find(':');
                motor_id_list.emplace_back(stoi(current_line.substr(0, index)));
                steps_list.emplace_back(stoi(current_line.erase(0, index + 1)));
            }
            catch (...)
            {
                ROS_ERROR("CalibrationManager::getMotorsCalibrationOffsets - Exception caught during file reading");
            }
        }

        offset_file.close();
        res = true;
    }
    else
    {
        ROS_WARN("Motor Offset - Unable to open file : %s", _calibration_file_name.c_str());
    }

    return res;
}

}  // namespace joints_interface<|MERGE_RESOLUTION|>--- conflicted
+++ resolved
@@ -690,11 +690,7 @@
         if (jState && jState->isStepper())
         {
             uint8_t motor_id = jState->getId();
-<<<<<<< HEAD
-            int steps{0}; 
-=======
             int steps{0};
->>>>>>> fb619d8a
 
             if (EBusProtocol::CAN == jState->getBusProtocol())
             {
