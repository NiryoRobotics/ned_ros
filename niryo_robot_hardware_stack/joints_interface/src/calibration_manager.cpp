/*
    _calibration_manager.cpp
    Copyright (C) 2020 Niryo
    All rights reserved.

    This program is free software: you can redistribute it and/or modify
    it under the terms of the GNU General Public License as published by
    the Free Software Foundation, either version 3 of the License, or
    (at your option) any later version.

    This program is distributed in the hope that it will be useful,
    but WITHOUT ANY WARRANTY; without even the implied warranty of
    MERCHANTABILITY or FITNESS FOR A PARTICULAR PURPOSE.  See the
    GNU General Public License for more details.

    You should have received a copy of the GNU General Public License
    along with this program.  If not, see <http:// www.gnu.org/licenses/>.
*/

// std
#include <functional>
#include <string>
#include <vector>
#include <fstream>

// to be migrated to std/filesystem when switching to C++17
#include <boost/filesystem.hpp>

// ros
#include <ros/console.h>

// niryo
#include "common/model/stepper_command_type_enum.hpp"
#include "common/model/dxl_command_type_enum.hpp"
#include "common/model/stepper_calibration_status_enum.hpp"

#include "common/util/util_defs.hpp"

#include "joints_interface/calibration_manager.hpp"

using ::common::model::JointState;
using ::common::model::EStepperCommandType;
using ::common::model::StepperSingleCmd;
using ::common::model::StepperTtlSingleCmd;
using ::common::model::StepperMotorState;
using ::common::model::EStepperCalibrationStatus;
using ::common::model::EDxlCommandType;
using ::common::model::EBusProtocol;
using ::common::model::StepperTtlSingleCmd;

namespace joints_interface
{

/**
 * @brief CalibrationManager::CalibrationManager
 * @param nh
 * @param joint_list
 * @param ttl_interface
 * @param can_interface
 */
CalibrationManager::CalibrationManager(ros::NodeHandle& nh,
                                       std::vector<std::shared_ptr<JointState> > joint_list,
                                       std::shared_ptr<ttl_driver::TtlInterfaceCore> ttl_interface,
                                       std::shared_ptr<can_driver::CanInterfaceCore> can_interface) :
    _ttl_interface(ttl_interface),
    _can_interface(can_interface),
    _joint_list(joint_list)
{
    ROS_DEBUG("CalibrationManager::ctor");

    initParameters(nh);

    ROS_INFO("Calibration Interface - Calibration interface started");
}

/**
 * @brief CalibrationManager::~CalibrationManager
 */
CalibrationManager::~CalibrationManager()
{
}

/**
 * @brief CalibrationManager::initParameters
 * @param nh
 */
void CalibrationManager::initParameters(ros::NodeHandle &nh)
{
    nh.getParam("calibration_timeout", _calibration_timeout);
    nh.getParam("calibration_file", _calibration_file_name);
    nh.getParam("/niryo_robot_hardware_interface/hardware_version", _hardware_version);

    ROS_DEBUG("Calibration Interface - hardware_version %s", _hardware_version.c_str());
    ROS_DEBUG("Calibration Interface - Calibration timeout %d", _calibration_timeout);
    ROS_DEBUG("Calibration Interface - Calibration file name %s", _calibration_file_name.c_str());
}

/**
 * @brief CalibrationManager::getProtocolOfMotor
 * @param bus_proto
 * @return
 */
std::shared_ptr<common::model::IDriverCore>
CalibrationManager::getProtocolOfMotor(EBusProtocol bus_proto) const
{
    switch (bus_proto)
    {
    case EBusProtocol::CAN:
        return _can_interface;
    case EBusProtocol::TTL:
        return _ttl_interface;
    default:
        return nullptr;
    }
}

/**
 * @brief CalibrationManager::CalibrationInprogress
 * @return
 */
bool CalibrationManager::CalibrationInprogress() const
{
    return _calibration_in_progress;
}

/**
 * @brief CalibrationManager::startCalibration
 * @param mode
 * @param result_message
 * @return
 */
int CalibrationManager::startCalibration(int mode, std::string &result_message)
{
    if (AUTO_CALIBRATION == mode)  // auto
    {
        _calibration_in_progress = true;
        if (!_check_steppers_connected())
        {
            result_message = "Calibration Interface - Please ensure that all motors are connected";
            _calibration_in_progress = false;
            return niryo_robot_msgs::CommandStatus::CALIBRATION_NOT_DONE;
        }
        _auto_calibration();
        _calibration_in_progress = false;
    }
    else if (MANUAL_CALIBRATION == mode)  // manuel
    {
        _calibration_in_progress = true;
        if (!_can_process_manual_calibration(result_message))
        {
            result_message = "Calibration Interface - Can't proceed to manual calibration";
            _calibration_in_progress = false;
            return niryo_robot_msgs::CommandStatus::CALIBRATION_NOT_DONE;
        }
        if (!_check_steppers_connected())
        {
            result_message = "Calibration Interface - Please ensure that all motors are connected";
            _calibration_in_progress = false;
            return niryo_robot_msgs::CommandStatus::CALIBRATION_NOT_DONE;
        }

        _manual_calibration();
        _calibration_in_progress = false;
    }
    else
    {
        result_message = "Calibration Interface - Command error";
        return -1;
    }
    result_message = "Calibration Interface - Calibration done";
    return niryo_robot_msgs::CommandStatus::SUCCESS;
}

/**
 * @brief CalibrationManager::_motorTorque
 * @param motor
 * @param status
 */
void CalibrationManager::_motorTorque(const std::shared_ptr<JointState>& pState, bool status)
{
    StepperSingleCmd stepper_cmd(EStepperCommandType::CMD_TYPE_TORQUE, pState->getId(), {status});
    getProtocolOfMotor(pState->getBusProtocol())->addSingleCommandToQueue(
                                std::make_shared<StepperSingleCmd>(stepper_cmd));
}

/**
 * @brief CalibrationManager::_moveMotor
 * @param motor
 * @param steps
 * @param delay
 */
void CalibrationManager::_moveMotor(const std::shared_ptr<JointState>& pState, int steps, double delay)
{
    _motorTorque(pState, true);

    StepperSingleCmd stepper_cmd(EStepperCommandType::CMD_TYPE_POSITION, pState->getId(), {static_cast<int32_t>(steps)});
    getProtocolOfMotor(pState->getBusProtocol())->addSingleCommandToQueue(
                                std::make_shared<StepperSingleCmd>(stepper_cmd));

    ros::Duration(delay).sleep();
}

/**
 * @brief CalibrationManager::_relativeMoveMotor
 * @param motor
 * @param steps
 * @param delay
 * @param wait
 * @return
 */
int CalibrationManager::_relativeMoveMotor(const std::shared_ptr<JointState>& pState, int steps, int delay, bool wait)
{
    _motorTorque(pState, true);

    StepperSingleCmd stepper_cmd(EStepperCommandType::CMD_TYPE_RELATIVE_MOVE, pState->getId(), {steps, delay});
    getProtocolOfMotor(pState->getBusProtocol())->addSingleCommandToQueue(
                                std::make_shared<StepperSingleCmd>(stepper_cmd));

    if (wait)
    {
        ros::Duration(abs(steps * delay / 1000000) + 0.5).sleep();  // wait for 0.5 sec more to finish
    }
    return 1;
}

/**
 * @brief CalibrationManager::setStepperCalibrationCommand
 * @param pState
 * @param delay
 * @param calibration_direction
 * @param timeout
 */
void CalibrationManager::setStepperCalibrationCommand(const std::shared_ptr<StepperMotorState>& pState,
                                                        int32_t delay, int32_t calibration_direction, int32_t timeout)
{
    uint8_t motor_id = pState->getId();
    int32_t offset = pState->to_motor_pos(pState->getOffsetPosition(), pState->getBusProtocol());
    int32_t motor_direction = static_cast<int32_t>(pState->getDirection());

    // TODO(Thuc) need implement ttl driver for EStepperCommandType::CMD_TYPE_CALIBRATION cmd
    StepperSingleCmd stepper_cmd(EStepperCommandType::CMD_TYPE_CALIBRATION, motor_id,
                                {offset, delay, motor_direction * calibration_direction, timeout});
    getProtocolOfMotor(pState->getBusProtocol())->addSingleCommandToQueue(
                                std::make_shared<StepperSingleCmd>(stepper_cmd));

    ROS_INFO("Calibration Interface - start calibration for motor id %d :", motor_id);
}

/**
 * @brief CalibrationManager::_check_steppers_connected
 * @return
 */
bool CalibrationManager::_check_steppers_connected()
{
    for (auto const& jState : _joint_list)
    {
        if (jState && jState->isStepper())
        {
            if (!getProtocolOfMotor(jState->getBusProtocol())->scanMotorId(jState->getId()))
                    return false;
        }
    }
    return true;
}

/**
 * @brief CalibrationManager::_auto_calibration
 * @return
 */
EStepperCalibrationStatus CalibrationManager::_auto_calibration()
{
    ros::Duration sld(0.2);

    // 0. Torque ON for motor 2
<<<<<<< HEAD
    if (_joint_list.at(1)->getBusProtocol() == EBusProtocol::CAN)
=======
    if (_joint_list.at(1)->getBusProtocol() == EBusProtocol::CAN && _joint_list.at(2)->getBusProtocol() == EBusProtocol::CAN)
>>>>>>> 340fe8f1
    {
        StepperSingleCmd stepper_cmd(EStepperCommandType::CMD_TYPE_TORQUE, _joint_list.at(1)->getId(), {true});
        getProtocolOfMotor(_joint_list.at(1)->getBusProtocol())->addSingleCommandToQueue(
                                    std::make_shared<StepperSingleCmd>(stepper_cmd));
        sld.sleep();

        // 1. Relative Move Motor 3
<<<<<<< HEAD
        _relativeMoveMotor(_joint_list.at(2), _joint_list.at(2)->to_motor_pos(0.25), 500, false);
        ros::Duration(0.5).sleep();
    }
=======
        _relativeMoveMotor(_joint_list.at(2), _joint_list.at(2)->to_motor_pos(0.25, EBusProtocol::CAN), 500, false);
        ros::Duration(0.5).sleep();
    }

>>>>>>> 340fe8f1
    // 2. Move All Dynamixel to Home Position
    if (_ttl_interface)
    {
        common::model::DxlSyncCmd dynamixel_cmd(EDxlCommandType::CMD_TYPE_TORQUE);
        dynamixel_cmd.addMotorParam(_joint_list.at(3)->getType(), _joint_list.at(3)->getId(), 1);
        dynamixel_cmd.addMotorParam(_joint_list.at(4)->getType(), _joint_list.at(4)->getId(), 1);
        dynamixel_cmd.addMotorParam(_joint_list.at(5)->getType(), _joint_list.at(5)->getId(), 1);

        // TODO(CC): only dxl use sync cmd
        _ttl_interface->setSyncCommand(std::make_shared<common::model::DxlSyncCmd>(dynamixel_cmd));
        sld.sleep();

        dynamixel_cmd.reset();
        dynamixel_cmd.setType(EDxlCommandType::CMD_TYPE_POSITION);

        dynamixel_cmd.addMotorParam(_joint_list.at(3)->getType(),
                                    _joint_list.at(3)->getId(),
                                    static_cast<uint32_t>(_joint_list.at(3)->to_motor_pos(0, EBusProtocol::TTL)));

        dynamixel_cmd.addMotorParam(_joint_list.at(4)->getType(),
                                    _joint_list.at(4)->getId(),
                                    static_cast<uint32_t>(_joint_list.at(4)->to_motor_pos(0, EBusProtocol::TTL)));

        dynamixel_cmd.addMotorParam(_joint_list.at(5)->getType(),
                                    _joint_list.at(5)->getId(),
                                    static_cast<uint32_t>(_joint_list.at(5)->to_motor_pos(0, EBusProtocol::TTL)));

        // TODO(Thuc): only dxl use sync cmd
        _ttl_interface->setSyncCommand(std::make_shared<common::model::DxlSyncCmd>(dynamixel_cmd));
        sld.sleep();
    }

    // 3. Send calibration cmd 1 + 2 + 3
    if (_can_interface)
    {
        std::shared_ptr<StepperMotorState> pStepperMotorState_1 =
                std::dynamic_pointer_cast<StepperMotorState>(_joint_list.at(0));

        std::shared_ptr<StepperMotorState> pStepperMotorState_2 =
                std::dynamic_pointer_cast<StepperMotorState>(_joint_list.at(1));
<<<<<<< HEAD

        std::shared_ptr<StepperMotorState> pStepperMotorState_3 =
                std::dynamic_pointer_cast<StepperMotorState>(_joint_list.at(2));

        if (pStepperMotorState_1 && pStepperMotorState_1->isValid() &&
                pStepperMotorState_2 && pStepperMotorState_2->isValid() &&
                pStepperMotorState_3 && pStepperMotorState_3->isValid())
        {
            if (_can_interface)
                _can_interface->startCalibration();

            setStepperCalibrationCommand(pStepperMotorState_1, 200, 1, _calibration_timeout);
            setStepperCalibrationCommand(pStepperMotorState_2, 1000, 1, _calibration_timeout);
            setStepperCalibrationCommand(pStepperMotorState_3, 1000, -1, _calibration_timeout);
        }
    }
    else
    {
        ROS_INFO("CalibrationManager::_auto_calibration: calibration for steppers ttl need to be implemented!");
        _ttl_interface->startCalibration();
    }
=======

        std::shared_ptr<StepperMotorState> pStepperMotorState_3 =
                std::dynamic_pointer_cast<StepperMotorState>(_joint_list.at(2));

        if (pStepperMotorState_1 && pStepperMotorState_1->isValid() &&
                pStepperMotorState_2 && pStepperMotorState_2->isValid() &&
                pStepperMotorState_3 && pStepperMotorState_3->isValid())
        {
            _can_interface->startCalibration();

            setStepperCalibrationCommand(pStepperMotorState_1, 200, 1, _calibration_timeout);
            setStepperCalibrationCommand(pStepperMotorState_2, 1000, 1, _calibration_timeout);
            setStepperCalibrationCommand(pStepperMotorState_3, 1000, -1, _calibration_timeout);
        }

        // wait for calibration status done
        sld.sleep();
    }
    else
    {
        // calibration of steppers Ttl
        StepperTtlSingleCmd torque_cmd_1(EStepperCommandType::CMD_TYPE_TORQUE, 2, {0});
        StepperTtlSingleCmd torque_cmd_2(EStepperCommandType::CMD_TYPE_TORQUE, 3, {0});
        StepperTtlSingleCmd torque_cmd_3(EStepperCommandType::CMD_TYPE_TORQUE, 4, {0});

        _ttl_interface->addSingleCommandToQueue(std::make_shared<StepperTtlSingleCmd>(torque_cmd_1));
        _ttl_interface->addSingleCommandToQueue(std::make_shared<StepperTtlSingleCmd>(torque_cmd_2));
        _ttl_interface->addSingleCommandToQueue(std::make_shared<StepperTtlSingleCmd>(torque_cmd_3));
>>>>>>> 340fe8f1

        StepperTtlSingleCmd stepper_cmd_1(EStepperCommandType::CMD_TYPE_CALIBRATION, 2, {0});
        StepperTtlSingleCmd stepper_cmd_2(EStepperCommandType::CMD_TYPE_CALIBRATION, 3, {1});
        StepperTtlSingleCmd stepper_cmd_3(EStepperCommandType::CMD_TYPE_CALIBRATION, 4, {0});

        _ttl_interface->startCalibration();
         
        _ttl_interface->addSingleCommandToQueue(std::make_shared<StepperTtlSingleCmd>(stepper_cmd_1));
        _ttl_interface->addSingleCommandToQueue(std::make_shared<StepperTtlSingleCmd>(stepper_cmd_2));
        _ttl_interface->addSingleCommandToQueue(std::make_shared<StepperTtlSingleCmd>(stepper_cmd_3));
        
        sld.sleep();
    }

<<<<<<< HEAD
    std::vector<int> sensor_offset_results;
    for (size_t i = 0; i < 3; ++i)
=======
    while ((_can_interface && _can_interface->isCalibrationInProgress()) || (_ttl_interface && _ttl_interface->isCalibrationInProgress()))
>>>>>>> 340fe8f1
    {
        sld.sleep();
    }

    if (_can_interface)
    {
        std::vector<int> sensor_offset_results;
        for (size_t i = 0; i < 3; ++i)
        {
            uint8_t motor_id = _joint_list.at(i)->getId();
            int calibration_result = getProtocolOfMotor(_joint_list.at(i)->getBusProtocol())->getCalibrationResult(motor_id);
            sensor_offset_results.emplace_back(calibration_result);
            ROS_INFO("Calibration Interface - Motor %d, calibration cmd result %d ", motor_id, calibration_result);
        }

        if (sensor_offset_results.at(0) && sensor_offset_results.at(1) && sensor_offset_results.at(2))
        {
            ROS_INFO("Calibration Interface -  New Calibration values : ");

            ROS_INFO("Calibration Interface -  motor id %d - calibration value %d",
                    _joint_list.at(0)->getId(), sensor_offset_results.at(0));

            ROS_INFO("Calibration Interface -  motor id %d - calibration value %d",
                    _joint_list.at(1)->getId(), sensor_offset_results.at(1));

            ROS_INFO("Calibration Interface -  motor id %d - calibration value %d",
                    _joint_list.at(2)->getId(), sensor_offset_results.at(2));

<<<<<<< HEAD
        // 4. Move motor 1,2,3 to 0.0
        // -0.01 to bypass error
        if (_can_interface)
        {
            sld.sleep();
            _relativeMoveMotor(_joint_list.at(0),
                            -_joint_list.at(0)->to_motor_pos(_joint_list.at(0)->getOffsetPosition()),
=======
            std::vector<int> sensor_offset_ids;
            sensor_offset_ids.push_back(_joint_list.at(0)->getId());
            sensor_offset_ids.push_back(_joint_list.at(1)->getId());
            sensor_offset_ids.push_back(_joint_list.at(2)->getId());
            // 4. Move motor 1,2,3 to 0.0
            // -0.01 to bypass error
            sld.sleep();
            _relativeMoveMotor(_joint_list.at(0),
                            -_joint_list.at(0)->to_motor_pos(_joint_list.at(0)->getOffsetPosition(), EBusProtocol::CAN),
>>>>>>> 340fe8f1
                            550,
                            false);

            ros::Duration(2.5).sleep();

<<<<<<< HEAD
            // forge stepper command
            for (auto const& jState : _joint_list)
=======
            // 6. Write sensor_offset_steps to file
            set_motors_calibration_offsets(sensor_offset_ids, sensor_offset_results);
        }
        else
        {
            ROS_ERROR("Calibration Interface -  An error occured while calibrating stepper motors");
        }
        // forge stepper command
        for (auto const& jState : _joint_list)
        {
            if (jState && jState->isStepper())
>>>>>>> 340fe8f1
            {
                if (jState && jState->isStepper())
                {
                    StepperSingleCmd cmd(EStepperCommandType::CMD_TYPE_TORQUE, jState->getId(), {false});
                    getProtocolOfMotor(jState->getBusProtocol())->addSingleCommandToQueue(
                                                std::make_shared<StepperSingleCmd>(cmd));
                }
            }
        }
    }
    else
    {
        // Forge stepper Ttl
        for (auto const& jState : _joint_list)
        {
            if (jState && jState->isStepper())
            {
                StepperTtlSingleCmd cmd(EStepperCommandType::CMD_TYPE_TORQUE, jState->getId(), {0});
                getProtocolOfMotor(jState->getBusProtocol())->addSingleCommandToQueue(
                                            std::make_shared<StepperTtlSingleCmd>(cmd));
            }
        }
    }
    // forge dxl command
    if (_ttl_interface)
    {
        common::model::DxlSyncCmd dynamixel_cmd(EDxlCommandType::CMD_TYPE_TORQUE);
        dynamixel_cmd.addMotorParam(_joint_list.at(3)->getType(), _joint_list.at(3)->getId(), 0);
        dynamixel_cmd.addMotorParam(_joint_list.at(4)->getType(), _joint_list.at(4)->getId(), 0);
        dynamixel_cmd.addMotorParam(_joint_list.at(5)->getType(), _joint_list.at(5)->getId(), 0);

        // TODO(Thuc) only dxl use sync cmd
        _ttl_interface->setSyncCommand(std::make_shared<common::model::DxlSyncCmd>(dynamixel_cmd));
        sld.sleep();
    }

    common::model::EStepperCalibrationStatus  calibration_status = common::model::EStepperCalibrationStatus::CALIBRATION_UNINITIALIZED;
    if (_can_interface)
        calibration_status = _can_interface->getCalibrationStatus();
    else if (_ttl_interface)
        calibration_status = _ttl_interface->getCalibrationStatus();
    return calibration_status;
}

/**
 * @brief CalibrationManager::_can_process_manual_calibration
 * @param result_message
 * @return
 */
bool CalibrationManager::_can_process_manual_calibration(std::string &result_message)
{
    if (_can_interface)
    {
        auto stepper_motor_states = _can_interface->getJointStates();

        // 1. Check if motors firmware version is ok
        for (auto const& mState : stepper_motor_states)
        {
            if (mState)
            {
                // TODO(Thuc) check firmware version only need for stepper, need verify
                std::string firmware_version = std::dynamic_pointer_cast<StepperMotorState>(mState)->getFirmwareVersion();
                if (firmware_version.length() == 0)
                {
                    result_message = "Calibration Interface - No firmware version available for motor " +
                                    std::to_string(mState->getId()) +
                                    ". Make sure all motors are connected";

                    ROS_WARN("Calibration Interface - Can't process manual calibration : %s",
                            result_message.c_str());
                    return false;
                }
                if (stoi(firmware_version.substr(0, 1)) < 2)
                {
                    result_message = "Calibration Interface - You need to upgrade stepper firmware for motor " +
                                        std::to_string(mState->getId());

                    ROS_WARN("Calibration Interface - Can't process manual calibration : %s",
                            result_message.c_str());
                    return false;
                }
            }
        }

        // 2. Check if motor offset values have been previously saved (with auto calibration)
        std::vector<int> motor_id_list;
        std::vector<int> steps_list;
        if (!get_motors_calibration_offsets(motor_id_list, steps_list))
        {
            result_message = "Calibration Interface - You need to make an "
                            "auto calibration before using the manual calibration";
            ROS_WARN("Calibration Interface - Can't process manual calibration : %s",
                    result_message.c_str());
            return false;
        }

        // 3. Check if all connected motors have a motor offset value
        for (auto const& mState : stepper_motor_states)
        {
            if (mState)
            {
                bool found = false;

                for (int m_id : motor_id_list)
                {
                    if (m_id == mState->getId())
                    {
                        found = true;
                        break;
                    }
                }

                if (!found)
                {
                    result_message = "Calibration Interface - Motor " +
                                    std::to_string(mState->getId()) +
                                    " does not have a saved offset value, " +
                                    "you need to do one auto calibration";
                    ROS_WARN("Calibration Interface - Can't process manual calibration : %s", result_message.c_str());
                    return false;
                }
            }
        }
    }

    return true;
}

/**
 * @brief CalibrationManager::_send_calibration_offset
 * @param id
 * @param offset_to_send
 * @param absolute_steps_at_offset_position
 */
void CalibrationManager::_send_calibration_offset(uint8_t id, int offset_to_send, int absolute_steps_at_offset_position)
{
    // TODO(THUC) not StepperSingleCmd for ttl stepper
    StepperSingleCmd stepper_cmd(EStepperCommandType::CMD_TYPE_POSITION_OFFSET, id, {offset_to_send, absolute_steps_at_offset_position});
    if (_can_interface)
        _can_interface->addSingleCommandToQueue(
                        std::make_shared<StepperSingleCmd>(stepper_cmd));
    else if (_ttl_interface)
        _ttl_interface->addSingleCommandToQueue(
                        std::make_shared<StepperSingleCmd>(stepper_cmd));
    // (Thuc) call add single command to Queue by if else but not
    // by polymorphism make the program will work for the case all stepper use can or ttl,
    // not 2 protocol in the same time
}

/**
 * @brief CalibrationManager::_manual_calibration
 * @return
 */
EStepperCalibrationStatus CalibrationManager::_manual_calibration()
{
    ros::Rate rest(0.5);
    ros::Duration sld(0.2);
    std::vector<int> motor_id_list;
    std::vector<int> steps_list;

    if (!get_motors_calibration_offsets(motor_id_list, steps_list))
    {
       return EStepperCalibrationStatus::CALIBRATION_FAIL;
    }
    if (_can_interface)
        _can_interface->startCalibration();
    else if (_ttl_interface)
        _ttl_interface->startCalibration();

    // 0. Torque ON for motor 2
    int steps_per_rev = common::model::StepperMotorState::stepsPerRev();

    for (size_t i = 0; i < motor_id_list.size(); i++)
    {
        int offset_to_send = 0;
        int sensor_offset_steps = steps_list.at(i);
        int absolute_steps_at_offset_position = 0;

        if (motor_id_list.at(i) == _joint_list.at(0)->getId())
        {
            offset_to_send = sensor_offset_steps - _joint_list.at(0)->to_motor_pos(_joint_list.at(0)->getOffsetPosition(), _joint_list.at(0)->getBusProtocol()) % steps_per_rev;
            if (offset_to_send < 0)
                offset_to_send += steps_per_rev;
            absolute_steps_at_offset_position = offset_to_send;

            _send_calibration_offset(_joint_list.at(0)->getId(), offset_to_send, absolute_steps_at_offset_position);
            sld.sleep();
        }
        else if (motor_id_list.at(i) == _joint_list.at(1)->getId())
        {
<<<<<<< HEAD
            offset_to_send = sensor_offset_steps - _joint_list.at(1)->to_motor_pos(_joint_list.at(1)->getOffsetPosition());
            if (_hardware_version == "ned")
            {
                absolute_steps_at_offset_position = sensor_offset_steps;
            }
            else if (_hardware_version == "one")
            {
                offset_to_send %= steps_per_rev;
                if (offset_to_send < 0)
                    offset_to_send += steps_per_rev;
                absolute_steps_at_offset_position = offset_to_send;
            }
=======
            offset_to_send = sensor_offset_steps - _joint_list.at(1)->to_motor_pos(_joint_list.at(1)->getOffsetPosition(), _joint_list.at(1)->getBusProtocol());
            absolute_steps_at_offset_position = sensor_offset_steps;
>>>>>>> 340fe8f1

            _send_calibration_offset(_joint_list.at(1)->getId(), offset_to_send, absolute_steps_at_offset_position);
            sld.sleep();
        }
        else if (motor_id_list.at(i) == _joint_list.at(2)->getId())
        {
            offset_to_send = sensor_offset_steps - _joint_list.at(2)->to_motor_pos(_joint_list.at(2)->getOffsetPosition(), _joint_list.at(2)->getBusProtocol());
            absolute_steps_at_offset_position = sensor_offset_steps;

            _send_calibration_offset(_joint_list.at(2)->getId(), offset_to_send, absolute_steps_at_offset_position);
            sld.sleep();
        }
    }
    if (_can_interface)
        return _can_interface->getCalibrationStatus();
    else if (_ttl_interface)
        return _ttl_interface->getCalibrationStatus();

    return EStepperCalibrationStatus::CALIBRATION_FAIL;
}

/**
 * @brief CalibrationManager::get_motors_calibration_offsets
 * @param motor_id_list
 * @param steps_list
 * @return
 */
bool CalibrationManager::get_motors_calibration_offsets(std::vector<int> &motor_id_list, std::vector<int> &steps_list)
{
    std::vector<std::string> lines;
    std::string current_line;

    std::ifstream offset_file(_calibration_file_name.c_str());
    if (offset_file.is_open())
    {
        while (getline(offset_file, current_line))
        {
            try
            {
                size_t index = current_line.find(":");
                motor_id_list.push_back(stoi(current_line.substr(0, index)));
                steps_list.push_back(stoi(current_line.erase(0, index + 1)));
            }
            catch (...)
            {
            }
        }
        offset_file.close();
    }
    else
    {
        ROS_WARN("Motor Offset - Unable to open file : %s", _calibration_file_name.c_str());
        return false;
    }
    return true;
}

/**
 * @brief CalibrationManager::set_motors_calibration_offsets
 * @param motor_id_list
 * @param steps_list
 * @return
 */
bool CalibrationManager::set_motors_calibration_offsets(const std::vector<int> &motor_id_list,
                                                        const std::vector<int> &steps_list)
{
    if (motor_id_list.size() != steps_list.size())
    {
        ROS_ERROR("Corrupted command : motors id list and params list size mismatch");
        return false;
    }

    size_t found = _calibration_file_name.find_last_of("/");
    std::string folder_name = _calibration_file_name.substr(0, found);

    boost::filesystem::path filepath(_calibration_file_name);
    boost::filesystem::path directory(folder_name);

    // Create dir if not exist
    boost::system::error_code returned_error;
    boost::filesystem::create_directories(directory, returned_error);
    if (returned_error)
    {
        ROS_WARN("CalibrationManager::set_motors_calibration_offsets - Could not create directory : %s",
                 folder_name.c_str());
        return false;
    }

    // Create text to write
    std::string text_to_write = "";
    for (size_t i = 0; i < motor_id_list.size(); i++)
    {
        text_to_write += std::to_string(motor_id_list.at(i));
        text_to_write += ":";
        text_to_write += std::to_string(steps_list.at(i));
        if (i < motor_id_list.size() - 1)
        {
            text_to_write += "\n";
        }
    }

    // Write to file
    std::ofstream offset_file(_calibration_file_name.c_str());
    if (offset_file.is_open())
    {
        ROS_DEBUG("CalibrationManager::set_motors_calibration_offsets - Writing calibration offsets to file : \n%s",
                  text_to_write.c_str());

        offset_file << text_to_write.c_str();
        offset_file.close();
    }
    else
    {
        ROS_WARN("CalibrationManager::set_motors_calibration_offsets - Unable to open file : %s",
                 _calibration_file_name.c_str());
        return false;
    }

    return true;
}
}  // namespace joints_interface<|MERGE_RESOLUTION|>--- conflicted
+++ resolved
@@ -272,11 +272,7 @@
     ros::Duration sld(0.2);
 
     // 0. Torque ON for motor 2
-<<<<<<< HEAD
-    if (_joint_list.at(1)->getBusProtocol() == EBusProtocol::CAN)
-=======
     if (_joint_list.at(1)->getBusProtocol() == EBusProtocol::CAN && _joint_list.at(2)->getBusProtocol() == EBusProtocol::CAN)
->>>>>>> 340fe8f1
     {
         StepperSingleCmd stepper_cmd(EStepperCommandType::CMD_TYPE_TORQUE, _joint_list.at(1)->getId(), {true});
         getProtocolOfMotor(_joint_list.at(1)->getBusProtocol())->addSingleCommandToQueue(
@@ -284,16 +280,10 @@
         sld.sleep();
 
         // 1. Relative Move Motor 3
-<<<<<<< HEAD
-        _relativeMoveMotor(_joint_list.at(2), _joint_list.at(2)->to_motor_pos(0.25), 500, false);
-        ros::Duration(0.5).sleep();
-    }
-=======
         _relativeMoveMotor(_joint_list.at(2), _joint_list.at(2)->to_motor_pos(0.25, EBusProtocol::CAN), 500, false);
         ros::Duration(0.5).sleep();
     }
 
->>>>>>> 340fe8f1
     // 2. Move All Dynamixel to Home Position
     if (_ttl_interface)
     {
@@ -334,29 +324,6 @@
 
         std::shared_ptr<StepperMotorState> pStepperMotorState_2 =
                 std::dynamic_pointer_cast<StepperMotorState>(_joint_list.at(1));
-<<<<<<< HEAD
-
-        std::shared_ptr<StepperMotorState> pStepperMotorState_3 =
-                std::dynamic_pointer_cast<StepperMotorState>(_joint_list.at(2));
-
-        if (pStepperMotorState_1 && pStepperMotorState_1->isValid() &&
-                pStepperMotorState_2 && pStepperMotorState_2->isValid() &&
-                pStepperMotorState_3 && pStepperMotorState_3->isValid())
-        {
-            if (_can_interface)
-                _can_interface->startCalibration();
-
-            setStepperCalibrationCommand(pStepperMotorState_1, 200, 1, _calibration_timeout);
-            setStepperCalibrationCommand(pStepperMotorState_2, 1000, 1, _calibration_timeout);
-            setStepperCalibrationCommand(pStepperMotorState_3, 1000, -1, _calibration_timeout);
-        }
-    }
-    else
-    {
-        ROS_INFO("CalibrationManager::_auto_calibration: calibration for steppers ttl need to be implemented!");
-        _ttl_interface->startCalibration();
-    }
-=======
 
         std::shared_ptr<StepperMotorState> pStepperMotorState_3 =
                 std::dynamic_pointer_cast<StepperMotorState>(_joint_list.at(2));
@@ -385,7 +352,6 @@
         _ttl_interface->addSingleCommandToQueue(std::make_shared<StepperTtlSingleCmd>(torque_cmd_1));
         _ttl_interface->addSingleCommandToQueue(std::make_shared<StepperTtlSingleCmd>(torque_cmd_2));
         _ttl_interface->addSingleCommandToQueue(std::make_shared<StepperTtlSingleCmd>(torque_cmd_3));
->>>>>>> 340fe8f1
 
         StepperTtlSingleCmd stepper_cmd_1(EStepperCommandType::CMD_TYPE_CALIBRATION, 2, {0});
         StepperTtlSingleCmd stepper_cmd_2(EStepperCommandType::CMD_TYPE_CALIBRATION, 3, {1});
@@ -400,12 +366,7 @@
         sld.sleep();
     }
 
-<<<<<<< HEAD
-    std::vector<int> sensor_offset_results;
-    for (size_t i = 0; i < 3; ++i)
-=======
     while ((_can_interface && _can_interface->isCalibrationInProgress()) || (_ttl_interface && _ttl_interface->isCalibrationInProgress()))
->>>>>>> 340fe8f1
     {
         sld.sleep();
     }
@@ -434,15 +395,6 @@
             ROS_INFO("Calibration Interface -  motor id %d - calibration value %d",
                     _joint_list.at(2)->getId(), sensor_offset_results.at(2));
 
-<<<<<<< HEAD
-        // 4. Move motor 1,2,3 to 0.0
-        // -0.01 to bypass error
-        if (_can_interface)
-        {
-            sld.sleep();
-            _relativeMoveMotor(_joint_list.at(0),
-                            -_joint_list.at(0)->to_motor_pos(_joint_list.at(0)->getOffsetPosition()),
-=======
             std::vector<int> sensor_offset_ids;
             sensor_offset_ids.push_back(_joint_list.at(0)->getId());
             sensor_offset_ids.push_back(_joint_list.at(1)->getId());
@@ -452,16 +404,11 @@
             sld.sleep();
             _relativeMoveMotor(_joint_list.at(0),
                             -_joint_list.at(0)->to_motor_pos(_joint_list.at(0)->getOffsetPosition(), EBusProtocol::CAN),
->>>>>>> 340fe8f1
                             550,
                             false);
 
             ros::Duration(2.5).sleep();
 
-<<<<<<< HEAD
-            // forge stepper command
-            for (auto const& jState : _joint_list)
-=======
             // 6. Write sensor_offset_steps to file
             set_motors_calibration_offsets(sensor_offset_ids, sensor_offset_results);
         }
@@ -473,7 +420,6 @@
         for (auto const& jState : _joint_list)
         {
             if (jState && jState->isStepper())
->>>>>>> 340fe8f1
             {
                 if (jState && jState->isStepper())
                 {
@@ -664,23 +610,16 @@
         }
         else if (motor_id_list.at(i) == _joint_list.at(1)->getId())
         {
-<<<<<<< HEAD
-            offset_to_send = sensor_offset_steps - _joint_list.at(1)->to_motor_pos(_joint_list.at(1)->getOffsetPosition());
-            if (_hardware_version == "ned")
-            {
-                absolute_steps_at_offset_position = sensor_offset_steps;
-            }
-            else if (_hardware_version == "one")
+            offset_to_send = sensor_offset_steps - _joint_list.at(1)->to_motor_pos(_joint_list.at(1)->getOffsetPosition(), _joint_list.at(1)->getBusProtocol());
+
+            if ("one" == _hardware_version)
             {
                 offset_to_send %= steps_per_rev;
                 if (offset_to_send < 0)
                     offset_to_send += steps_per_rev;
-                absolute_steps_at_offset_position = offset_to_send;
             }
-=======
-            offset_to_send = sensor_offset_steps - _joint_list.at(1)->to_motor_pos(_joint_list.at(1)->getOffsetPosition(), _joint_list.at(1)->getBusProtocol());
-            absolute_steps_at_offset_position = sensor_offset_steps;
->>>>>>> 340fe8f1
+
+            absolute_steps_at_offset_position = offset_to_send;
 
             _send_calibration_offset(_joint_list.at(1)->getId(), offset_to_send, absolute_steps_at_offset_position);
             sld.sleep();
