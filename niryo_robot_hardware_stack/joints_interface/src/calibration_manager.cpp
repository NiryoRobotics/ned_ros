/*
    _calibration_manager.cpp
    Copyright (C) 2020 Niryo
    All rights reserved.

    This program is free software: you can redistribute it and/or modify
    it under the terms of the GNU General Public License as published by
    the Free Software Foundation, either version 3 of the License, or
    (at your option) any later version.

    This program is distributed in the hope that it will be useful,
    but WITHOUT ANY WARRANTY; without even the implied warranty of
    MERCHANTABILITY or FITNESS FOR A PARTICULAR PURPOSE.  See the
    GNU General Public License for more details.

    You should have received a copy of the GNU General Public License
    along with this program.  If not, see <http:// www.gnu.org/licenses/>.
*/

// std
#include <functional>
#include <string>
#include <vector>

// to be migrated to std/filesystem when switching to C++17
#include <boost/filesystem.hpp>

// ros
#include <ros/console.h>

// niryo
#include "common/model/stepper_command_type_enum.hpp"
#include "common/model/dxl_command_type_enum.hpp"
#include "common/model/stepper_calibration_status_enum.hpp"

#include "common/util/util_defs.hpp"

#include "joints_interface/calibration_manager.hpp"

using ::common::model::JointState;
using ::common::model::EStepperCommandType;
using ::common::model::StepperMotorCmd;
using ::common::model::StepperMotorState;
using ::common::model::EStepperCalibrationStatus;
using ::common::model::SynchronizeMotorCmd;
using ::common::model::EDxlCommandType;

namespace joints_interface
{

/**
 * @brief CalibrationManager::CalibrationManager
 * @param nh
 * @param joint_list
 * @param can_driver
 * @param ttl_driver
 */
CalibrationManager::CalibrationManager(ros::NodeHandle& nh,
                                       std::vector<std::shared_ptr<JointState> > joint_list,
                                       std::shared_ptr<joint_driver::JointDriver> joint_driver) :
    _jdriver(joint_driver),
    _joint_list(joint_list)
{
    ROS_DEBUG("CalibrationManager::ctor");

    // get can driver and ttl driver if exist
    _can_driver_core = joint_driver->getCanDriverCore();
    _ttl_driver_core = joint_driver->getTtlDriverCore();

    initParameters(nh);

    ROS_INFO("Calibration Interface - Calibration interface started");
}

/**
 * @brief CalibrationManager::~CalibrationManager
 */
CalibrationManager::~CalibrationManager()
{
}

/**
 * @brief CalibrationManager::initParameters
 * @param nh
 */
void CalibrationManager::initParameters(ros::NodeHandle &nh)
{
    nh.getParam("calibration_timeout", _calibration_timeout);
    nh.getParam("calibration_file", _calibration_file_name);

    ROS_DEBUG("Calibration Interface - Calibration timeout %d", _calibration_timeout);
    ROS_DEBUG("Calibration Interface - Calibration file name %s", _calibration_file_name.c_str());
}

/**
 * @brief CalibrationManager::CalibrationInprogress
 * @return
 */
bool CalibrationManager::CalibrationInprogress() const
{
    return _calibration_in_progress;
}

/**
 * @brief CalibrationManager::startCalibration
 * @param mode
 * @param result_message
 * @return
 */
int CalibrationManager::startCalibration(int mode, std::string &result_message)
{
    if (AUTO_CALIBRATION == mode)  // auto
    {
        _calibration_in_progress = true;
        if (!_check_steppers_connected())
        {
            result_message = "Calibration Interface - Please ensure that all motors are connected";
            _calibration_in_progress = false;
            return niryo_robot_msgs::CommandStatus::CALIBRATION_NOT_DONE;
        }
        _auto_calibration();
        _calibration_in_progress = false;
    }
    else if (MANUAL_CALIBRATION == mode)  // manuel
    {
        _calibration_in_progress = true;
        if (!_can_process_manual_calibration(result_message))
        {
            result_message = "Calibration Interface - Can't proceed to manual calibration";
            _calibration_in_progress = false;
            return niryo_robot_msgs::CommandStatus::CALIBRATION_NOT_DONE;
        }
        if (!_check_steppers_connected())
        {
            result_message = "Calibration Interface - Please ensure that all motors are connected";
            _calibration_in_progress = false;
            return niryo_robot_msgs::CommandStatus::CALIBRATION_NOT_DONE;
        }

        _manual_calibration();
        _calibration_in_progress = false;
    }
    else
    {
        result_message = "Calibration Interface - Command error";
        return -1;
    }
    result_message = "Calibration Interface - Calibration done";
    return niryo_robot_msgs::CommandStatus::SUCCESS;
}

/**
 * @brief CalibrationManager::_motorTorque
 * @param motor
 * @param status
 */
void CalibrationManager::_motorTorque(const std::shared_ptr<JointState>& motor, bool status)
{
    StepperMotorCmd stepper_cmd(EStepperCommandType::CMD_TYPE_TORQUE, motor->getId(), {status});
    _jdriver->getProtocolOfMotor(motor->getName())->addSingleCommandToQueue(
                                std::make_shared<StepperMotorCmd>(stepper_cmd));
}

/**
 * @brief CalibrationManager::_moveMotor
 * @param motor
 * @param steps
 * @param delay
 */
void CalibrationManager::_moveMotor(const std::shared_ptr<JointState>& motor, int steps, double delay)
{
    _motorTorque(motor, true);

    StepperMotorCmd stepper_cmd(EStepperCommandType::CMD_TYPE_POSITION, motor->getId(), {steps});
    _jdriver->getProtocolOfMotor(motor->getName())->addSingleCommandToQueue(
                                std::make_shared<StepperMotorCmd>(stepper_cmd));

    ros::Duration(delay).sleep();
}

/**
 * @brief CalibrationManager::_relativeMoveMotor
 * @param motor
 * @param steps
 * @param delay
 * @param wait
 * @return
 */
int CalibrationManager::_relativeMoveMotor(const std::shared_ptr<JointState>& motor, int steps, int delay, bool wait)
{
    _motorTorque(motor, true);

    StepperMotorCmd stepper_cmd(EStepperCommandType::CMD_TYPE_RELATIVE_MOVE, motor->getId(), {steps, delay});
    _jdriver->getProtocolOfMotor(motor->getName())->addSingleCommandToQueue(
                                std::make_shared<StepperMotorCmd>(stepper_cmd));

    if (wait)
    {
        ros::Duration(abs(steps * delay / 1000000) + 0.5).sleep();  // wait for 0.5 sec more to finish
    }
    return 1;
}

/**
 * @brief CalibrationManager::setStepperCalibrationCommand
 * @param pState
 * @param delay
 * @param calibration_direction
 * @param timeout
 */
void CalibrationManager::setStepperCalibrationCommand(const std::shared_ptr<StepperMotorState>& pState,
                                                        int32_t delay, int32_t calibration_direction, int32_t timeout)
{
    uint8_t motor_id = pState->getId();
    int32_t offset = pState->to_motor_pos(pState->getOffsetPosition());
    int32_t motor_direction = static_cast<int32_t>(pState->getDirection());

    // TODO need implement ttl driver for EStepperCommandType::CMD_TYPE_CALIBRATION cmd
    StepperMotorCmd stepper_cmd(EStepperCommandType::CMD_TYPE_CALIBRATION, motor_id,
                                {offset, delay, motor_direction * calibration_direction, timeout});
    _jdriver->getProtocolOfMotor(pState->getName())->addSingleCommandToQueue(
                                std::make_shared<StepperMotorCmd>(stepper_cmd));

    ROS_INFO("Calibration Interface - start calibration for motor id %d :", motor_id);
}

/**
 * @brief CalibrationManager::_check_steppers_connected
 * @return
 */
bool CalibrationManager::_check_steppers_connected()
{
    for (auto const& jState : _joint_list)
    {
        if (jState && jState->isStepper())
        {
            if (!_jdriver->getProtocolOfMotor(jState->getName())->scanMotorId(jState->getId()))
                    return false;
        }
    }
    return true;
}

/**
 * @brief CalibrationManager::_auto_calibration
 * @return
 */
EStepperCalibrationStatus CalibrationManager::_auto_calibration()
{
    ros::Duration sld(0.2);

    // 0. Torque ON for motor 2

    StepperMotorCmd stepper_cmd(EStepperCommandType::CMD_TYPE_TORQUE, _joint_list.at(1)->getId(), {true});
    _jdriver->getProtocolOfMotor(_joint_list.at(1)->getName())->addSingleCommandToQueue(
                                std::make_shared<StepperMotorCmd>(stepper_cmd));
    sld.sleep();

    // 1. Relative Move Motor 3
    _relativeMoveMotor(_joint_list.at(2), _joint_list.at(2)->to_motor_pos(0.25), 500, false);
    ros::Duration(0.5).sleep();

    // 2. Move All Dynamixel to Home Position
    SynchronizeMotorCmd<common::model::EDxlCommandType, common::model::DxlCommandTypeEnum> dynamixel_cmd;
    dynamixel_cmd.setType(EDxlCommandType::CMD_TYPE_TORQUE);
    dynamixel_cmd.addMotorParam(_joint_list.at(3)->getType(), _joint_list.at(3)->getId(), 1);
    dynamixel_cmd.addMotorParam(_joint_list.at(4)->getType(), _joint_list.at(4)->getId(), 1);
    dynamixel_cmd.addMotorParam(_joint_list.at(5)->getType(), _joint_list.at(5)->getId(), 1);

    // (CC): only dxl use sync cmd
    _ttl_driver_core->setSyncCommand(std::make_shared<SynchronizeMotorCmd<
                                        common::model::EDxlCommandType,
                                        common::model::DxlCommandTypeEnum>>(dynamixel_cmd));
    sld.sleep();

    dynamixel_cmd.reset();
    dynamixel_cmd.setType(EDxlCommandType::CMD_TYPE_POSITION);

    dynamixel_cmd.addMotorParam(_joint_list.at(3)->getType(),
                                _joint_list.at(3)->getId(),
                                static_cast<uint32_t>(_joint_list.at(3)->to_motor_pos(0)));

    dynamixel_cmd.addMotorParam(_joint_list.at(4)->getType(),
                                _joint_list.at(4)->getId(),
                                static_cast<uint32_t>(_joint_list.at(4)->to_motor_pos(0)));

    dynamixel_cmd.addMotorParam(_joint_list.at(5)->getType(),
                                _joint_list.at(5)->getId(),
                                static_cast<uint32_t>(_joint_list.at(5)->to_motor_pos(0)));

    // (CC): only dxl use sync cmd
    _ttl_driver_core->setSyncCommand(std::make_shared<SynchronizeMotorCmd<
                                        common::model::EDxlCommandType,
                                        common::model::DxlCommandTypeEnum>>(dynamixel_cmd));
    sld.sleep();


    // 3. Send calibration cmd 1 + 2 + 3

    std::vector<int> sensor_offset_results;

    std::shared_ptr<StepperMotorState> pStepperMotorState_1 =
            std::dynamic_pointer_cast<StepperMotorState>(_joint_list.at(0));

    std::shared_ptr<StepperMotorState> pStepperMotorState_2 =
            std::dynamic_pointer_cast<StepperMotorState>(_joint_list.at(1));

    std::shared_ptr<StepperMotorState> pStepperMotorState_3 =
            std::dynamic_pointer_cast<StepperMotorState>(_joint_list.at(2));

    if (pStepperMotorState_1 && pStepperMotorState_1->isValid() &&
            pStepperMotorState_2 && pStepperMotorState_2->isValid() &&
            pStepperMotorState_3 && pStepperMotorState_3->isValid())
    {
        if (_can_driver_core)
            _can_driver_core->startCalibration();
        else
            _ttl_driver_core->startCalibration();

        setStepperCalibrationCommand(pStepperMotorState_1, 200, 1, _calibration_timeout);
        setStepperCalibrationCommand(pStepperMotorState_2, 1000, 1, _calibration_timeout);
        setStepperCalibrationCommand(pStepperMotorState_3, 1000, -1, _calibration_timeout);
    }

    // wait for calibration status done
    sld.sleep();
    while (_can_driver_core->isCalibrationInProgress() || _ttl_driver_core->isCalibrationInProgress())
    {
        sld.sleep();
    }

    for (size_t i = 0; i < 3; ++i)
    {
        uint8_t motor_id = _joint_list.at(i)->getId();
        int calibration_result = _jdriver->getProtocolOfMotor(_joint_list.at(i)->getName())->getCalibrationResult(motor_id);
        sensor_offset_results.emplace_back(calibration_result);
        ROS_INFO("Calibration Interface - Motor %d, calibration cmd result %d ", motor_id, calibration_result);
    }

    if (sensor_offset_results.at(0) && sensor_offset_results.at(1) && sensor_offset_results.at(2))
    {
        ROS_INFO("Calibration Interface -  New Calibration values : ");

        ROS_INFO("Calibration Interface -  motor id %d - calibration value %d",
                 _joint_list.at(0)->getId(), sensor_offset_results.at(0));

        ROS_INFO("Calibration Interface -  motor id %d - calibration value %d",
                 _joint_list.at(1)->getId(), sensor_offset_results.at(1));

        ROS_INFO("Calibration Interface -  motor id %d - calibration value %d",
                 _joint_list.at(2)->getId(), sensor_offset_results.at(2));

        std::vector<int> sensor_offset_ids;
        sensor_offset_ids.push_back(_joint_list.at(0)->getId());
        sensor_offset_ids.push_back(_joint_list.at(1)->getId());
        sensor_offset_ids.push_back(_joint_list.at(2)->getId());

        // 4. Move motor 1,2,3 to 0.0
        // -0.01 to bypass error
        sld.sleep();
        _relativeMoveMotor(_joint_list.at(0),
                           -_joint_list.at(0)->to_motor_pos(_joint_list.at(0)->getOffsetPosition()),
                           550,
                           false);

        ros::Duration(2.5).sleep();

        // forge stepper command
        for (auto const& jState : _joint_list)
        {
            if (jState && jState->isStepper())
            {
                StepperMotorCmd cmd(EStepperCommandType::CMD_TYPE_TORQUE, jState->getId(), {false});
                _jdriver->getProtocolOfMotor(jState->getName())->addSingleCommandToQueue(
                                            std::make_shared<StepperMotorCmd>(cmd)
                );
            }
        }

        // forge dxl command
        dynamixel_cmd.reset();
        dynamixel_cmd.setType(EDxlCommandType::CMD_TYPE_TORQUE);
        dynamixel_cmd.addMotorParam(_joint_list.at(3)->getType(), _joint_list.at(3)->getId(), 0);
        dynamixel_cmd.addMotorParam(_joint_list.at(4)->getType(), _joint_list.at(4)->getId(), 0);
        dynamixel_cmd.addMotorParam(_joint_list.at(5)->getType(), _joint_list.at(5)->getId(), 0);

        // (CC) only dxl use sync cmd
        _ttl_driver_core->setSyncCommand(std::make_shared<SynchronizeMotorCmd<
                                        common::model::EDxlCommandType,
                                        common::model::DxlCommandTypeEnum>>(dynamixel_cmd));
        sld.sleep();

        // 6. Write sensor_offset_steps to file
        set_motors_calibration_offsets(sensor_offset_ids, sensor_offset_results);
    }
    else
    {
        ROS_ERROR("Calibration Interface -  An error occured while calibrating stepper motors");
    }
    common::model::EStepperCalibrationStatus  calibration_status;
    if (_can_driver_core)
        calibration_status = _can_driver_core->getCalibrationStatus();
    else
        calibration_status = _ttl_driver_core->getCalibrationStatus();
    return calibration_status;
}

/**
 * @brief CalibrationManager::_can_process_manual_calibration
 * @param result_message
 * @return
 */
bool CalibrationManager::_can_process_manual_calibration(std::string &result_message)
{
    auto stepper_motor_states = _can_driver_core->getStates();

    // 1. Check if motors firmware version is ok
    for (auto const& mState : stepper_motor_states)
    {
        if (mState)
        {
            // (CC) check firmware version only need for stepper, need verify
            std::string firmware_version = std::dynamic_pointer_cast<StepperMotorState>(mState)->getFirmwareVersion();
            if (firmware_version.length() == 0)
            {
                result_message = "Calibration Interface - No firmware version available for motor " +
                                 std::to_string(mState->getId()) +
                                 ". Make sure all motors are connected";

                ROS_WARN("Calibration Interface - Can't process manual calibration : %s",
                         result_message.c_str());
                return false;
            }
            if (stoi(firmware_version.substr(0, 1)) < 2)
            {
                result_message = "Calibration Interface - You need to upgrade stepper firmware for motor " +
                                    std::to_string(mState->getId());

                ROS_WARN("Calibration Interface - Can't process manual calibration : %s",
                         result_message.c_str());
                return false;
            }
        }
    }

    // 2. Check if motor offset values have been previously saved (with auto calibration)
    std::vector<int> motor_id_list;
    std::vector<int> steps_list;
    if (!get_motors_calibration_offsets(motor_id_list, steps_list))
    {
        result_message = "Calibration Interface - You need to make an "
                         "auto calibration before using the manual calibration";
        ROS_WARN("Calibration Interface - Can't process manual calibration : %s",
                 result_message.c_str());
        return false;
    }

    // 3. Check if all connected motors have a motor offset value
    for (auto const& mState : stepper_motor_states)
    {
        if (mState)
        {
            bool found = false;

            for (int m_id : motor_id_list)
            {
                if (m_id == mState->getId())
                {
                    found = true;
                    break;
                }
            }

            if (!found)
            {
                result_message = "Calibration Interface - Motor " +
                                 std::to_string(mState->getId()) +
                                 " does not have a saved offset value, " +
                                 "you need to do one auto calibration";
                ROS_WARN("Calibration Interface - Can't process manual calibration : %s", result_message.c_str());
                return false;
            }
        }
    }

    return true;
}

/**
 * @brief CalibrationManager::_send_calibration_offset
 * @param id
 * @param offset_to_send
 * @param absolute_steps_at_offset_position
 */
void CalibrationManager::_send_calibration_offset(uint8_t id, int offset_to_send, int absolute_steps_at_offset_position)
{
<<<<<<< HEAD
    StepperMotorCmd stepper_cmd(EStepperCommandType::CMD_TYPE_POSITION_OFFSET, id, {offset_to_send, absolute_steps_at_offset_position});
    if (_can_driver_core)
        _can_driver_core->addSingleCommandToQueue(
                        std::make_shared<StepperMotorCmd>(stepper_cmd));
    else 
        _ttl_driver_core->addSingleCommandToQueue(
                        std::make_shared<StepperMotorCmd>(stepper_cmd)); // (CC) call add single command to Queue by if else but not
                                                                        // by polymorphism make the program will work for the case all stepper use can or ttl,
                                                                        // not 2 protocol in the same time 
=======
    StepperMotorCmd stepper_cmd(EStepperCommandType::CMD_TYPE_POSITION_OFFSET, id,
                                {offset_to_send, absolute_steps_at_offset_position});
    _can_driver_core->addSingleCommandToQueue(stepper_cmd);
>>>>>>> 230c59a9
}

/**
 * @brief CalibrationManager::_manual_calibration
 * @return
 */
EStepperCalibrationStatus CalibrationManager::_manual_calibration()
{
    ros::Rate rest(0.5);
    ros::Duration sld(0.2);
    std::vector<int> motor_id_list;
    std::vector<int> steps_list;

    if (!get_motors_calibration_offsets(motor_id_list, steps_list))
    {
       return EStepperCalibrationStatus::CALIBRATION_FAIL;
    }
    if (_can_driver_core)
        _can_driver_core->startCalibration();
    else
        _ttl_driver_core->startCalibration();
    
    // 0. Torque ON for motor 2
    int steps_per_rev = common::model::StepperMotorState::stepsPerRev();

    for (size_t i = 0; i < motor_id_list.size(); i++)
    {
        int offset_to_send = 0;
        int sensor_offset_steps = steps_list.at(i);
        int absolute_steps_at_offset_position = 0;

        if (motor_id_list.at(i) == _joint_list.at(0)->getId())
        {
            offset_to_send = sensor_offset_steps - _joint_list.at(0)->to_motor_pos(_joint_list.at(0)->getOffsetPosition()) % steps_per_rev;
            if (offset_to_send < 0)
                offset_to_send += steps_per_rev;
            absolute_steps_at_offset_position = offset_to_send;

            _send_calibration_offset(_joint_list.at(0)->getId(), offset_to_send, absolute_steps_at_offset_position);
            sld.sleep();
        }
        else if (motor_id_list.at(i) == _joint_list.at(1)->getId())
        {
            offset_to_send = sensor_offset_steps - _joint_list.at(1)->to_motor_pos(_joint_list.at(1)->getOffsetPosition());
            absolute_steps_at_offset_position = sensor_offset_steps;

            _send_calibration_offset(_joint_list.at(1)->getId(), offset_to_send, absolute_steps_at_offset_position);
            sld.sleep();
        }
        else if (motor_id_list.at(i) == _joint_list.at(2)->getId())
        {
            offset_to_send = sensor_offset_steps - _joint_list.at(2)->to_motor_pos(_joint_list.at(2)->getOffsetPosition());
            absolute_steps_at_offset_position = sensor_offset_steps;

            _send_calibration_offset(_joint_list.at(2)->getId(), offset_to_send, absolute_steps_at_offset_position);
            sld.sleep();
        }
    }

    return _can_driver_core->getCalibrationStatus();
}

/**
 * @brief CalibrationManager::get_motors_calibration_offsets
 * @param motor_id_list
 * @param steps_list
 * @return
 */
bool CalibrationManager::get_motors_calibration_offsets(std::vector<int> &motor_id_list, std::vector<int> &steps_list)
{
    std::vector<std::string> lines;
    std::string current_line;

    std::ifstream offset_file(_calibration_file_name.c_str());
    if (offset_file.is_open())
    {
        while (getline(offset_file, current_line))
        {
            try
            {
                size_t index = current_line.find(":");
                motor_id_list.push_back(stoi(current_line.substr(0, index)));
                steps_list.push_back(stoi(current_line.erase(0, index + 1)));
            }
            catch (...)
            {
            }
        }
        offset_file.close();
    }
    else
    {
        ROS_WARN("Motor Offset - Unable to open file : %s", _calibration_file_name.c_str());
        return false;
    }
    return true;
}

/**
 * @brief CalibrationManager::set_motors_calibration_offsets
 * @param motor_id_list
 * @param steps_list
 * @return
 */
bool CalibrationManager::set_motors_calibration_offsets(const std::vector<int> &motor_id_list,
                                                        const std::vector<int> &steps_list)
{
    if (motor_id_list.size() != steps_list.size())
    {
        ROS_ERROR("Corrupted command : motors id list and params list size mismatch");
        return false;
    }

    size_t found = _calibration_file_name.find_last_of("/");
    std::string folder_name = _calibration_file_name.substr(0, found);

    boost::filesystem::path filepath(_calibration_file_name);
    boost::filesystem::path directory(folder_name);

    // Create dir if not exist
    boost::system::error_code returned_error;
    boost::filesystem::create_directories(directory, returned_error);
    if (returned_error)
    {
        ROS_WARN("CalibrationManager::set_motors_calibration_offsets - Could not create directory : %s",
                 folder_name.c_str());
        return false;
    }

    // Create text to write
    std::string text_to_write = "";
    for (size_t i = 0; i < motor_id_list.size(); i++)
    {
        text_to_write += std::to_string(motor_id_list.at(i));
        text_to_write += ":";
        text_to_write += std::to_string(steps_list.at(i));
        if (i < motor_id_list.size() - 1)
        {
            text_to_write += "\n";
        }
    }

    // Write to file
    std::ofstream offset_file(_calibration_file_name.c_str());
    if (offset_file.is_open())
    {
        ROS_DEBUG("CalibrationManager::set_motors_calibration_offsets - Writing calibration offsets to file : \n%s",
                  text_to_write.c_str());

        offset_file << text_to_write.c_str();
        offset_file.close();
    }
    else
    {
        ROS_WARN("CalibrationManager::set_motors_calibration_offsets - Unable to open file : %s",
                 _calibration_file_name.c_str());
        return false;
    }

    return true;
}
}  // namespace joints_interface<|MERGE_RESOLUTION|>--- conflicted
+++ resolved
@@ -494,7 +494,6 @@
  */
 void CalibrationManager::_send_calibration_offset(uint8_t id, int offset_to_send, int absolute_steps_at_offset_position)
 {
-<<<<<<< HEAD
     StepperMotorCmd stepper_cmd(EStepperCommandType::CMD_TYPE_POSITION_OFFSET, id, {offset_to_send, absolute_steps_at_offset_position});
     if (_can_driver_core)
         _can_driver_core->addSingleCommandToQueue(
@@ -504,11 +503,6 @@
                         std::make_shared<StepperMotorCmd>(stepper_cmd)); // (CC) call add single command to Queue by if else but not
                                                                         // by polymorphism make the program will work for the case all stepper use can or ttl,
                                                                         // not 2 protocol in the same time 
-=======
-    StepperMotorCmd stepper_cmd(EStepperCommandType::CMD_TYPE_POSITION_OFFSET, id,
-                                {offset_to_send, absolute_steps_at_offset_position});
-    _can_driver_core->addSingleCommandToQueue(stepper_cmd);
->>>>>>> 230c59a9
 }
 
 /**
