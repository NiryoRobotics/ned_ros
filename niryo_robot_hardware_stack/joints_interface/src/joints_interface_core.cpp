--- conflicted
+++ resolved
@@ -24,69 +24,6 @@
 
 namespace joints_interface {
 
-<<<<<<< HEAD
-JointsInterfaceCore::JointsInterfaceCore(
-    boost::shared_ptr<DynamixelDriver::DynamixelDriverCore> &dynamixel,
-    boost::shared_ptr<StepperDriver::StepperDriverCore> &stepper)
-    : _dynamixel(dynamixel), _stepper(stepper)
-{
-    init();
-}
-
-void JointsInterfaceCore::init()
-{
-    initParams();
-    startServices();
-    startSubscribers();
-    ROS_DEBUG("Joints Interface Core - Start joint hardware interface");
-    _robot.reset(new JointHardwareInterface(_dynamixel, _stepper));
-
-    ROS_DEBUG("Joints Interface Core - Create controller manager");
-    _cm.reset(new controller_manager::ControllerManager(_robot.get(), _nh));
-
-    _enable_control_loop = true;
-    _previous_state_learning_mode = true;
-    _reset_controller = false;
-
-    ROS_DEBUG("Joints Interface Core - Starting ros control thread...");
-    _ros_control_thread.reset(new std::thread(&JointsInterfaceCore::rosControlLoop, this));
-
-    ROS_INFO("Joints Interface Core - Started");
-    _nh.setParam("/niryo_robot_joint_interface/initialized", true);
-}
-
-void JointsInterfaceCore::initParams()
-{
-    _nh.getParam("/niryo_robot_hardware_interface/ros_control_loop_frequency", _ros_control_frequency);
-    _nh.getParam("/niryo_robot_hardware_interface/publish_learning_mode_frequency", _publish_learning_mode_frequency);
-    ROS_DEBUG("Joints Interface Core - Ros control loop frequency %f", _ros_control_frequency);
-    ROS_DEBUG("Joints Interface Core - Publish learning mode frequency : %f", _publish_learning_mode_frequency);
-}
-
-void JointsInterfaceCore::startServices()
-{
-    _calibrate_motors_server = _nh.advertiseService("/niryo_robot/joints_interface/calibrate_motors", &JointsInterfaceCore::_callbackCalibrateMotors, this);
-    _request_new_calibration_server = _nh.advertiseService("/niryo_robot/joints_interface/request_new_calibration", &JointsInterfaceCore::_callbackRequestNewCalibration, this);
-    _activate_learning_mode_server = _nh.advertiseService("niryo_robot/learning_mode/activate", &JointsInterfaceCore::_callbackActivateLearningMode, this);
-    _reset_controller_server = _nh.advertiseService("/niryo_robot/joints_interface/steppers_reset_controller", &JointsInterfaceCore::_callbackResetController, this);
-}
-
-void JointsInterfaceCore::startSubscribers()
-{
-    _trajectory_result_subscriber = _nh.subscribe("/niryo_robot_follow_joint_trajectory_controller/follow_joint_trajectory/result",
-                                                  10, &JointsInterfaceCore::_callbackTrajectoryResult, this);
-    _learning_mode_publisher = _nh.advertise<std_msgs::Bool>("niryo_robot/learning_mode/state", 10);
-    _publish_learning_mode_thread.reset(new std::thread(boost::bind(&JointsInterfaceCore::_publishLearningMode, this)));
-}
-
-void JointsInterfaceCore::rosControlLoop()
-{
-    ros::Time last_time = ros::Time::now();
-    ros::Time current_time = ros::Time::now();
-    ros::Duration elapsed_time;
-    ros::Rate control_loop_rate = ros::Rate(_ros_control_frequency);
-    while (ros::ok())
-=======
     /**
      * @brief JointsInterfaceCore::JointsInterfaceCore
      * @param ttl_driver
@@ -94,7 +31,6 @@
      */
     JointsInterfaceCore::JointsInterfaceCore(std::shared_ptr<ttl_driver::TtlDriverCore> ttl_driver,
                                              std::shared_ptr<can_driver::CanDriverCore> can_driver)
->>>>>>> e2b31039
     {
         init(ttl_driver, can_driver);
     }
@@ -279,58 +215,6 @@
         }
     }
 
-<<<<<<< HEAD
-/*
-* Problem : for joint_trajectory_controller, position command has no discontinuity
-* --> If the stepper motor missed some steps, we need to start at current position (given by the encoder)
-*  So current real position != current trajectory command, we need a discontinuity in controller command.
-*  We have to reset controllers to start from sensor position. 
-*  If we subscribe to trajectory /goal topic and reset when we receive a goal, it is often
-*  too late and trajectory will just be preempted.
-*
-*  So, in order to start from encoder position, we need to reset controller before we send the goal. If you
-*  send a new goal, be sure to send a message on /joints_interface/steppers_reset_controller BEFORE sending the goal.
-*
-*  This behavior is used in robot_commander node.
-*
-*/
-bool JointsInterfaceCore::_callbackResetController(niryo_robot_msgs::Trigger::Request &req, niryo_robot_msgs::Trigger::Response &res)
-{
-    (void)req;
-    ROS_DEBUG("Joints Interface Core - Reset Controller");
-    _robot->setCommandToCurrentPosition();                    // set current command to encoder position
-    _cm->update(ros::Time::now(), ros::Duration(0.00), true); // reset controllers to allow a discontinuity in position command
-    _robot->synchronizeMotors(true);
-
-    res.status = niryo_robot_msgs::CommandStatus::SUCCESS;
-    res.message = "Reset done";
-    return true;
-}
-
-void JointsInterfaceCore::_callbackTrajectoryResult(const control_msgs::FollowJointTrajectoryActionResult &msg)
-{
-    (void)msg;
-    ROS_DEBUG("Joints Interface Core - Received trajectory RESULT");
-    _robot->synchronizeMotors(false);
-}
-
-bool JointsInterfaceCore::_callbackCalibrateMotors(niryo_robot_msgs::SetInt::Request &req, niryo_robot_msgs::SetInt::Response &res)
-{
-    ROS_DEBUG("Joints Interface Core - Received a calibration request");
-    int calibration_mode = req.value;
-    std::string result_message = "";
-    _enable_control_loop = false;
-
-    int result = _robot->calibrateJoints(calibration_mode, result_message);
-    res.status = result;
-    res.message = result_message;
-
-    // // special case here
-    // // we set flag learning_mode_on, but we don't activate from here
-    // // learning_mode should be activated in comm, AFTER motors have been calibrated
-    // // --> this fixes an issue where motors will jump back to a previous cmd after being calibrated
-    if (result == niryo_robot_msgs::CommandStatus::SUCCESS)
-=======
     //********************
     //  Callbacks
     //********************
@@ -355,7 +239,6 @@
      */
     bool JointsInterfaceCore::_callbackResetController(niryo_robot_msgs::Trigger::Request &/*req*/,
                                                        niryo_robot_msgs::Trigger::Response &res)
->>>>>>> e2b31039
     {
         ROS_DEBUG("JointsInterfaceCore::_callbackResetController - Reset Controller");
         _robot->setCommandToCurrentPosition();                    // set current command to encoder position
@@ -366,46 +249,12 @@
         res.message = "Reset done";
         return true;
     }
-<<<<<<< HEAD
-    return true;
-}
-
-bool JointsInterfaceCore::_callbackRequestNewCalibration(niryo_robot_msgs::Trigger::Request &req, niryo_robot_msgs::Trigger::Response &res)
-{
-    (void)req;
-    ROS_DEBUG("Joints Interface Core - New calibration requested");
-    _previous_state_learning_mode = true;
-    _robot->activateLearningMode();
-    _robot->newCalibration();
-    res.status = niryo_robot_msgs::CommandStatus::SUCCESS;
-    res.message = "Joints Interface Core - New calibration request has been made, you will be requested to confirm it.";
-    return true;
-}
-
-/*
- * Deactivating learning mode (= activating motors) is possible only if motors are calibrated
- * Activating learning mode is also possible when waiting for calibration
- */
-bool JointsInterfaceCore::_callbackActivateLearningMode(niryo_robot_msgs::SetBool::Request &req, niryo_robot_msgs::SetBool::Response &res)
-{
-    activateLearningMode(req.value, res.status, res.message);
-    return true;
-}
-
-void JointsInterfaceCore::activateLearningMode(bool learning_mode_on, int &resp_status, std::string &resp_message)
-{
-    std_msgs::Bool msg;
-    resp_message = " ";
-
-    if (_robot->isCalibrationInProgress())
-=======
 
     /**
      * @brief JointsInterfaceCore::_callbackTrajectoryResult
      * @param msg
      */
     void JointsInterfaceCore::_callbackTrajectoryResult(const control_msgs::FollowJointTrajectoryActionResult &msg)
->>>>>>> e2b31039
     {
         ROS_DEBUG("JointsInterfaceCore::_callbackTrajectoryResult - Received trajectory RESULT");
         _robot->synchronizeMotors(false);
