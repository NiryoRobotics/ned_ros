/*
    joints_hardware_interface_core.cpp
    Copyright (C) 2020 Niryo
    All rights reserved.

    This program is free software: you can redistribute it and/or modify
    it under the terms of the GNU General Public License as published by
    the Free Software Foundation, either version 3 of the License, or
    (at your option) any later version.

    This program is distributed in the hope that it will be useful,
    but WITHOUT ANY WARRANTY; without even the implied warranty of
    MERCHANTABILITY or FITNESS FOR A PARTICULAR PURPOSE.  See the
    GNU General Public License for more details.

    You should have received a copy of the GNU General Public License
    along with this program.  If not, see <http:// www.gnu.org/licenses/>.
*/

// C++
#include <functional>
#include <string>

#include "joints_interface/joints_interface_core.hpp"
#include "common/util/util_defs.hpp"

namespace joints_interface
{

/**
 * @brief JointsInterfaceCore::JointsInterfaceCore
 * @param rootnh
 * @param robot_hwnh
 * @param ttl_driver
 * @param can_driver
 */
<<<<<<< HEAD
JointsInterfaceCore::JointsInterfaceCore(ros::NodeHandle& nh, std::shared_ptr<joint_driver::JointDriver> jdriver)
=======
JointsInterfaceCore::JointsInterfaceCore(ros::NodeHandle& rootnh,
                                         ros::NodeHandle& robot_hwnh,
                                         std::shared_ptr<ttl_driver::TtlDriverCore> ttl_driver,
                                         std::shared_ptr<can_driver::CanDriverCore> can_driver) :
    _joint_controller_name("/niryo_robot_follow_joint_trajectory_controller")
>>>>>>> 230c59a9
{
    init(robot_hwnh);

    ROS_DEBUG("JointsInterfaceCore::init - Start joint hardware interface");
<<<<<<< HEAD
    _robot.reset(new JointHardwareInterface(nh, jdriver));
=======
    _robot.reset(new JointHardwareInterface(rootnh, robot_hwnh, ttl_driver, can_driver));
>>>>>>> 230c59a9

    ROS_DEBUG("JointsInterfaceCore::init - Create controller manager");
    _cm.reset(new controller_manager::ControllerManager(_robot.get(), _nh));

    ROS_DEBUG("JointsInterfaceCore::init - Starting ros control thread...");
    _control_loop_thread = std::thread(&JointsInterfaceCore::rosControlLoop, this);

    ROS_INFO("JointsInterfaceCore::init - Started");
    rootnh.setParam("/niryo_robot_joint_interface/initialized", true);
}

/**
 * @brief JointsInterfaceCore::~JointsInterfaceCore
 */
JointsInterfaceCore::~JointsInterfaceCore()
{
    if (_publish_learning_mode_thread.joinable())
        _publish_learning_mode_thread.join();

    if (_control_loop_thread.joinable())
        _control_loop_thread.join();
}

/**
 * @brief JointsInterfaceCore::init
 * @param nh
 * @return
 */
bool JointsInterfaceCore::init(ros::NodeHandle& nh)
{
    ROS_DEBUG("JointsInterfaceCore::init - Initializing parameters...");
    initParameters(nh);

    ROS_DEBUG("JointsInterfaceCore::init - Starting services...");
    startServices(nh);

    ROS_DEBUG("JointsInterfaceCore::init - Starting publishers...");
    startPublishers(nh);

    ROS_DEBUG("JointsInterfaceCore::init - Starting subscribers...");
    startSubscribers(nh);

    return true;
}

/**
 * @brief JointsInterfaceCore::initParameters
 * @param nh
 */
void JointsInterfaceCore::initParameters(ros::NodeHandle& nh)
{
    nh.getParam("ros_control_loop_frequency", _control_loop_frequency);
    nh.getParam("publish_learning_mode_frequency", _publish_learning_mode_frequency);

    ROS_DEBUG("JointsInterfaceCore::initParams - Ros control loop frequency %f",
              _control_loop_frequency);
    ROS_DEBUG("JointsInterfaceCore::initParams - Publish learning mode frequency : %f",
              _publish_learning_mode_frequency);
}

/**
 * @brief JointsInterfaceCore::startServices
 * @param nh
 */
void JointsInterfaceCore::startServices(ros::NodeHandle& nh)
{
    _calibrate_motors_server = nh.advertiseService("/niryo_robot/joints_interface/calibrate_motors",
                                                    &JointsInterfaceCore::_callbackCalibrateMotors, this);

    _request_new_calibration_server = nh.advertiseService("/niryo_robot/joints_interface/request_new_calibration",
                                                           &JointsInterfaceCore::_callbackRequestNewCalibration, this);

    _activate_learning_mode_server = nh.advertiseService("/niryo_robot/learning_mode/activate",
                                                          &JointsInterfaceCore::_callbackActivateLearningMode, this);

    _reset_controller_server = nh.advertiseService("/niryo_robot/joints_interface/steppers_reset_controller",
                                                    &JointsInterfaceCore::_callbackResetController, this);
}

/**
 * @brief JointsInterfaceCore::startPublishers
 * @param nh
 */
void JointsInterfaceCore::startPublishers(ros::NodeHandle& nh)
{
    _learning_mode_publisher = nh.advertise<std_msgs::Bool>("/niryo_robot/learning_mode/state", 10);
    _publish_learning_mode_thread = std::thread(&JointsInterfaceCore::_publishLearningMode, this);
}

/**
 * @brief JointsInterfaceCore::startSubscribers
 * @param nh
 */
void JointsInterfaceCore::startSubscribers(ros::NodeHandle& nh)
{
    _trajectory_result_subscriber = nh.subscribe(_joint_controller_name + "/follow_joint_trajectory/result",
                                                  10, &JointsInterfaceCore::_callbackTrajectoryResult, this);
}

// *********************
//      commands
// *********************

/**
 * @brief JointsInterfaceCore::activateLearningMode
 * @param activate
 * @param ostatus
 * @param omessage
 */
void JointsInterfaceCore::activateLearningMode(bool activate, int &ostatus, std::string &omessage)
{
    omessage.clear();

    if (!_robot->isCalibrationInProgress())  // if not in calibration
    {
        if (_previous_state_learning_mode != activate)  // if state different
        {
            if (!activate)
            {
                _reset_controller = true;
                _robot->deactivateLearningMode();
                omessage = "Deactivating learning mode";
            }
            else
            {
                _robot->activateLearningMode();
                omessage = "Activating learning mode";
            }

            _previous_state_learning_mode = activate;
            // publish new state
            std_msgs::Bool msg;
            msg.data = _previous_state_learning_mode;
            _learning_mode_publisher.publish(msg);
        }
        else
        {
            omessage = activate ? "Learning mode already activated"
                                              : "Learning mode already deactivating";
        }
        ostatus = niryo_robot_msgs::CommandStatus::SUCCESS;
    }
    else
    {
        omessage = "Joints Interface Core - You can't activate/deactivate learning mode during motors calibration";
        ostatus = niryo_robot_msgs::CommandStatus::CALIBRATION_NOT_DONE;
    }
}

/**
 * @brief JointsInterfaceCore::sendMotorsParams
 */
void JointsInterfaceCore::sendMotorsParams()
{
    _robot->sendInitMotorsParams();
}

// *********************
//      control loop
// *********************

/**
 * @brief JointsInterfaceCore::rosControlLoop
 */
void JointsInterfaceCore::rosControlLoop()
{
    ros::Time last_time = ros::Time::now();
    ros::Time current_time = ros::Time::now();
    ros::Duration elapsed_time;
    ros::Rate control_loop_rate = ros::Rate(_control_loop_frequency);

    while (ros::ok())
    {
        if (_enable_control_loop)
        {
            current_time = ros::Time::now();
            elapsed_time = ros::Duration(current_time - last_time);
            last_time = current_time;
            _robot->read(current_time, elapsed_time);

            if (_reset_controller)
            {
                ROS_DEBUG("JointsInterfaceCore::rosControlLoop - Reset Controller");
                _robot->setCommandToCurrentPosition();
                _cm->update(ros::Time::now(), elapsed_time, true);
                _reset_controller = false;
            }
            else
            {
                _cm->update(ros::Time::now(), elapsed_time, false);
            }

            if (!_previous_state_learning_mode)
            {
                _robot->write(current_time, elapsed_time);
            }

            bool isFreqMet = control_loop_rate.sleep();
            ROS_DEBUG_COND(!isFreqMet,
                           "JointsInterfaceCore::rosControlLoop : freq not met : expected (%f s) vs actual (%f s)",
                           control_loop_rate.expectedCycleTime().toSec(),
                           control_loop_rate.cycleTime().toSec());
        }
    }
}

// ********************
//  Callbacks
// ********************

/**
 * @brief JointsInterfaceCore::_callbackResetController
 * @param req
 * @param res
 * @return
 *
 * Problem : for joint_trajectory_controller, position command has no discontinuity
 * --> If the stepper motor missed some steps, we need to start at current position (given by the encoder)
 *  So current real position != current trajectory command, we need a discontinuity in controller command.
 *  We have to reset controllers to start from sensor position.
 *  If we subscribe to trajectory /goal topic and reset when we receive a goal, it is often
 *  too late and trajectory will just be preempted.
 *
 *  So, in order to start from encoder position, we need to reset controller before we send the goal. If you
 *  send a new goal, be sure to send a message on /joints_interface/steppers_reset_controller BEFORE sending the goal.
 *
 *  This behavior is used in robot_commander node.
 */
bool JointsInterfaceCore::_callbackResetController(niryo_robot_msgs::Trigger::Request &/*req*/,
                                                   niryo_robot_msgs::Trigger::Response &res)
{
    ROS_DEBUG("JointsInterfaceCore::_callbackResetController - Reset Controller");

    // set current command to encoder position
    _robot->setCommandToCurrentPosition();

    // reset controllers to allow a discontinuity in position command
    _cm->update(ros::Time::now(), ros::Duration(0.00), true);
    _robot->synchronizeMotors(true);

    res.status = niryo_robot_msgs::CommandStatus::SUCCESS;
    res.message = "Reset done";

    return (niryo_robot_msgs::CommandStatus::SUCCESS == res.status);
}

/**
 * @brief JointsInterfaceCore::_callbackCalibrateMotors
 * @param req
 * @param res
 * @return
 */
bool JointsInterfaceCore::_callbackCalibrateMotors(niryo_robot_msgs::SetInt::Request &req,
                                                   niryo_robot_msgs::SetInt::Response &res)
{
    ROS_DEBUG("JointsInterfaceCore::_callbackTrajectoryResult - Received a calibration request");
    int calibration_mode = req.value;
    std::string result_message = "";
    _enable_control_loop = false;

    int result = _robot->calibrateJoints(calibration_mode, result_message);
    res.status = result;
    res.message = result_message;

    // special case here
    // we set flag learning_mode_on, but we don't activate from here
    // learning_mode should be activated in comm, AFTER motors have been calibrated
    // --> this fixes an issue where motors will jump back to a previous cmd after being calibrated
    if (niryo_robot_msgs::CommandStatus::SUCCESS == result)
    {
        _previous_state_learning_mode = true;
        _robot->activateLearningMode();
        _enable_control_loop = true;
    }

    return true;
}

/**
 * @brief JointsInterfaceCore::_callbackRequestNewCalibration
 * @param req
 * @param res
 * @return
 */
bool JointsInterfaceCore::_callbackRequestNewCalibration(niryo_robot_msgs::Trigger::Request &/*req*/,
                                                         niryo_robot_msgs::Trigger::Response &res)
{
    ROS_DEBUG("JointsInterfaceCore::_callbackRequestNewCalibration - New calibration requested");
    _previous_state_learning_mode = true;
    _robot->activateLearningMode();
    _robot->setNeedCalibration();

    res.status = niryo_robot_msgs::CommandStatus::SUCCESS;
    res.message = "Joints Interface Core - New calibration request has been made, you will be requested to confirm it.";

    return (niryo_robot_msgs::CommandStatus::SUCCESS == res.status);
}

/**
 * @brief JointsInterfaceCore::_callbackActivateLearningMode
 * @param req
 * @param res
 * @return
 *
 * Deactivating learning mode (= activating motors) is possible only if motors are calibrated
 * Activating learning mode is also possible when waiting for calibration
 */
bool JointsInterfaceCore::_callbackActivateLearningMode(niryo_robot_msgs::SetBool::Request &req,
                                                        niryo_robot_msgs::SetBool::Response &res)
{
    ROS_DEBUG("JointsInterfaceCore::_callbackActivateLearningMode - activate learning mode");

    activateLearningMode(req.value, res.status, res.message);
    return (niryo_robot_msgs::CommandStatus::SUCCESS == res.status);
}

/**
 * @brief JointsInterfaceCore::_callbackTrajectoryResult
 * @param msg
 */
void JointsInterfaceCore::_callbackTrajectoryResult(const control_msgs::FollowJointTrajectoryActionResult &msg)
{
    ROS_DEBUG("JointsInterfaceCore::_callbackTrajectoryResult - Received trajectory RESULT");
    _robot->synchronizeMotors(false);
}

/**
 * @brief JointsInterfaceCore::_publishLearningMode
 *  // cc maybe put this in ros control loop ?
 *
 */
void JointsInterfaceCore::_publishLearningMode()
{
    ROS_DEBUG("JointsInterfaceCore::_publishLearningMode");

    ros::Rate publish_learning_mode_rate = ros::Rate(_publish_learning_mode_frequency);
    while (ros::ok())
    {
        std_msgs::Bool msg;
        msg.data = _previous_state_learning_mode;
        _learning_mode_publisher.publish(msg);
        publish_learning_mode_rate.sleep();
    }
}

}  // namespace joints_interface<|MERGE_RESOLUTION|>--- conflicted
+++ resolved
@@ -34,24 +34,15 @@
  * @param ttl_driver
  * @param can_driver
  */
-<<<<<<< HEAD
-JointsInterfaceCore::JointsInterfaceCore(ros::NodeHandle& nh, std::shared_ptr<joint_driver::JointDriver> jdriver)
-=======
 JointsInterfaceCore::JointsInterfaceCore(ros::NodeHandle& rootnh,
                                          ros::NodeHandle& robot_hwnh,
-                                         std::shared_ptr<ttl_driver::TtlDriverCore> ttl_driver,
-                                         std::shared_ptr<can_driver::CanDriverCore> can_driver) :
+                                         std::shared_ptr<joint_driver::JointDriver> jdriver) :
     _joint_controller_name("/niryo_robot_follow_joint_trajectory_controller")
->>>>>>> 230c59a9
 {
     init(robot_hwnh);
 
     ROS_DEBUG("JointsInterfaceCore::init - Start joint hardware interface");
-<<<<<<< HEAD
-    _robot.reset(new JointHardwareInterface(nh, jdriver));
-=======
-    _robot.reset(new JointHardwareInterface(rootnh, robot_hwnh, ttl_driver, can_driver));
->>>>>>> 230c59a9
+    _robot.reset(new JointHardwareInterface(rootnh, robot_hwnh, jdriver));
 
     ROS_DEBUG("JointsInterfaceCore::init - Create controller manager");
     _cm.reset(new controller_manager::ControllerManager(_robot.get(), _nh));
