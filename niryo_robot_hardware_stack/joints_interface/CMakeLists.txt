cmake_minimum_required(VERSION 3.0.2)
project(joints_interface)
message( STATUS "\n## Reading ${PROJECT_NAME}/CMakeLists.txt...")

#retrieve architecture
execute_process( COMMAND
            uname -m COMMAND tr -d '\n'
        OUTPUT_VARIABLE
            ARCHITECTURE
    )

## c++ options
## Compile as C++14, supported in ROS Melodic and newer
set(CMAKE_CXX_STANDARD 14)
set(CMAKE_CXX_STANDARD_REQUIRED ON)

## By adding -Wall and -Werror, the compiler does not ignore warnings anymore,
## enforcing cleaner code.
add_definitions(-Wall  -Werror -Os)

## Find catkin macros and libraries
find_package(catkin REQUIRED
    COMPONENTS
      actionlib
      can_driver
      common
      controller_manager
      hardware_interface
      niryo_robot_msgs
      roscpp
      sensor_msgs
      std_msgs
      ttl_driver
<<<<<<< HEAD
      dynamic_reconfigure
)

find_package(Boost REQUIRED
    COMPONENTS
        system
)

generate_dynamic_reconfigure_options(
    cfg/steppers.cfg
=======
>>>>>>> 6122d312
)

###############################################
# Declare ROS messages, services and actions ##
###############################################

###################################
## catkin specific configuration ##
###################################

## INCLUDE_DIRS: if your package contains header files
## LIBRARIES: libraries you create in this project that dependent projects also need
## CATKIN_DEPENDS: catkin_packages dependent projects also need
## DEPENDS: system dependencies of this project that dependent projects also need
catkin_package(
    INCLUDE_DIRS
        include
    LIBRARIES
        ${PROJECT_NAME}
        ${PROJECT_NAME}_core
    CATKIN_DEPENDS
        actionlib
        can_driver
        common
        controller_manager
        hardware_interface
        niryo_robot_msgs
        roscpp
        ttl_driver
)

###########
## Build ##
###########

## Specify additional locations of header files
## Your package locations should be listed before other locations
include_directories(
    include
    ${catkin_INCLUDE_DIRS}
)

## Declare libs and execs
add_library(${PROJECT_NAME}
    src/calibration_manager.cpp
)

add_library(${PROJECT_NAME}_core
    src/joint_hardware_interface.cpp
    src/joints_interface_core.cpp
)

add_executable(${PROJECT_NAME}_node
    src/joints_interface_node.cpp
)

## Add dependencies to exported targets, like ROS msgs or srvs
add_dependencies(${PROJECT_NAME}
    niryo_robot_msgs_generate_messages_cpp
)

## Add dependencies to exported targets, like ROS msgs or srvs

add_dependencies(${PROJECT_NAME}_node
    ${${PROJECT_NAME}_EXPORTED_TARGETS}
    ${catkin_EXPORTED_TARGETS}
)

## Specify libraries to link executable targets against
target_link_libraries(${PROJECT_NAME}
  ${catkin_LIBRARIES}
  ${Boost_LIBRARIES}
)

target_link_libraries(${PROJECT_NAME}_core
  ${PROJECT_NAME}
)

target_link_libraries(${PROJECT_NAME}_node
  ${PROJECT_NAME}_core
)

#############
##   Doc   ##
#############

find_program(rosdoc_lite_FOUND rosdoc_lite)
if(rosdoc_lite_FOUND)
    add_custom_target (${PROJECT_NAME}_doc ALL
        rosdoc_lite -o ${CMAKE_CURRENT_BINARY_DIR}/doc ${CMAKE_CURRENT_LIST_DIR}
    )
else()
  message(WARNING "rosdoc_lite not found. Skipping documentation building")
endif()

#############
## Testing ##
#############

if(CATKIN_ENABLE_TESTING)
  find_package(rostest REQUIRED)

  if ("${ARCHITECTURE}" MATCHES "^(arm.*|aarch64.*|arm64.*)$")
    add_rostest_gtest(${PROJECT_NAME}_integration_tests
      test/service_client.test
      test/service_client.cpp
    )
  else()
    add_rostest_gtest(${PROJECT_NAME}_integration_tests
    test/service_client_fake.test
    test/service_client.cpp
    )
  endif()
  
  if(TARGET ${PROJECT_NAME}_integration_tests)
    target_link_libraries(
      ${PROJECT_NAME}_integration_tests
      ${PROJECT_NAME}_core
    )
  endif()

  ##########################
  ## Static code analysis ##
  ##########################
  find_package(roslint QUIET)

  if(roslint_FOUND)
      roslint_cpp()
  else()
      message(WARNING "roslint not found. Skipping roslint target building")
  endif()
endif()

#############
## Install ##
#############

install(
  TARGETS ${PROJECT_NAME} ${PROJECT_NAME}_core
  ARCHIVE DESTINATION ${CATKIN_PACKAGE_LIB_DESTINATION}
  LIBRARY DESTINATION ${CATKIN_PACKAGE_LIB_DESTINATION}
  RUNTIME DESTINATION ${CATKIN_GLOBAL_BIN_DESTINATION}
)

install(
  TARGETS ${PROJECT_NAME}_node
  RUNTIME DESTINATION ${CATKIN_PACKAGE_BIN_DESTINATION}
)

# Mark other files for installation
install(
  DIRECTORY include/${PROJECT_NAME}/
  DESTINATION ${CATKIN_PACKAGE_INCLUDE_DESTINATION}
)

if (rosdoc_lite_FOUND)
  install(
    DIRECTORY ${CMAKE_CURRENT_BINARY_DIR}/doc/
    DESTINATION ${CATKIN_PACKAGE_SHARE_DESTINATION}/doc
  )
endif()

install(
  DIRECTORY launch/
  DESTINATION ${CATKIN_PACKAGE_SHARE_DESTINATION}/launch
)

install(
  DIRECTORY config/
  DESTINATION ${CATKIN_PACKAGE_SHARE_DESTINATION}/config
)<|MERGE_RESOLUTION|>--- conflicted
+++ resolved
@@ -31,19 +31,6 @@
       sensor_msgs
       std_msgs
       ttl_driver
-<<<<<<< HEAD
-      dynamic_reconfigure
-)
-
-find_package(Boost REQUIRED
-    COMPONENTS
-        system
-)
-
-generate_dynamic_reconfigure_options(
-    cfg/steppers.cfg
-=======
->>>>>>> 6122d312
 )
 
 ###############################################
