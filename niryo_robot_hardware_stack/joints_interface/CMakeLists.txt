--- conflicted
+++ resolved
@@ -22,7 +22,6 @@
 ## Find catkin macros and libraries
 find_package(catkin REQUIRED
     COMPONENTS
-<<<<<<< HEAD
       actionlib
       can_driver
       common
@@ -33,18 +32,6 @@
       sensor_msgs
       std_msgs
       ttl_driver
-=======
-        actionlib
-        controller_manager
-        dynamixel_driver
-        hardware_interface
-        niryo_robot_msgs
-        roscpp
-        sensor_msgs
-        std_msgs
-        stepper_driver
-
->>>>>>> f2e0d91b
 )
 
 find_package(Boost REQUIRED
@@ -72,7 +59,6 @@
         ${PROJECT_NAME}_core
     CATKIN_DEPENDS
         actionlib
-<<<<<<< HEAD
         can_driver
         common
         controller_manager
@@ -80,14 +66,6 @@
         niryo_robot_msgs
         roscpp
         ttl_driver
-=======
-        controller_manager
-        dynamixel_driver
-        hardware_interface
-        niryo_robot_msgs
-        roscpp
-        stepper_driver
->>>>>>> f2e0d91b
 )
 
 ###########
@@ -96,11 +74,6 @@
 
 ## Specify additional locations of header files
 ## Your package locations should be listed before other locations
-<<<<<<< HEAD
-=======
-
-
->>>>>>> f2e0d91b
 include_directories(
     include
     ${catkin_INCLUDE_DIRS}
@@ -109,21 +82,11 @@
 
 ## Declare libs and execs
 add_library(${PROJECT_NAME}
-<<<<<<< HEAD
     src/calibration_manager.cpp
 )
 
 add_library(${PROJECT_NAME}_core
     src/joint_hardware_interface.cpp
-=======
-    src/calibration_interface.cpp
-    src/joint_state.cpp
-    src/motor_offset_file_handler.cpp
-)
-
-add_library(${PROJECT_NAME}_core
-    src/JointHardwareInterface.cpp
->>>>>>> f2e0d91b
     src/joints_interface_core.cpp
 )
 
@@ -142,16 +105,7 @@
     ${catkin_EXPORTED_TARGETS}
 )
 
-<<<<<<< HEAD
 ## Specify libraries to link executable targets against
-=======
-add_dependencies(${PROJECT_NAME} 
-    niryo_robot_msgs_generate_messages_cpp
-)
-
-## Specify libraries to link executable targets against
-
->>>>>>> f2e0d91b
 target_link_libraries(${PROJECT_NAME}
   ${catkin_LIBRARIES}
   ${Boost_LIBRARIES}
@@ -165,7 +119,6 @@
   ${PROJECT_NAME}_core
 )
 
-<<<<<<< HEAD
 #############
 ##   Doc   ##
 #############
@@ -205,11 +158,6 @@
 #############
 ## Install ##
 #############
-=======
-# target_link_libraries(${PROJECT_NAME}_test
-#   ${PROJECT_NAME}_core
-# )
->>>>>>> f2e0d91b
 
 #############
 ## Install ##
@@ -223,31 +171,16 @@
 )
 
 install(
-<<<<<<< HEAD
-=======
-  TARGETS ${PROJECT_NAME}_core
-  ARCHIVE DESTINATION ${CATKIN_PACKAGE_LIB_DESTINATION}
-  LIBRARY DESTINATION ${CATKIN_PACKAGE_LIB_DESTINATION}
-  RUNTIME DESTINATION ${CATKIN_GLOBAL_BIN_DESTINATION}
-)
-
-install(
->>>>>>> f2e0d91b
   TARGETS ${PROJECT_NAME}_node
   RUNTIME DESTINATION ${CATKIN_PACKAGE_BIN_DESTINATION}
 )
 
 # Mark other files for installation
-<<<<<<< HEAD
-=======
-
->>>>>>> f2e0d91b
 install(
   DIRECTORY include/${PROJECT_NAME}/
   DESTINATION ${CATKIN_PACKAGE_INCLUDE_DESTINATION}
 )
 
-<<<<<<< HEAD
 if(rosdoc_lite_FOUND)
   install(
     DIRECTORY ${CMAKE_CURRENT_BINARY_DIR}/doc/
@@ -264,17 +197,10 @@
   DIRECTORY config/
   DESTINATION ${CATKIN_PACKAGE_SHARE_DESTINATION}/config
 )
-=======
-
->>>>>>> f2e0d91b
 
 ##########################
 ## Static code analysis ##
 ##########################
-<<<<<<< HEAD
-=======
-
->>>>>>> f2e0d91b
 find_package(roslint QUIET)
 
 if(roslint_FOUND)
