/*
joints_hardware_interface_node.cpp
Copyright (C) 2020 Niryo
All rights reserved.

This program is free software: you can redistribute it and/or modify
it under the terms of the GNU General Public License as published by
the Free Software Foundation, either version 3 of the License, or
(at your option) any later version.

This program is distributed in the hope that it will be useful,
but WITHOUT ANY WARRANTY; without even the implied warranty of
MERCHANTABILITY or FITNESS FOR A PARTICULAR PURPOSE.  See the
GNU General Public License for more details.

You should have received a copy of the GNU General Public License
along with this program.  If not, see <http:// www.gnu.org/licenses/>.
*/

#ifndef JOINTS_INTERFACE_CORE_HPP
#define JOINTS_INTERFACE_CORE_HPP

#include <memory>
#include <sstream>
#include <string>
#include <vector>
#include <thread>
#include <functional>
#include <std_msgs/Empty.h>
#include <std_msgs/Bool.h>

#include <ros/ros.h>

#include <controller_manager/controller_manager.h>
#include <control_msgs/FollowJointTrajectoryActionResult.h>
#include <control_msgs/FollowJointTrajectoryActionGoal.h>
#include <hardware_interface/joint_state_interface.h>
#include <hardware_interface/joint_command_interface.h>
#include <hardware_interface/robot_hw.h>

#include "joints_interface/joint_hardware_interface.hpp"
#include "niryo_robot_msgs/SetInt.h"
#include "niryo_robot_msgs/SetBool.h"
#include "niryo_robot_msgs/CommandStatus.h"
#include "niryo_robot_msgs/Trigger.h"
#include "common/model/motor_type_enum.hpp"

#include "common/model/iinterface_core.hpp"

namespace joints_interface
{

class JointsInterfaceCore : common::model::IInterfaceCore
{
    public:

<<<<<<< HEAD
        JointsInterfaceCore(ros::NodeHandle& nh, std::shared_ptr<joint_driver::JointDriver> jdriver);
=======
        JointsInterfaceCore(ros::NodeHandle& rootnh, 
                            ros::NodeHandle& robot_hwnh,
                            std::shared_ptr<ttl_driver::TtlDriverCore> ttl_driver,
                            std::shared_ptr<can_driver::CanDriverCore> can_driver);
>>>>>>> 230c59a9
        virtual ~JointsInterfaceCore() override;

        virtual bool init(ros::NodeHandle& nh) override;

        void sendMotorsParams();
        void activateLearningMode(bool activate, int &ostatus, std::string &omessage);

        std::string jointIdToJointName(uint8_t id, uint8_t motor_type) const;

        bool getFreeDriveMode() const;
        void getCalibrationState(bool &need_calibration, bool &calibration_in_progress) const;

        const std::vector<std::shared_ptr<common::model::JointState> >& getJointsState() const;

    private:
        virtual void initParameters(ros::NodeHandle& nh) override;
        virtual void startServices(ros::NodeHandle& nh) override;
        virtual void startPublishers(ros::NodeHandle& nh) override;
        virtual void startSubscribers(ros::NodeHandle& nh) override;

        void rosControlLoop();

        bool _callbackResetController(niryo_robot_msgs::Trigger::Request &req, niryo_robot_msgs::Trigger::Response &res);
        bool _callbackCalibrateMotors(niryo_robot_msgs::SetInt::Request &req, niryo_robot_msgs::SetInt::Response &res);
        bool _callbackRequestNewCalibration(niryo_robot_msgs::Trigger::Request &req, niryo_robot_msgs::Trigger::Response &res);
        bool _callbackActivateLearningMode(niryo_robot_msgs::SetBool::Request &req, niryo_robot_msgs::SetBool::Response &res);

        void _callbackTrajectoryResult(const control_msgs::FollowJointTrajectoryActionResult& msg);

        void _publishLearningMode();

    private:
        ros::NodeHandle _nh;

        bool _enable_control_loop{true};
        bool _previous_state_learning_mode{true};
        bool _reset_controller{false};

        double _control_loop_frequency{0.0};
        double _publish_learning_mode_frequency{0.0};
        std::string _joint_controller_name;

        std::shared_ptr<JointHardwareInterface> _robot;
        std::shared_ptr<controller_manager::ControllerManager> _cm;

        std::thread _publish_learning_mode_thread;
        std::thread _control_loop_thread;

        ros::Subscriber _trajectory_result_subscriber;
        ros::Publisher _learning_mode_publisher;

        ros::ServiceServer _reset_controller_server; // workaround to compensate missed steps
        ros::ServiceServer _calibrate_motors_server;
        ros::ServiceServer _request_new_calibration_server;
        ros::ServiceServer _activate_learning_mode_server;
};

/**
 * @brief JointsInterfaceCore::jointIdToJointName
 * @param id
 * @param motor_type
 * @return
 */
inline
std::string JointsInterfaceCore::jointIdToJointName(uint8_t id, uint8_t motor_type) const
{
    return _robot->jointIdToJointName(id, static_cast<common::model::EMotorType>(motor_type));
}

/**
 * @brief JointsInterfaceCore::getFreeDriveMode
 * @return
 */
inline
bool JointsInterfaceCore::getFreeDriveMode() const
{
    return _previous_state_learning_mode;
}

/**
 * @brief JointsInterfaceCore::getCalibrationState
 * @param need_calibration
 * @param calibration_in_progress
 */
inline
void JointsInterfaceCore::getCalibrationState(bool &need_calibration, bool &calibration_in_progress) const
{
    need_calibration = _robot->needCalibration();
    calibration_in_progress = _robot->isCalibrationInProgress();
}

/**
 * @brief JointsInterfaceCore::getJointsState
 * @return
 */
inline
const std::vector<std::shared_ptr<common::model::JointState> > &JointsInterfaceCore::getJointsState() const
{
    return _robot->getJointsState();
}
} // JointsInterface
#endif<|MERGE_RESOLUTION|>--- conflicted
+++ resolved
@@ -54,14 +54,9 @@
 {
     public:
 
-<<<<<<< HEAD
-        JointsInterfaceCore(ros::NodeHandle& nh, std::shared_ptr<joint_driver::JointDriver> jdriver);
-=======
         JointsInterfaceCore(ros::NodeHandle& rootnh, 
                             ros::NodeHandle& robot_hwnh,
-                            std::shared_ptr<ttl_driver::TtlDriverCore> ttl_driver,
-                            std::shared_ptr<can_driver::CanDriverCore> can_driver);
->>>>>>> 230c59a9
+                            std::shared_ptr<joint_driver::JointDriver> jdriver);
         virtual ~JointsInterfaceCore() override;
 
         virtual bool init(ros::NodeHandle& nh) override;
