--- conflicted
+++ resolved
@@ -24,27 +24,6 @@
           name="niryo_robot_hardware_interface" output="screen">
           
         <param name="hardware_version" type="string" value="$(arg hardware_version)"/>
-<<<<<<< HEAD
-
-        <rosparam file="$(find niryo_robot_hardware_interface)/config/default.yaml" command="load"/>
-        <rosparam file="$(find cpu_interface)/config/default.yaml" command="load"/>
-
-        <rosparam file="$(find joints_driver)/config/$(arg hardware_version)/bus_config.yaml" command="load" ns="joints_driver"/>
-        <rosparam file="$(find joints_driver)/config/$(arg hardware_version)/motors_config.yaml" command="load" ns="joints_driver"/>
-        <rosparam file="$(find joints_driver)/config/$(arg hardware_version)/motors_params.yaml" command="load" />
-        <rosparam file="$(find joints_driver)/config/$(arg hardware_version)/default.yaml" command="load"  ns="joints_driver"/>
-        <rosparam file="$(find joints_driver)/config/$(arg hardware_version)/drivers_config.yaml" command="load" ns="joints_driver"/>
-
-        <rosparam file="$(find joints_interface)/config/$(arg hardware_version)/joints_params.yaml" command="load" />
-        <rosparam file="$(find joints_interface)/config/default.yaml" command="load" />
-
-        <rosparam file="$(find tools_interface)/config/default.yaml" command="load" ns="tools_interface"/>
-        <rosparam file="$(find tools_interface)/config/$(arg hardware_version)/tools_config.yaml" command="load" ns="tools_interface"/>
-
-        <rosparam file="$(find conveyor_interface)/config/default.yaml" command="load" ns="conveyor"/>
-
-=======
->>>>>>> 230c59a9
         <param name="simulation_mode" type="bool" value="$(arg simulation_mode)"/>
         <param name="simu_gripper" type="bool" value="$(arg simu_gripper)"/>
         <param name="gazebo" type="bool" value="$(arg gazebo)"/>
