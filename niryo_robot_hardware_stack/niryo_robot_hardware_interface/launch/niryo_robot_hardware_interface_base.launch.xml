<?xml version="1.0" ?>
<launch xmlns:xs="http://www.w3.org/2001/XMLSchema" xmlns:xsi="http://www.w3.org/2001/XMLSchema-instance"
        xsi:noNamespaceSchemaLocation="https://gist.githubusercontent.com/nalt/dfa2abc9d2e3ae4feb82ca5608090387/raw/roslaunch.xsd">
    <!-- Arguments -->
    <arg name="can_enabled" default="false"/>
    <arg name="ttl_enabled" default="false"/>
    <arg name="hardware_version" default="ned"/>
    <arg name="niryo_robot_type" default="NIRYO_NED" />
    <arg name="image_version" default="" />

    <group ns="niryo_robot">
        <group ns="info">
            <param name="image_version" type="string" value="$(arg image_version)" />
            <param name="ros_version" type="string" command="rosversion niryo_robot_bringup" />
            <param name="niryo_robot_type" type="string"  value="$(arg niryo_robot_type)" />
        </group>
    </group>

    <rosparam file="$(find joints_interface)/config/niryo_controllers.yaml" command="load" />

    <group ns="niryo_robot_hardware_interface">
        <!-- use can_driver config -->
        <group if="$(arg can_enabled)" >
            <include file="$(find can_driver)/launch/can_driver_base.launch.xml" >
                <arg name="hardware_version" value="$(arg hardware_version)" />
            </include>
        </group>
<<<<<<< HEAD

        <group unless="$(arg simulation_mode)" >
            
            <!-- use can_driver config -->
            <group if="$(arg can_enabled)" >
                <include file="$(find can_driver)/launch/can_driver_base.launch.xml" >
                    <arg name="hardware_version" value="$(arg hardware_version)" />
                </include>
            </group>
            
            <!--use ttl_driver config -->
            <group if="$(arg ttl_enabled)" >
                <include file="$(find ttl_driver)/launch/ttl_driver_base.launch.xml" >
                    <arg name="hardware_version" value="$(arg hardware_version)" />
                </include>
            </group>

            <include file="$(find joints_interface)/launch/joints_interface_base.launch.xml" >
                <arg name="hardware_version" value="$(arg hardware_version)" />
            </include>

            <include file="$(find conveyor_interface)/launch/conveyor_interface_base.launch.xml" >
                <arg name="hardware_version" value="$(arg hardware_version)" />
            </include>

            <include file="$(find tools_interface)/launch/tools_interface_base.launch.xml" >
                <arg name="hardware_version" value="$(arg hardware_version)" />
            </include>

            <!-- end effector only in ned2 -->
            <group if="$(eval hardware_version == 'ned2')" >
                <include file="$(find end_effector_interface)/launch/end_effector_interface_base.launch.xml" />
            </group>

            <rosparam file="$(find cpu_interface)/config/default.yaml" command="load"/>
=======
        
        <!--use ttl_driver config -->
        <group if="$(arg ttl_enabled)" >
            <include file="$(find ttl_driver)/launch/ttl_driver_base.launch.xml" >
                <arg name="hardware_version" value="$(arg hardware_version)" />
            </include>
>>>>>>> b758c20c
        </group>

        <include file="$(find joints_interface)/launch/joints_interface_base.launch.xml" >
            <arg name="hardware_version" value="$(arg hardware_version)" />
        </include>

        <include file="$(find conveyor_interface)/launch/conveyor_interface_base.launch.xml" >
            <arg name="hardware_version" value="$(arg hardware_version)" />
        </include>

        <include file="$(find tools_interface)/launch/tools_interface_base.launch.xml" >
            <arg name="hardware_version" value="$(arg hardware_version)" />
        </include>

        <!-- end effector only in ned2 -->
        <group if="$(eval hardware_version == 'ned2')" >
            <include file="$(find end_effector_interface)/launch/end_effector_interface_base.launch.xml" />
        </group>

        <rosparam file="$(find cpu_interface)/config/default.yaml" command="load"/>
    
    </group>
    
</launch><|MERGE_RESOLUTION|>--- conflicted
+++ resolved
@@ -25,50 +25,12 @@
                 <arg name="hardware_version" value="$(arg hardware_version)" />
             </include>
         </group>
-<<<<<<< HEAD
-
-        <group unless="$(arg simulation_mode)" >
-            
-            <!-- use can_driver config -->
-            <group if="$(arg can_enabled)" >
-                <include file="$(find can_driver)/launch/can_driver_base.launch.xml" >
-                    <arg name="hardware_version" value="$(arg hardware_version)" />
-                </include>
-            </group>
-            
-            <!--use ttl_driver config -->
-            <group if="$(arg ttl_enabled)" >
-                <include file="$(find ttl_driver)/launch/ttl_driver_base.launch.xml" >
-                    <arg name="hardware_version" value="$(arg hardware_version)" />
-                </include>
-            </group>
-
-            <include file="$(find joints_interface)/launch/joints_interface_base.launch.xml" >
-                <arg name="hardware_version" value="$(arg hardware_version)" />
-            </include>
-
-            <include file="$(find conveyor_interface)/launch/conveyor_interface_base.launch.xml" >
-                <arg name="hardware_version" value="$(arg hardware_version)" />
-            </include>
-
-            <include file="$(find tools_interface)/launch/tools_interface_base.launch.xml" >
-                <arg name="hardware_version" value="$(arg hardware_version)" />
-            </include>
-
-            <!-- end effector only in ned2 -->
-            <group if="$(eval hardware_version == 'ned2')" >
-                <include file="$(find end_effector_interface)/launch/end_effector_interface_base.launch.xml" />
-            </group>
-
-            <rosparam file="$(find cpu_interface)/config/default.yaml" command="load"/>
-=======
         
         <!--use ttl_driver config -->
         <group if="$(arg ttl_enabled)" >
             <include file="$(find ttl_driver)/launch/ttl_driver_base.launch.xml" >
                 <arg name="hardware_version" value="$(arg hardware_version)" />
             </include>
->>>>>>> b758c20c
         </group>
 
         <include file="$(find joints_interface)/launch/joints_interface_base.launch.xml" >
