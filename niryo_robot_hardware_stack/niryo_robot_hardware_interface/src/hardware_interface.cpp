/*
    hardware_interface.cpp
    Copyright (C) 2020 Niryo
    All rights reserved.

    This program is free software: you can redistribute it and/or modify
    it under the terms of the GNU General Public License as published by
    the Free Software Foundation, either version 3 of the License, or
    (at your option) any later version.

    This program is distributed in the hope that it will be useful,
    but WITHOUT ANY WARRANTY; without even the implied warranty of
    MERCHANTABILITY or FITNESS FOR A PARTICULAR PURPOSE.  See the
    GNU General Public License for more details.

    You should have received a copy of the GNU General Public License
    along with this program.  If not, see <http:// www.gnu.org/licenses/>.
*/

#include <functional>
#include <string>
#include <vector>

#include "niryo_robot_hardware_interface/hardware_interface.hpp"

#include "common/model/hardware_type_enum.hpp"

#include "common/util/util_defs.hpp"


using ::common::model::EBusProtocol;

namespace niryo_robot_hardware_interface
{
/**
 * @brief HardwareInterface::HardwareInterface
 * @param nh
 */
HardwareInterface::HardwareInterface(ros::NodeHandle &nh) :
    _nh(nh)
{
    /*for (int i = 0; i < 30; ++i)
    {
        ros::Duration(1).sleep();
        ROS_WARN("Wait to wake up : %d", i);
    }*/

    init(nh);
}

/**
 * @brief HardwareInterface::~HardwareInterface
 */
HardwareInterface::~HardwareInterface()
{
    if (_publish_software_version_thread.joinable())
    {
        _publish_software_version_thread.join();
    }

    if (_publish_hw_status_thread.joinable())
    {
        _publish_hw_status_thread.join();
    }
}

/**
 * @brief HardwareInterface::init
 * @param nh
 * @return
 */
bool HardwareInterface::init(ros::NodeHandle &nh)
{
    ROS_DEBUG("HardwareInterface::init - Initializing parameters...");
    initParameters(nh);

    ROS_DEBUG("HardwareInterface::init - Init Nodes...");
    initNodes(nh);

    ROS_DEBUG("HardwareInterface::init - Starting services...");
    startServices(nh);

    ROS_DEBUG("HardwareInterface::init - Starting publishers...");
    startPublishers(nh);

    ROS_DEBUG("HardwareInterface::init - Starting subscribers...");
    startSubscribers(nh);

    return true;
}

/**
 * @brief HardwareInterface::initParameters
 * @param nh
 */
void HardwareInterface::initParameters(ros::NodeHandle &nh)
{
    nh.getParam("publish_hw_status_frequency", _publish_hw_status_frequency);
    nh.getParam("publish_software_version_frequency", _publish_software_version_frequency);

    nh.getParam("/niryo_robot/info/image_version", _rpi_image_version);
    nh.getParam("/niryo_robot/info/ros_version", _ros_niryo_robot_version);
    nh.getParam("hardware_version", _hardware_version);

    nh.getParam("gazebo", _gazebo);

    nh.getParam("can_enabled", _can_enabled);
    nh.getParam("ttl_enabled", _ttl_enabled);

    _rpi_image_version.erase(_rpi_image_version.find_last_not_of(" \n\r\t") + 1);
    _ros_niryo_robot_version.erase(_ros_niryo_robot_version.find_last_not_of(" \n\r\t") + 1);

    std::string conveyor_bus_str = "can";
    nh.getParam("conveyor/bus", conveyor_bus_str);
    if ("can" == conveyor_bus_str)
        _conveyor_bus = EBusProtocol::CAN;
    else if ("ttl" == conveyor_bus_str)
        _conveyor_bus = EBusProtocol::TTL;
    else
        _conveyor_bus = EBusProtocol::UNKNOWN;

    // end effector is enabled if an id is defined
    _end_effector_enabled = nh.hasParam("end_effector/end_effector_id");

    ROS_DEBUG("HardwareInterface::initParameters - publish_hw_status_frequency : %f",
              _publish_hw_status_frequency);
    ROS_DEBUG("HardwareInterface::initParameters - publish_software_version_frequency : %f",
                            _publish_software_version_frequency);

    ROS_DEBUG("HardwareInterface::initParameters - image_version : %s",
                            _rpi_image_version.c_str());
    ROS_DEBUG("HardwareInterface::initParameters - ros_version : %s",
                            _ros_niryo_robot_version.c_str());

    ROS_DEBUG("HardwareInterface::initParameters - gazebo : %s", _gazebo ? "true" : "false");

    ROS_DEBUG("HardwareInterface::initParameters - can_enabled : %s", _can_enabled ? "true" : "false");
    ROS_DEBUG("HardwareInterface::initParameters - ttl_enabled : %s", _ttl_enabled ? "true" : "false");
}

/**
 * @brief HardwareInterface::initNodes
 * @param nh
 */
void HardwareInterface::initNodes(ros::NodeHandle &nh)
{
    ROS_DEBUG("HardwareInterface::initNodes - Init Nodes");

<<<<<<< HEAD
            ROS_DEBUG("HardwareInterface::initNodes - Start Tools Interface Node");
            ros::NodeHandle nh_tool(nh, "tools_interface");
            _tools_interface = std::make_shared<tools_interface::ToolsInterfaceCore>(nh_tool,
                                                                                     _ttl_interface);
            ros::Duration(0.25).sleep();

            if (_end_effector_enabled)
            {
                ROS_DEBUG("HardwareInterface::initNodes - Start End Effector Interface Node");
                ros::NodeHandle nh_ee(nh, "end_effector_interface");
                _end_effector_interface = std::make_shared<
                                            end_effector_interface::EndEffectorInterfaceCore>(nh_ee,
                                                                                              _ttl_interface);
            }
            ros::Duration(0.25).sleep();

            if (EBusProtocol::TTL == _conveyor_bus)
            {
                ROS_DEBUG("HardwareInterface::initNodes - Start Tools Interface Node");
                ros::NodeHandle nh_conveyor(nh, "conveyor");
                _conveyor_interface = std::make_shared<conveyor_interface::ConveyorInterfaceCore>(nh_conveyor,
                                                                                                  _ttl_interface);
                ros::Duration(0.25).sleep();
            }
        }
        else
        {
            ROS_WARN("HardwareInterface::initNodes - DXL communication is disabled for debug purposes");
        }
=======
    if (_ttl_enabled)
    {
        ROS_DEBUG("HardwareInterface::initNodes - Start Dynamixel Driver Node");
        ros::NodeHandle nh_ttl(nh, "ttl_driver");
        _ttl_interface = std::make_shared<ttl_driver::TtlInterfaceCore>(nh_ttl);
        ros::Duration(0.25).sleep();

        ROS_DEBUG("HardwareInterface::initNodes - Start End Effector Interface Node");
        ros::NodeHandle nh_tool(nh, "tools_interface");
        _tools_interface = std::make_shared<tools_interface::ToolsInterfaceCore>(nh_tool,
                                                                                    _ttl_interface);
        ros::Duration(0.25).sleep();
>>>>>>> b758c20c

        if (conveyor_bus == "ttl")
        {
            ROS_DEBUG("HardwareInterface::initNodes - Start Tools Interface Node");
            ros::NodeHandle nh_conveyor(nh, "conveyor");
            _conveyor_interface = std::make_shared<conveyor_interface::ConveyorInterfaceCore>(nh_conveyor,
                                                                                                _ttl_interface);
            ros::Duration(0.25).sleep();
<<<<<<< HEAD

            if (EBusProtocol::CAN == _conveyor_bus)
            {
                ROS_DEBUG("HardwareInterface::initNodes - Start Tools Interface Node");
                ros::NodeHandle nh_conveyor(nh, "conveyor");
                _conveyor_interface = std::make_shared<conveyor_interface::ConveyorInterfaceCore>(nh_conveyor,
                                                                                                  _can_interface);
                ros::Duration(0.25).sleep();
            }
        }
        else
        {
            ROS_DEBUG("HardwareInterface::initNodes - CAN communication is disabled for debug purposes");
=======
>>>>>>> b758c20c
        }
    }
    else
    {
        ROS_WARN("HardwareInterface::initNodes - DXL communication is disabled for debug purposes");
    }

    if (_can_enabled)
    {
        ROS_DEBUG("HardwareInterface::initNodes - Start CAN Driver Node");
        ros::NodeHandle nh_can(nh, "can_driver");
        _can_interface = std::make_shared<can_driver::CanInterfaceCore>(nh_can);
        ros::Duration(0.25).sleep();

        if (conveyor_bus == "can")
        {
            ROS_DEBUG("HardwareInterface::initNodes - Start Tools Interface Node");
            ros::NodeHandle nh_conveyor(nh, "conveyor");
            _conveyor_interface = std::make_shared<conveyor_interface::ConveyorInterfaceCore>(nh_conveyor,
                                                                                                _can_interface);
            ros::Duration(0.25).sleep();
        }
    }
    else
    {
        ROS_DEBUG("HardwareInterface::initNodes - CAN communication is disabled for debug purposes");
    }

    ROS_DEBUG("HardwareInterface::initNodes - Start Joints Interface Node");
    ros::NodeHandle nh_joints(nh, "joints_interface");
    _joints_interface = std::make_shared<joints_interface::JointsInterfaceCore>(nh,
                                                                                nh_joints,
                                                                                _ttl_interface,
                                                                                _can_interface);
    ros::Duration(0.25).sleep();

    ROS_DEBUG("HardwareInterface::initNodes - Start CPU Interface Node");
    _cpu_interface = std::make_shared<cpu_interface::CpuInterfaceCore>(nh);
    ros::Duration(0.25).sleep();
}

/**
 * @brief HardwareInterface::startServices
 * @param nh
 */
void HardwareInterface::startServices(ros::NodeHandle& nh)
{
    _motors_report_service = nh.advertiseService("/niryo_robot_hardware_interface/launch_motors_report",
                                                  &HardwareInterface::_callbackLaunchMotorsReport, this);

    _stop_motors_report_service = nh.advertiseService("/niryo_robot_hardware_interface/stop_motors_report",
                                                       &HardwareInterface::_callbackStopMotorsReport, this);

    _reboot_motors_service = nh.advertiseService("/niryo_robot_hardware_interface/reboot_motors",
                                                  &HardwareInterface::_callbackRebootMotors, this);
}

/**
 * @brief HardwareInterface::startPublishers
 */
void HardwareInterface::startPublishers(ros::NodeHandle &nh)
{
    _hardware_status_publisher = nh.advertise<niryo_robot_msgs::HardwareStatus>(
                                            "/niryo_robot_hardware_interface/hardware_status", 10);
    _publish_hw_status_thread = std::thread(&HardwareInterface::_publishHardwareStatus, this);

    _software_version_publisher = nh.advertise<niryo_robot_msgs::SoftwareVersion>(
                                            "/niryo_robot_hardware_interface/software_version", 10);
    _publish_software_version_thread = std::thread(&HardwareInterface::_publishSoftwareVersion, this);
}

/**
 * @brief HardwareInterface::startSubscribers
 * @param nh
 */
void HardwareInterface::startSubscribers(ros::NodeHandle& /*nh*/)
{
    ROS_DEBUG("HardwareInterface::startSubscribers - no subscribers to start");
}

// ********************
//  Callbacks
// ********************

/**
 * @brief HardwareInterface::_callbackStopMotorsReport
 * @param req
 * @param res
 * @return
 */
bool HardwareInterface::_callbackStopMotorsReport(niryo_robot_msgs::Trigger::Request &req,
                                                  niryo_robot_msgs::Trigger::Response &res)
{
    res.status = niryo_robot_msgs::CommandStatus::FAILURE;

    ROS_WARN("Hardware Interface - Stop Motor Report");

    if (_can_interface)
        _can_interface->activeDebugMode(false);

    if (_ttl_interface)
        _ttl_interface->activeDebugMode(false);

    res.status = niryo_robot_msgs::CommandStatus::SUCCESS;
    res.message = "";


    return (niryo_robot_msgs::CommandStatus::SUCCESS == res.status);
}

/**
 * @brief HardwareInterface::_callbackLaunchMotorsReport
 * @param req
 * @param res
 * @return
 */
bool HardwareInterface::_callbackLaunchMotorsReport(niryo_robot_msgs::Trigger::Request &req,
                                                    niryo_robot_msgs::Trigger::Response &res)
{
    res.status = niryo_robot_msgs::CommandStatus::FAILURE;

    ROS_WARN("Hardware Interface - Start Motors Report");

    int can_status = niryo_robot_msgs::CommandStatus::FAILURE;
    int ttl_status = niryo_robot_msgs::CommandStatus::FAILURE;

    if (_can_interface)
    {
        _can_interface->activeDebugMode(true);
        can_status = _can_interface->launchMotorsReport();
        _can_interface->activeDebugMode(false);
    }

    if (_ttl_interface)
    {
        _ttl_interface->activeDebugMode(true);
        ttl_status = _ttl_interface->launchMotorsReport();
        _ttl_interface->activeDebugMode(false);
    }

    ROS_WARN("Hardware Interface - Motors report ended");

    if ((niryo_robot_msgs::CommandStatus::SUCCESS == can_status) &&
        (niryo_robot_msgs::CommandStatus::SUCCESS == ttl_status))
    {
        res.status = niryo_robot_msgs::CommandStatus::SUCCESS;
        res.message = "Hardware interface seems working properly";
    }
    else
    {
        res.status = niryo_robot_msgs::CommandStatus::FAILURE;
        res.message = "Steppers status: ";
        res.message += (can_status == niryo_robot_msgs::CommandStatus::SUCCESS) ? "Ok" : "Error";
        res.message += ", Dxl status: ";
        res.message += (ttl_status == niryo_robot_msgs::CommandStatus::SUCCESS) ? "Ok" : "Error";
    }

    return (niryo_robot_msgs::CommandStatus::SUCCESS == res.status);
}

/**
 * @brief HardwareInterface::_callbackRebootMotors
 * @param req
 * @param res
 * @return
 */
bool HardwareInterface::_callbackRebootMotors(niryo_robot_msgs::Trigger::Request &req,
                                              niryo_robot_msgs::Trigger::Response &res)
{
    res.status = niryo_robot_msgs::CommandStatus::FAILURE;

    if (_ttl_interface)
        res.status = _ttl_interface->rebootMotors();

    if (niryo_robot_msgs::CommandStatus::SUCCESS == res.status)
    {
        res.message = "Reboot motors done";

        _joints_interface->sendMotorsParams();

        int resp_learning_mode_status = 0;
        std::string resp_learning_mode_message = "";
        _joints_interface->activateLearningMode(false, resp_learning_mode_status, resp_learning_mode_message);
        _joints_interface->activateLearningMode(true, resp_learning_mode_status, resp_learning_mode_message);
    }
    else
    {
        res.message = "Reboot motors Problems";
    }

    return (niryo_robot_msgs::CommandStatus::SUCCESS == res.status);
}

/**
 * @brief HardwareInterface::_publishHardwareStatus
 */
void HardwareInterface::_publishHardwareStatus()
{
    ros::Rate publish_hardware_status_rate = ros::Rate(_publish_hw_status_frequency);

    while (ros::ok())
    {
        ttl_driver::ArrayMotorHardwareStatus ttl_motor_state;
        can_driver::StepperArrayMotorHardwareStatus can_motor_state;

        niryo_robot_msgs::BusState ttl_bus_state;
        niryo_robot_msgs::BusState can_bus_state;

        bool need_calibration = false;
        bool calibration_in_progress = false;

        int cpu_temperature = 0;

        niryo_robot_msgs::HardwareStatus msg;
        msg.header.stamp = ros::Time::now();

        if (_ttl_interface)
        {
            ttl_motor_state = _ttl_interface->getHwStatus();
            ttl_bus_state = _ttl_interface->getBusState();
        }
        if (_can_interface)
        {
            can_motor_state = _can_interface->getHwStatus();
            can_bus_state = _can_interface->getBusState();
        }
        if (_joints_interface)
        {
            _joints_interface->getCalibrationState(need_calibration, calibration_in_progress);
        }

        cpu_temperature = _cpu_interface->getCpuTemperature();


        msg.rpi_temperature = cpu_temperature;
        msg.hardware_version = _hardware_version;

        std::string error_message;

        std::vector<int32_t> temperatures;
        std::vector<double> voltages;
        std::vector<int32_t> hw_errors;
        std::vector<std::string> hw_errors_msg;
        std::vector<std::string> motor_types;
        std::vector<std::string> motor_names;

        if (!_can_interface)
        {
            msg.connection_up = ttl_bus_state.connection_status;
            if (!ttl_bus_state.error.empty())
            {
                error_message = ttl_bus_state.error;
            }
                msg.error_message = error_message;

                msg.calibration_needed = need_calibration;
                msg.calibration_in_progress = calibration_in_progress;

        }
        else
        {
<<<<<<< HEAD
            temperatures.emplace_back(static_cast<int32_t>(hw_status.temperature));
            voltages.emplace_back(hw_status.voltage);
            hw_errors.emplace_back(static_cast<int32_t>(hw_status.error));
            hw_errors_msg.emplace_back(hw_status.error_msg);

            motor_types.emplace_back(common::model::HardwareTypeEnum(static_cast<common::model::EHardwareType>(hw_status.motor_identity.motor_type)).toString());
=======
            msg.connection_up = (ttl_bus_state.connection_status && can_bus_state.connection_status);
            error_message = can_bus_state.error;
            if (!ttl_bus_state.error.empty())
            {
                error_message += "\n";
                error_message += ttl_bus_state.error;
            }
                msg.error_message = error_message;

                msg.calibration_needed = need_calibration;
                msg.calibration_in_progress = calibration_in_progress;
>>>>>>> b758c20c

            if (_joints_interface)
            {
                for (auto const& hw_status : can_motor_state.motors_hw_status)
                {
                    temperatures.emplace_back(hw_status.temperature);
                    voltages.emplace_back(hw_status.voltage);
                    hw_errors.emplace_back(hw_status.error);
                    hw_errors_msg.emplace_back("");
                    motor_types.emplace_back("Niryo Stepper");
                    std::string joint_name = "";

                    joint_name = _joints_interface->jointIdToJointName(hw_status.motor_identity.motor_id,
                                                                    hw_status.motor_identity.motor_type);
                    
                    joint_name = joint_name == "" ? ("Stepper " + std::to_string(hw_status.motor_identity.motor_id))
                                                : joint_name;

                    motor_names.emplace_back(joint_name);
                }
            }
        }

        // for each motor gather info in the dedicated vectors
        if (_joints_interface)
        {
            for (auto const& hw_status : ttl_motor_state.motors_hw_status)
            {
                temperatures.emplace_back(static_cast<int32_t>(hw_status.temperature));
                voltages.emplace_back(hw_status.voltage);
                hw_errors.emplace_back(static_cast<int32_t>(hw_status.error));
                hw_errors_msg.emplace_back(hw_status.error_msg);

                switch (hw_status.motor_identity.motor_type)
                {
                    case static_cast<uint8_t>(common::model::EMotorType::XL320):
                        motor_types.emplace_back("DXL XL-320");
                    break;

                    case static_cast<uint8_t>(common::model::EMotorType::XL330):
                        motor_types.emplace_back("DXL XL-330");
                    break;

                    case static_cast<uint8_t>(common::model::EMotorType::XL430):
                        motor_types.emplace_back("DXL XL-430");
                    break;

                    case static_cast<uint8_t>(common::model::EMotorType::XC430):
                        motor_types.emplace_back("DXL XC-430");
                    break;
                    case static_cast<uint8_t>(common::model::EMotorType::FAKE_DXL_MOTOR):
                        motor_types.emplace_back("DXL FAKE");
                    break;
                    case static_cast<uint8_t>(common::model::EMotorType::FAKE_STEPPER_MOTOR):
                        motor_types.emplace_back("STEPPER FAKE");
                    break;
                    default:
                        motor_types.emplace_back("DXL UNKOWN");
                    break;
                }

                std::string joint_name = "";
                
                joint_name = _joints_interface->jointIdToJointName(hw_status.motor_identity.motor_id,
                                                                    hw_status.motor_identity.motor_type);

                joint_name = (joint_name == "") ? "Tool" : joint_name;
                motor_names.emplace_back(joint_name);
            }
        }

        msg.motor_names = motor_names;
        msg.motor_types = motor_types;

        msg.temperatures = temperatures;
        msg.voltages = voltages;
        msg.hardware_errors = hw_errors;
        msg.hardware_errors_message = hw_errors_msg;

        _hardware_status_publisher.publish(msg);

        publish_hardware_status_rate.sleep();
    }
}

/**
 * @brief HardwareInterface::_publishSoftwareVersion
 */
void HardwareInterface::_publishSoftwareVersion()
{
    ros::Rate publish_software_version_rate = ros::Rate(_publish_software_version_frequency);
    while (ros::ok())
    {
        can_driver::StepperArrayMotorHardwareStatus stepper_motor_state;
        std::vector<std::string> motor_names;
        std::vector<std::string> firmware_versions;
        std::vector<std::shared_ptr<common::model::JointState> > joints_state;

        if (_can_interface)
        {
            stepper_motor_state = _can_interface->getHwStatus();
        }
        if (_joints_interface)
        {
            joints_state = _joints_interface->getJointsState();
        }

        for (std::shared_ptr<common::model::JointState> jState : joints_state)
        {
            motor_names.push_back(jState->getName());
        }
        
        for (auto const& hw_status : stepper_motor_state.motors_hw_status)
        {
            firmware_versions.push_back(hw_status.firmware_version);
        }

        niryo_robot_msgs::SoftwareVersion msg;
        msg.motor_names = motor_names;
        msg.stepper_firmware_versions = firmware_versions;
        msg.rpi_image_version = _rpi_image_version;
        msg.ros_niryo_robot_version = _ros_niryo_robot_version;
        msg.robot_version = _hardware_version;

        _software_version_publisher.publish(msg);
        publish_software_version_rate.sleep();
    }
}

}  // namespace niryo_robot_hardware_interface<|MERGE_RESOLUTION|>--- conflicted
+++ resolved
@@ -39,12 +39,6 @@
 HardwareInterface::HardwareInterface(ros::NodeHandle &nh) :
     _nh(nh)
 {
-    /*for (int i = 0; i < 30; ++i)
-    {
-        ros::Duration(1).sleep();
-        ROS_WARN("Wait to wake up : %d", i);
-    }*/
-
     init(nh);
 }
 
@@ -145,38 +139,7 @@
 void HardwareInterface::initNodes(ros::NodeHandle &nh)
 {
     ROS_DEBUG("HardwareInterface::initNodes - Init Nodes");
-
-<<<<<<< HEAD
-            ROS_DEBUG("HardwareInterface::initNodes - Start Tools Interface Node");
-            ros::NodeHandle nh_tool(nh, "tools_interface");
-            _tools_interface = std::make_shared<tools_interface::ToolsInterfaceCore>(nh_tool,
-                                                                                     _ttl_interface);
-            ros::Duration(0.25).sleep();
-
-            if (_end_effector_enabled)
-            {
-                ROS_DEBUG("HardwareInterface::initNodes - Start End Effector Interface Node");
-                ros::NodeHandle nh_ee(nh, "end_effector_interface");
-                _end_effector_interface = std::make_shared<
-                                            end_effector_interface::EndEffectorInterfaceCore>(nh_ee,
-                                                                                              _ttl_interface);
-            }
-            ros::Duration(0.25).sleep();
-
-            if (EBusProtocol::TTL == _conveyor_bus)
-            {
-                ROS_DEBUG("HardwareInterface::initNodes - Start Tools Interface Node");
-                ros::NodeHandle nh_conveyor(nh, "conveyor");
-                _conveyor_interface = std::make_shared<conveyor_interface::ConveyorInterfaceCore>(nh_conveyor,
-                                                                                                  _ttl_interface);
-                ros::Duration(0.25).sleep();
-            }
-        }
-        else
-        {
-            ROS_WARN("HardwareInterface::initNodes - DXL communication is disabled for debug purposes");
-        }
-=======
+    
     if (_ttl_enabled)
     {
         ROS_DEBUG("HardwareInterface::initNodes - Start Dynamixel Driver Node");
@@ -184,36 +147,29 @@
         _ttl_interface = std::make_shared<ttl_driver::TtlInterfaceCore>(nh_ttl);
         ros::Duration(0.25).sleep();
 
-        ROS_DEBUG("HardwareInterface::initNodes - Start End Effector Interface Node");
+        ROS_DEBUG("HardwareInterface::initNodes - Start Tools Interface Node");
         ros::NodeHandle nh_tool(nh, "tools_interface");
         _tools_interface = std::make_shared<tools_interface::ToolsInterfaceCore>(nh_tool,
                                                                                     _ttl_interface);
         ros::Duration(0.25).sleep();
->>>>>>> b758c20c
-
-        if (conveyor_bus == "ttl")
+
+        if (_end_effector_enabled)
+        {
+            ROS_DEBUG("HardwareInterface::initNodes - Start End Effector Interface Node");
+            ros::NodeHandle nh_ee(nh, "end_effector_interface");
+            _end_effector_interface = std::make_shared<
+                                        end_effector_interface::EndEffectorInterfaceCore>(nh_ee,
+                                                                                            _ttl_interface);
+        }
+        ros::Duration(0.25).sleep();
+
+        if (EBusProtocol::TTL == _conveyor_bus)
         {
             ROS_DEBUG("HardwareInterface::initNodes - Start Tools Interface Node");
             ros::NodeHandle nh_conveyor(nh, "conveyor");
             _conveyor_interface = std::make_shared<conveyor_interface::ConveyorInterfaceCore>(nh_conveyor,
                                                                                                 _ttl_interface);
             ros::Duration(0.25).sleep();
-<<<<<<< HEAD
-
-            if (EBusProtocol::CAN == _conveyor_bus)
-            {
-                ROS_DEBUG("HardwareInterface::initNodes - Start Tools Interface Node");
-                ros::NodeHandle nh_conveyor(nh, "conveyor");
-                _conveyor_interface = std::make_shared<conveyor_interface::ConveyorInterfaceCore>(nh_conveyor,
-                                                                                                  _can_interface);
-                ros::Duration(0.25).sleep();
-            }
-        }
-        else
-        {
-            ROS_DEBUG("HardwareInterface::initNodes - CAN communication is disabled for debug purposes");
-=======
->>>>>>> b758c20c
         }
     }
     else
@@ -228,7 +184,7 @@
         _can_interface = std::make_shared<can_driver::CanInterfaceCore>(nh_can);
         ros::Duration(0.25).sleep();
 
-        if (conveyor_bus == "can")
+        if (EBusProtocol::CAN == _conveyor_bus)
         {
             ROS_DEBUG("HardwareInterface::initNodes - Start Tools Interface Node");
             ros::NodeHandle nh_conveyor(nh, "conveyor");
@@ -320,7 +276,6 @@
     res.status = niryo_robot_msgs::CommandStatus::SUCCESS;
     res.message = "";
 
-
     return (niryo_robot_msgs::CommandStatus::SUCCESS == res.status);
 }
 
@@ -403,7 +358,7 @@
     {
         res.message = "Reboot motors Problems";
     }
-
+    
     return (niryo_robot_msgs::CommandStatus::SUCCESS == res.status);
 }
 
@@ -429,16 +384,19 @@
 
         niryo_robot_msgs::HardwareStatus msg;
         msg.header.stamp = ros::Time::now();
+        msg.connection_up = true;
 
         if (_ttl_interface)
         {
             ttl_motor_state = _ttl_interface->getHwStatus();
             ttl_bus_state = _ttl_interface->getBusState();
+            msg.connection_up = msg.connection_up && ttl_bus_state.connection_status;
         }
         if (_can_interface)
         {
             can_motor_state = _can_interface->getHwStatus();
             can_bus_state = _can_interface->getBusState();
+            msg.connection_up = msg.connection_up && can_bus_state.connection_status;
         }
         if (_joints_interface)
         {
@@ -446,12 +404,21 @@
         }
 
         cpu_temperature = _cpu_interface->getCpuTemperature();
-
-
+    
         msg.rpi_temperature = cpu_temperature;
         msg.hardware_version = _hardware_version;
 
-        std::string error_message;
+        std::string error_message = can_bus_state.error;
+        if (!ttl_bus_state.error.empty())
+        {
+            error_message += "\n";
+            error_message += ttl_bus_state.error;
+        }
+
+        msg.error_message = error_message;
+
+        msg.calibration_needed = need_calibration;
+        msg.calibration_in_progress = calibration_in_progress;
 
         std::vector<int32_t> temperatures;
         std::vector<double> voltages;
@@ -460,67 +427,27 @@
         std::vector<std::string> motor_types;
         std::vector<std::string> motor_names;
 
-        if (!_can_interface)
-        {
-            msg.connection_up = ttl_bus_state.connection_status;
-            if (!ttl_bus_state.error.empty())
+        if (_joints_interface)
+        {
+            for (auto const& hw_status : can_motor_state.motors_hw_status)
             {
-                error_message = ttl_bus_state.error;
+                temperatures.emplace_back(hw_status.temperature);
+                voltages.emplace_back(hw_status.voltage);
+                hw_errors.emplace_back(hw_status.error);
+                hw_errors_msg.emplace_back("");
+                motor_types.emplace_back("Niryo Stepper");
+                std::string joint_name = "";
+
+                joint_name = _joints_interface->jointIdToJointName(hw_status.motor_identity.motor_id,
+                                                                    hw_status.motor_identity.motor_type);
+            
+                joint_name = joint_name == "" ? ("Stepper " + std::to_string(hw_status.motor_identity.motor_id))
+                                            : joint_name;
+
+                motor_names.emplace_back(joint_name);
             }
-                msg.error_message = error_message;
-
-                msg.calibration_needed = need_calibration;
-                msg.calibration_in_progress = calibration_in_progress;
-
-        }
-        else
-        {
-<<<<<<< HEAD
-            temperatures.emplace_back(static_cast<int32_t>(hw_status.temperature));
-            voltages.emplace_back(hw_status.voltage);
-            hw_errors.emplace_back(static_cast<int32_t>(hw_status.error));
-            hw_errors_msg.emplace_back(hw_status.error_msg);
-
-            motor_types.emplace_back(common::model::HardwareTypeEnum(static_cast<common::model::EHardwareType>(hw_status.motor_identity.motor_type)).toString());
-=======
-            msg.connection_up = (ttl_bus_state.connection_status && can_bus_state.connection_status);
-            error_message = can_bus_state.error;
-            if (!ttl_bus_state.error.empty())
-            {
-                error_message += "\n";
-                error_message += ttl_bus_state.error;
-            }
-                msg.error_message = error_message;
-
-                msg.calibration_needed = need_calibration;
-                msg.calibration_in_progress = calibration_in_progress;
->>>>>>> b758c20c
-
-            if (_joints_interface)
-            {
-                for (auto const& hw_status : can_motor_state.motors_hw_status)
-                {
-                    temperatures.emplace_back(hw_status.temperature);
-                    voltages.emplace_back(hw_status.voltage);
-                    hw_errors.emplace_back(hw_status.error);
-                    hw_errors_msg.emplace_back("");
-                    motor_types.emplace_back("Niryo Stepper");
-                    std::string joint_name = "";
-
-                    joint_name = _joints_interface->jointIdToJointName(hw_status.motor_identity.motor_id,
-                                                                    hw_status.motor_identity.motor_type);
-                    
-                    joint_name = joint_name == "" ? ("Stepper " + std::to_string(hw_status.motor_identity.motor_id))
-                                                : joint_name;
-
-                    motor_names.emplace_back(joint_name);
-                }
-            }
-        }
-
-        // for each motor gather info in the dedicated vectors
-        if (_joints_interface)
-        {
+
+            // for each motor gather info in the dedicated vectors
             for (auto const& hw_status : ttl_motor_state.motors_hw_status)
             {
                 temperatures.emplace_back(static_cast<int32_t>(hw_status.temperature));
@@ -528,39 +455,13 @@
                 hw_errors.emplace_back(static_cast<int32_t>(hw_status.error));
                 hw_errors_msg.emplace_back(hw_status.error_msg);
 
-                switch (hw_status.motor_identity.motor_type)
-                {
-                    case static_cast<uint8_t>(common::model::EMotorType::XL320):
-                        motor_types.emplace_back("DXL XL-320");
-                    break;
-
-                    case static_cast<uint8_t>(common::model::EMotorType::XL330):
-                        motor_types.emplace_back("DXL XL-330");
-                    break;
-
-                    case static_cast<uint8_t>(common::model::EMotorType::XL430):
-                        motor_types.emplace_back("DXL XL-430");
-                    break;
-
-                    case static_cast<uint8_t>(common::model::EMotorType::XC430):
-                        motor_types.emplace_back("DXL XC-430");
-                    break;
-                    case static_cast<uint8_t>(common::model::EMotorType::FAKE_DXL_MOTOR):
-                        motor_types.emplace_back("DXL FAKE");
-                    break;
-                    case static_cast<uint8_t>(common::model::EMotorType::FAKE_STEPPER_MOTOR):
-                        motor_types.emplace_back("STEPPER FAKE");
-                    break;
-                    default:
-                        motor_types.emplace_back("DXL UNKOWN");
-                    break;
-                }
+                motor_types.emplace_back(common::model::HardwareTypeEnum(static_cast<common::model::EHardwareType>(hw_status.motor_identity.motor_type)).toString());
 
                 std::string joint_name = "";
-                
+
                 joint_name = _joints_interface->jointIdToJointName(hw_status.motor_identity.motor_id,
-                                                                    hw_status.motor_identity.motor_type);
-
+                                                                hw_status.motor_identity.motor_type);
+            
                 joint_name = (joint_name == "") ? "Tool" : joint_name;
                 motor_names.emplace_back(joint_name);
             }
@@ -606,7 +507,8 @@
         {
             motor_names.push_back(jState->getName());
         }
-        
+       
+
         for (auto const& hw_status : stepper_motor_state.motors_hw_status)
         {
             firmware_versions.push_back(hw_status.firmware_version);
