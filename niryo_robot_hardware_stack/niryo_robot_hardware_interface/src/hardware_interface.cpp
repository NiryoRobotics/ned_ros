/*
    hardware_interface.cpp
    Copyright (C) 2020 Niryo
    All rights reserved.

    This program is free software: you can redistribute it and/or modify
    it under the terms of the GNU General Public License as published by
    the Free Software Foundation, either version 3 of the License, or
    (at your option) any later version.

    This program is distributed in the hope that it will be useful,
    but WITHOUT ANY WARRANTY; without even the implied warranty of
    MERCHANTABILITY or FITNESS FOR A PARTICULAR PURPOSE.  See the
    GNU General Public License for more details.

    You should have received a copy of the GNU General Public License
    along with this program.  If not, see <http:// www.gnu.org/licenses/>.
*/

#include <functional>
#include <string>
#include <vector>

#include "niryo_robot_hardware_interface/hardware_interface.hpp"

#include "common/model/motor_type_enum.hpp"

#include "common/util/util_defs.hpp"

namespace niryo_robot_hardware_interface
{
/**
 * @brief HardwareInterface::HardwareInterface
 * @param nh
 */
HardwareInterface::HardwareInterface(ros::NodeHandle &nh) :
    _nh(nh)
{
    init(nh);
}

/**
 * @brief HardwareInterface::~HardwareInterface
 */
HardwareInterface::~HardwareInterface()
{
    if (_publish_software_version_thread.joinable())
    {
        _publish_software_version_thread.join();
    }

    if (_publish_hw_status_thread.joinable())
    {
        _publish_hw_status_thread.join();
    }
}

/**
 * @brief HardwareInterface::init
 * @param nh
 * @return
 */
bool HardwareInterface::init(ros::NodeHandle &nh)
{
    ROS_DEBUG("HardwareInterface::init - Initializing parameters...");
    initParameters(nh);

    ROS_DEBUG("HardwareInterface::init - Init Nodes...");
    initNodes(nh);

    ROS_DEBUG("HardwareInterface::init - Starting services...");
    startServices(nh);

    ROS_DEBUG("HardwareInterface::init - Starting publishers...");
    startPublishers(nh);

    ROS_DEBUG("HardwareInterface::init - Starting subscribers...");
    startSubscribers(nh);

    return true;
}

/**
 * @brief HardwareInterface::initParameters
 * @param nh
 */
void HardwareInterface::initParameters(ros::NodeHandle &nh)
{
    nh.getParam("publish_hw_status_frequency", _publish_hw_status_frequency);
    nh.getParam("publish_software_version_frequency", _publish_software_version_frequency);

    nh.getParam("/niryo_robot/info/image_version", _rpi_image_version);
    nh.getParam("/niryo_robot/info/ros_version", _ros_niryo_robot_version);

    nh.getParam("simulation_mode", _simulation_mode);
    nh.getParam("gazebo", _gazebo);

    nh.getParam("can_enabled", _can_enabled);
    nh.getParam("ttl_enabled", _ttl_enabled);

    _rpi_image_version.erase(_rpi_image_version.find_last_not_of(" \n\r\t") + 1);
    _ros_niryo_robot_version.erase(_ros_niryo_robot_version.find_last_not_of(" \n\r\t") + 1);

    ROS_DEBUG("HardwareInterface::initParameters - publish_hw_status_frequency : %f",
                            _publish_hw_status_frequency);
    ROS_DEBUG("HardwareInterface::initParameters - publish_software_version_frequency : %f",
                            _publish_software_version_frequency);

    ROS_DEBUG("HardwareInterface::initParameters - image_version : %s",
                            _rpi_image_version.c_str());
    ROS_DEBUG("HardwareInterface::initParameters - ros_version : %s",
                            _ros_niryo_robot_version.c_str());

    ROS_DEBUG("HardwareInterface::initParameters - simulation_mode : %s", _simulation_mode ? "true" : "false");
    ROS_DEBUG("HardwareInterface::initParameters - gazebo : %s", _gazebo ? "true" : "false");

    ROS_DEBUG("HardwareInterface::initParameters - can_enabled : %s", _can_enabled ? "true" : "false");
    ROS_DEBUG("HardwareInterface::initParameters - ttl_enabled : %s", _ttl_enabled ? "true" : "false");
}

/**
 * @brief HardwareInterface::initNodes
 * @param nh
 */
void HardwareInterface::initNodes(ros::NodeHandle &nh)
{
    ROS_DEBUG("HardwareInterface::initNodes - Init Nodes");
    if (!_simulation_mode)
    {
<<<<<<< HEAD
        // if (_ttl_enabled)
        // {
        //     ROS_DEBUG("HardwareInterface::initNodes - Start Dynamixel Driver Node");
        //     _ttl_driver = std::make_shared<ttl_driver::TtlDriverCore>(nh);
        //     ros::Duration(0.25).sleep();
        // }
        // else
        // {
        //     ROS_WARN("HardwareInterface::initNodes - DXL communication is disabled for debug purposes");
        // }

        // if (_can_enabled)
        // {
        //     ROS_DEBUG("HardwareInterface::initNodes - Start CAN Driver Node");
        //     _can_driver = std::make_shared<can_driver::CanDriverCore>(nh);
        //     ros::Duration(0.25).sleep();
        // }
        // else
        // {
        //     ROS_DEBUG("HardwareInterface::initNodes - CAN communication is disabled for debug purposes");
        // }
        _joint_driver = std::make_shared<joint_driver::JointDriver>(nh);
        ros::Duration(0.25).sleep();

        // if (_can_enabled && _ttl_enabled)
        // {
        ROS_DEBUG("HardwareInterface::initNodes - Start Joints Interface Node");
        _joints_interface = std::make_shared<joints_interface::JointsInterfaceCore>(nh, _joint_driver);
        if (_joint_driver->haveCan())
            _can_driver = _joint_driver->getCanDriverCore();
        if (_joint_driver->haveTtl())
            _ttl_driver = _joint_driver->getTtlDriverCore();
        ros::Duration(0.25).sleep();

        ROS_DEBUG("HardwareInterface::initNodes - Start End Effector Interface Node");
        _tools_interface = std::make_shared<tools_interface::ToolsInterfaceCore>(nh, _ttl_driver);
        ros::Duration(0.25).sleep();

        ROS_DEBUG("HardwareInterface::initNodes - Start Tools Interface Node");
        _conveyor_interface = std::make_shared<conveyor_interface::ConveyorInterfaceCore>(nh, _can_driver);
        ros::Duration(0.25).sleep();
        // }
        // else
        // {
        //     ROS_WARN("HardwareInterface::initNodes - CAN and DXL communication is disabled. Interfaces will not start");
        // }
=======
        if (_ttl_enabled)
        {
            ROS_DEBUG("HardwareInterface::initNodes - Start Dynamixel Driver Node");
            ros::NodeHandle nh_ttl(nh, "ttl_driver");
            _ttl_driver = std::make_shared<ttl_driver::TtlDriverCore>(nh_ttl);
            ros::Duration(0.25).sleep();
        }
        else
        {
            ROS_WARN("HardwareInterface::initNodes - DXL communication is disabled for debug purposes");
        }

        if (_can_enabled)
        {
            ROS_DEBUG("HardwareInterface::initNodes - Start CAN Driver Node");
            ros::NodeHandle nh_can(nh, "can_driver");
            _can_driver = std::make_shared<can_driver::CanDriverCore>(nh_can);
            ros::Duration(0.25).sleep();
        }
        else
        {
            ROS_DEBUG("HardwareInterface::initNodes - CAN communication is disabled for debug purposes");
        }

        if (_can_enabled && _ttl_enabled)
        {
            ROS_DEBUG("HardwareInterface::initNodes - Start Joints Interface Node");
            ros::NodeHandle nh_joints(nh, "joints_interface");
            _joints_interface = std::make_shared<joints_interface::JointsInterfaceCore>(nh,
                                                                                        nh_joints,
                                                                                        _ttl_driver,
                                                                                        _can_driver);
            ros::Duration(0.25).sleep();

            ROS_DEBUG("HardwareInterface::initNodes - Start End Effector Interface Node");
            ros::NodeHandle nh_tool(nh, "tools_interface");
            _tools_interface = std::make_shared<tools_interface::ToolsInterfaceCore>(nh_tool,
                                                                                     _ttl_driver);
            ros::Duration(0.25).sleep();

            ROS_DEBUG("HardwareInterface::initNodes - Start Tools Interface Node");
            ros::NodeHandle nh_conveyor(nh, "conveyor");
            _conveyor_interface = std::make_shared<conveyor_interface::ConveyorInterfaceCore>(nh_conveyor,
                                                                                              _can_driver);
            ros::Duration(0.25).sleep();
        }
        else
        {
            ROS_WARN("HardwareInterface::initNodes - CAN and DXL communication is disabled. "
                     "Interfaces will not start");
        }
>>>>>>> 230c59a9

        ROS_DEBUG("HardwareInterface::initNodes - Start CPU Interface Node");
        _cpu_interface = std::make_shared<cpu_interface::CpuInterfaceCore>(nh);
        ros::Duration(0.25).sleep();
    }
    else
    {
        ROS_DEBUG("HardwareInterface::initNodes - Start Fake Interface Node");
        ros::NodeHandle nh_joints(nh, "joints_interface");
        _fake_interface = std::make_shared<fake_interface::FakeInterfaceCore>(nh, nh_joints);
    }
}

/**
 * @brief HardwareInterface::startServices
 * @param nh
 */
void HardwareInterface::startServices(ros::NodeHandle& nh)
{
    _motors_report_service = nh.advertiseService("/niryo_robot_hardware_interface/launch_motors_report",
                                                  &HardwareInterface::_callbackLaunchMotorsReport, this);

    _stop_motors_report_service = nh.advertiseService("/niryo_robot_hardware_interface/stop_motors_report",
                                                       &HardwareInterface::_callbackStopMotorsReport, this);

    _reboot_motors_service = nh.advertiseService("/niryo_robot_hardware_interface/reboot_motors",
                                                  &HardwareInterface::_callbackRebootMotors, this);
}

/**
 * @brief HardwareInterface::startPublishers
 */
void HardwareInterface::startPublishers(ros::NodeHandle &nh)
{
    _hardware_status_publisher = nh.advertise<niryo_robot_msgs::HardwareStatus>(
                                            "/niryo_robot_hardware_interface/hardware_status", 10);
    _publish_hw_status_thread = std::thread(&HardwareInterface::_publishHardwareStatus, this);

    _software_version_publisher = nh.advertise<niryo_robot_msgs::SoftwareVersion>(
                                            "/niryo_robot_hardware_interface/software_version", 10);
    _publish_software_version_thread = std::thread(&HardwareInterface::_publishSoftwareVersion, this);
}

/**
 * @brief HardwareInterface::startSubscribers
 * @param nh
 */
void HardwareInterface::startSubscribers(ros::NodeHandle& /*nh*/)
{
    ROS_DEBUG("HardwareInterface::startSubscribers - no subscribers to start");
}

// ********************
//  Callbacks
// ********************

/**
 * @brief HardwareInterface::_callbackStopMotorsReport
 * @param req
 * @param res
 * @return
 */
bool HardwareInterface::_callbackStopMotorsReport(niryo_robot_msgs::Trigger::Request &req,
                                                  niryo_robot_msgs::Trigger::Response &res)
{
    res.status = niryo_robot_msgs::CommandStatus::FAILURE;

    if (!_simulation_mode)
    {
        ROS_WARN("Hardware Interface - Stop Motor Report");

        if (_can_driver)
            _can_driver->activeDebugMode(false);

        if (_ttl_driver)
            _ttl_driver->activeDebugMode(false);

        res.status = niryo_robot_msgs::CommandStatus::SUCCESS;
        res.message = "";
    }
    else
    {
        res.status = niryo_robot_msgs::CommandStatus::SUCCESS;
        res.message = "Simulation mode : fake stop motor report";
    }

    return (niryo_robot_msgs::CommandStatus::SUCCESS == res.status);
}

/**
 * @brief HardwareInterface::_callbackLaunchMotorsReport
 * @param req
 * @param res
 * @return
 */
bool HardwareInterface::_callbackLaunchMotorsReport(niryo_robot_msgs::Trigger::Request &req,
                                                    niryo_robot_msgs::Trigger::Response &res)
{
    res.status = niryo_robot_msgs::CommandStatus::FAILURE;

    if (!_simulation_mode)
    {
        ROS_WARN("Hardware Interface - Start Motors Report");

        int can_status = niryo_robot_msgs::CommandStatus::FAILURE;
        int ttl_status = niryo_robot_msgs::CommandStatus::FAILURE;

        if (_can_driver)
        {
            _can_driver->activeDebugMode(true);
            can_status = _can_driver->launchMotorsReport();
            _can_driver->activeDebugMode(false);
        }

        if (_ttl_driver)
        {
            _ttl_driver->activeDebugMode(true);
            ttl_status = _ttl_driver->launchMotorsReport();
            _ttl_driver->activeDebugMode(false);
        }

        ROS_WARN("Hardware Interface - Motors report ended");

        if ((niryo_robot_msgs::CommandStatus::SUCCESS == can_status) &&
            (niryo_robot_msgs::CommandStatus::SUCCESS == ttl_status))
        {
            res.status = niryo_robot_msgs::CommandStatus::SUCCESS;
            res.message = "Hardware interface seems working properly";
        }
        else
        {
            res.status = niryo_robot_msgs::CommandStatus::FAILURE;
            res.message = "Steppers status: ";
            res.message += (can_status == niryo_robot_msgs::CommandStatus::SUCCESS) ? "Ok" : "Error";
            res.message += ", Dxl status: ";
            res.message += (ttl_status == niryo_robot_msgs::CommandStatus::SUCCESS) ? "Ok" : "Error";
        }
    }
    else
    {
        res.status = niryo_robot_msgs::CommandStatus::SUCCESS;
        res.message = "Simulation mode : fake launch motor report";
    }

    return (niryo_robot_msgs::CommandStatus::SUCCESS == res.status);
}

/**
 * @brief HardwareInterface::_callbackRebootMotors
 * @param req
 * @param res
 * @return
 */
bool HardwareInterface::_callbackRebootMotors(niryo_robot_msgs::Trigger::Request &req,
                                              niryo_robot_msgs::Trigger::Response &res)
{
    res.status = niryo_robot_msgs::CommandStatus::FAILURE;

    if (!_simulation_mode)
    {
        if (_ttl_driver)
            res.status = _ttl_driver->rebootMotors();

        if (niryo_robot_msgs::CommandStatus::SUCCESS == res.status)
        {
            res.message = "Reboot motors done";

            _joints_interface->sendMotorsParams();

            int resp_learning_mode_status = 0;
            std::string resp_learning_mode_message = "";
            _joints_interface->activateLearningMode(false, resp_learning_mode_status, resp_learning_mode_message);
            _joints_interface->activateLearningMode(true, resp_learning_mode_status, resp_learning_mode_message);
        }
        else
        {
            res.message = "Reboot motors Problems";
        }
    }
    else
    {
        res.status = niryo_robot_msgs::CommandStatus::SUCCESS;
        res.message = "Simulation mode : fake reboot motor service";
    }

    return (niryo_robot_msgs::CommandStatus::SUCCESS == res.status);
}

/**
 * @brief HardwareInterface::_publishHardwareStatus
 */
void HardwareInterface::_publishHardwareStatus()
{
    ros::Rate publish_hardware_status_rate = ros::Rate(_publish_hw_status_frequency);

    while (ros::ok())
    {
        ttl_driver::ArrayMotorHardwareStatus ttl_motor_state;
        can_driver::StepperArrayMotorHardwareStatus can_motor_state;

        niryo_robot_msgs::BusState ttl_bus_state;
        niryo_robot_msgs::BusState can_bus_state;

        bool need_calibration = false;
        bool calibration_in_progress = false;

        int cpu_temperature = 0;

        niryo_robot_msgs::HardwareStatus msg;
        msg.header.stamp = ros::Time::now();

        if (!_simulation_mode)
        {
            if (_ttl_driver)
            {
                ttl_motor_state = _ttl_driver->getHwStatus();
                ttl_bus_state = _ttl_driver->getBusState();
            }
            if (_can_driver)
            {
                can_motor_state = _can_driver->getHwStatus();
                can_bus_state = _can_driver->getBusState();
            }
            if (_joints_interface)
            {
                _joints_interface->getCalibrationState(need_calibration, calibration_in_progress);
            }

            cpu_temperature = _cpu_interface->getCpuTemperature();
        }
        else
        {
            ttl_motor_state = _fake_interface->getTtlHwStatus();
            can_motor_state = _fake_interface->getCanHwStatus();

            ttl_bus_state = _fake_interface->getTtlBusState();
            can_bus_state = _fake_interface->getCanBusState();

            cpu_temperature = _fake_interface->getCpuTemperature();

            _fake_interface->getCalibrationState(need_calibration, calibration_in_progress);
        }

        msg.rpi_temperature = cpu_temperature;
        msg.hardware_version = 1;

        msg.connection_up = (ttl_bus_state.connection_status && can_bus_state.connection_status);

        std::string error_message = can_bus_state.error;
        if (!ttl_bus_state.error.empty())
        {
            error_message += "\n";
            error_message += ttl_bus_state.error;
        }

        msg.error_message = error_message;

        msg.calibration_needed = need_calibration;
        msg.calibration_in_progress = calibration_in_progress;

        std::vector<int32_t> temperatures;
        std::vector<double> voltages;
        std::vector<int32_t> hw_errors;
        std::vector<std::string> hw_errors_msg;
        std::vector<std::string> motor_types;
        std::vector<std::string> motor_names;

        for (auto const& hw_status : can_motor_state.motors_hw_status)
        {
            temperatures.emplace_back(hw_status.temperature);
            voltages.emplace_back(hw_status.voltage);
            hw_errors.emplace_back(hw_status.error);
            hw_errors_msg.emplace_back("");
            motor_types.emplace_back("Niryo Stepper");
            std::string joint_name = "";
            if (_joints_interface)
            {
                joint_name = _joints_interface->jointIdToJointName(hw_status.motor_identity.motor_id,
                                                                   hw_status.motor_identity.motor_type);
            }
            else if (_fake_interface)
            {
                joint_name = _fake_interface->jointIdToJointName(hw_status.motor_identity.motor_id,
                                                                 hw_status.motor_identity.motor_type);
            }

            joint_name = joint_name == "" ? ("Stepper " + std::to_string(hw_status.motor_identity.motor_id))
                                          : joint_name;

            motor_names.emplace_back(joint_name);
        }

        // for each motor gather info in the dedicated vectors
        for (auto const& hw_status : ttl_motor_state.motors_hw_status)
        {
            temperatures.emplace_back(static_cast<int32_t>(hw_status.temperature));
            voltages.emplace_back(hw_status.voltage);
            hw_errors.emplace_back(static_cast<int32_t>(hw_status.error));
            hw_errors_msg.emplace_back(hw_status.error_msg);

            switch (hw_status.motor_identity.motor_type)
            {
                case static_cast<uint8_t>(common::model::EMotorType::XL320):
                    motor_types.emplace_back("DXL XL-320");
                break;

                case static_cast<uint8_t>(common::model::EMotorType::XL330):
                    motor_types.emplace_back("DXL XL-330");
                break;

                case static_cast<uint8_t>(common::model::EMotorType::XL430):
                    motor_types.emplace_back("DXL XL-430");
                break;

                case static_cast<uint8_t>(common::model::EMotorType::XC430):
                    motor_types.emplace_back("DXL XC-430");
                break;
                default:
                    motor_types.emplace_back("DXL UNKOWN");
                break;
            }

            std::string joint_name = "";
            if (_joints_interface)
            {
                joint_name = _joints_interface->jointIdToJointName(hw_status.motor_identity.motor_id,
                                                                   hw_status.motor_identity.motor_type);
            }
            else if (_fake_interface)
            {
                joint_name = _fake_interface->jointIdToJointName(hw_status.motor_identity.motor_id,
                                                                 hw_status.motor_identity.motor_type);
            }

            joint_name = (joint_name == "") ? "Tool" : joint_name;
            motor_names.emplace_back(joint_name);
        }

        msg.motor_names = motor_names;
        msg.motor_types = motor_types;

        msg.temperatures = temperatures;
        msg.voltages = voltages;
        msg.hardware_errors = hw_errors;
        msg.hardware_errors_message = hw_errors_msg;

        _hardware_status_publisher.publish(msg);

        publish_hardware_status_rate.sleep();
    }
}

/**
 * @brief HardwareInterface::_publishSoftwareVersion
 */
void HardwareInterface::_publishSoftwareVersion()
{
    ros::Rate publish_software_version_rate = ros::Rate(_publish_software_version_frequency);
    while (ros::ok())
    {
        can_driver::StepperArrayMotorHardwareStatus stepper_motor_state;
        std::vector<std::string> motor_names;
        std::vector<std::string> firmware_versions;
        std::vector<std::shared_ptr<common::model::JointState> > joints_state;

        if (!_simulation_mode)
        {
            if (_can_driver)
            {
                stepper_motor_state = _can_driver->getHwStatus();
            }
            if (_joints_interface)
            {
                joints_state = _joints_interface->getJointsState();
            }

            for (std::shared_ptr<common::model::JointState> jState : joints_state)
            {
                motor_names.push_back(jState->getName());
            }
        }
        else
        {
            stepper_motor_state = _fake_interface->getCanHwStatus();

            motor_names.push_back("joint_1");
            motor_names.push_back("joint_2");
            motor_names.push_back("joint_3");
            motor_names.push_back("joint_4");
            motor_names.push_back("joint_5");
            motor_names.push_back("joint_6");
        }

        for (auto const& hw_status : stepper_motor_state.motors_hw_status)
        {
            firmware_versions.push_back(hw_status.firmware_version);
        }

        niryo_robot_msgs::SoftwareVersion msg;
        msg.motor_names = motor_names;
        msg.stepper_firmware_versions = firmware_versions;
        msg.rpi_image_version = _rpi_image_version;
        msg.ros_niryo_robot_version = _ros_niryo_robot_version;

        _software_version_publisher.publish(msg);
        publish_software_version_rate.sleep();
    }
}

}  // namespace niryo_robot_hardware_interface<|MERGE_RESOLUTION|>--- conflicted
+++ resolved
@@ -127,7 +127,6 @@
     ROS_DEBUG("HardwareInterface::initNodes - Init Nodes");
     if (!_simulation_mode)
     {
-<<<<<<< HEAD
         // if (_ttl_enabled)
         // {
         //     ROS_DEBUG("HardwareInterface::initNodes - Start Dynamixel Driver Node");
@@ -149,13 +148,16 @@
         // {
         //     ROS_DEBUG("HardwareInterface::initNodes - CAN communication is disabled for debug purposes");
         // }
+        ROS_DEBUG("HardwareInterface::initNodes - Start Joints Driver Node");
+        ros::NodeHandle nh_ttl(nh, "joint_driver");
         _joint_driver = std::make_shared<joint_driver::JointDriver>(nh);
         ros::Duration(0.25).sleep();
 
         // if (_can_enabled && _ttl_enabled)
         // {
         ROS_DEBUG("HardwareInterface::initNodes - Start Joints Interface Node");
-        _joints_interface = std::make_shared<joints_interface::JointsInterfaceCore>(nh, _joint_driver);
+        ros::NodeHandle nh_joints(nh, "joints_interface");
+        _joints_interface = std::make_shared<joints_interface::JointsInterfaceCore>(nh, nh_joints, _joint_driver);
         if (_joint_driver->haveCan())
             _can_driver = _joint_driver->getCanDriverCore();
         if (_joint_driver->haveTtl())
@@ -163,70 +165,19 @@
         ros::Duration(0.25).sleep();
 
         ROS_DEBUG("HardwareInterface::initNodes - Start End Effector Interface Node");
-        _tools_interface = std::make_shared<tools_interface::ToolsInterfaceCore>(nh, _ttl_driver);
+        ros::NodeHandle nh_tool(nh, "tools_interface");
+        _tools_interface = std::make_shared<tools_interface::ToolsInterfaceCore>(nh_tool, _ttl_driver);
         ros::Duration(0.25).sleep();
 
         ROS_DEBUG("HardwareInterface::initNodes - Start Tools Interface Node");
-        _conveyor_interface = std::make_shared<conveyor_interface::ConveyorInterfaceCore>(nh, _can_driver);
+        ros::NodeHandle nh_conveyor(nh, "conveyor");
+        _conveyor_interface = std::make_shared<conveyor_interface::ConveyorInterfaceCore>(nh_conveyor, _can_driver);
         ros::Duration(0.25).sleep();
         // }
         // else
         // {
         //     ROS_WARN("HardwareInterface::initNodes - CAN and DXL communication is disabled. Interfaces will not start");
         // }
-=======
-        if (_ttl_enabled)
-        {
-            ROS_DEBUG("HardwareInterface::initNodes - Start Dynamixel Driver Node");
-            ros::NodeHandle nh_ttl(nh, "ttl_driver");
-            _ttl_driver = std::make_shared<ttl_driver::TtlDriverCore>(nh_ttl);
-            ros::Duration(0.25).sleep();
-        }
-        else
-        {
-            ROS_WARN("HardwareInterface::initNodes - DXL communication is disabled for debug purposes");
-        }
-
-        if (_can_enabled)
-        {
-            ROS_DEBUG("HardwareInterface::initNodes - Start CAN Driver Node");
-            ros::NodeHandle nh_can(nh, "can_driver");
-            _can_driver = std::make_shared<can_driver::CanDriverCore>(nh_can);
-            ros::Duration(0.25).sleep();
-        }
-        else
-        {
-            ROS_DEBUG("HardwareInterface::initNodes - CAN communication is disabled for debug purposes");
-        }
-
-        if (_can_enabled && _ttl_enabled)
-        {
-            ROS_DEBUG("HardwareInterface::initNodes - Start Joints Interface Node");
-            ros::NodeHandle nh_joints(nh, "joints_interface");
-            _joints_interface = std::make_shared<joints_interface::JointsInterfaceCore>(nh,
-                                                                                        nh_joints,
-                                                                                        _ttl_driver,
-                                                                                        _can_driver);
-            ros::Duration(0.25).sleep();
-
-            ROS_DEBUG("HardwareInterface::initNodes - Start End Effector Interface Node");
-            ros::NodeHandle nh_tool(nh, "tools_interface");
-            _tools_interface = std::make_shared<tools_interface::ToolsInterfaceCore>(nh_tool,
-                                                                                     _ttl_driver);
-            ros::Duration(0.25).sleep();
-
-            ROS_DEBUG("HardwareInterface::initNodes - Start Tools Interface Node");
-            ros::NodeHandle nh_conveyor(nh, "conveyor");
-            _conveyor_interface = std::make_shared<conveyor_interface::ConveyorInterfaceCore>(nh_conveyor,
-                                                                                              _can_driver);
-            ros::Duration(0.25).sleep();
-        }
-        else
-        {
-            ROS_WARN("HardwareInterface::initNodes - CAN and DXL communication is disabled. "
-                     "Interfaces will not start");
-        }
->>>>>>> 230c59a9
 
         ROS_DEBUG("HardwareInterface::initNodes - Start CPU Interface Node");
         _cpu_interface = std::make_shared<cpu_interface::CpuInterfaceCore>(nh);
