--- conflicted
+++ resolved
@@ -128,36 +128,30 @@
 ## Testing ##
 #############
 
+SET(HARDWARE_VERSION "ned2" CACHE STRING "run test on this hardware version")
+
 if(CATKIN_ENABLE_TESTING)
   find_package(rostest REQUIRED)
 
-SET(HARDWARE_VERSION "ned2" CACHE STRING "run test on this hardware version")
-
-if("${ARCHITECTURE}" MATCHES "^(arm.*|aarch64.*|arm64.*)$")
-    add_rostest_gtest(${PROJECT_NAME}_integration_tests
-    test/hardware_interface_service_client.test
-    test/hardware_interface_service_client.cpp
-)
-else()
-    add_rostest_gtest(${PROJECT_NAME}_integration_tests
-    test/hardware_interface_service_client_simu.test
-    test/hardware_interface_service_client.cpp
-)
-endif()
-
-if(TARGET ${PROJECT_NAME}_integration_tests)
-  target_link_libraries(
-    ${PROJECT_NAME}_integration_tests
-    ${PROJECT_NAME}
+  if("${ARCHITECTURE}" MATCHES "^(arm.*|aarch64.*|arm64.*)$")
+      add_rostest_gtest(${PROJECT_NAME}_integration_tests
+      test/hardware_interface_service_client.test
+      test/hardware_interface_service_client.cpp
   )
-endif()
-
-<<<<<<< HEAD
-##########################
-## Static code analysis ##
-##########################
-find_package(roslint QUIET)
-=======
+  else()
+      add_rostest_gtest(${PROJECT_NAME}_integration_tests
+      test/hardware_interface_service_client_simu.test
+      test/hardware_interface_service_client.cpp
+  )
+  endif()
+
+  if(TARGET ${PROJECT_NAME}_integration_tests)
+    target_link_libraries(
+      ${PROJECT_NAME}_integration_tests
+      ${PROJECT_NAME}
+    )
+  endif()
+
   # Create a target ${PROJECT_NAME}_coverage_report
   if(ENABLE_COVERAGE_TESTING)
     set(COVERAGE_EXCLUDES "*/${PROJECT_NAME}/test*")
@@ -171,9 +165,8 @@
   ## Static code analysis ##
   ##########################
   find_package(roslint QUIET)
->>>>>>> 3001bcf8
-
-if(roslint_FOUND)
+
+  if(roslint_FOUND)
   roslint_cpp()
   else()
     message(WARNING "roslint not found. Skipping roslint target building")
