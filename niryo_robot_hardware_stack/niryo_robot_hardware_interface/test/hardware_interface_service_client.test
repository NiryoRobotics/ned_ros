<?xml version="1.0" ?>
<launch xmlns:xs="http://www.w3.org/2001/XMLSchema" xmlns:xsi="http://www.w3.org/2001/XMLSchema-instance"
        xsi:noNamespaceSchemaLocation="https://gist.githubusercontent.com/nalt/dfa2abc9d2e3ae4feb82ca5608090387/raw/roslaunch.xsd">

    <include file="$(find niryo_robot_hardware_interface)/launch/niryo_robot_hardware_interface.launch" >
<<<<<<< HEAD
        <arg name="simulation_mode" value="false" />
        <arg name="can_enabled" default="true"/>
        <arg name="ttl_enabled" default="true"/>
=======
>>>>>>> b758c20c
    </include>
    
    <test test-name="niryo_robot_hardware_interface_integration_tests" pkg="niryo_robot_hardware_interface" type="niryo_robot_hardware_interface_integration_tests"  /> 

</launch><|MERGE_RESOLUTION|>--- conflicted
+++ resolved
@@ -3,12 +3,8 @@
         xsi:noNamespaceSchemaLocation="https://gist.githubusercontent.com/nalt/dfa2abc9d2e3ae4feb82ca5608090387/raw/roslaunch.xsd">
 
     <include file="$(find niryo_robot_hardware_interface)/launch/niryo_robot_hardware_interface.launch" >
-<<<<<<< HEAD
-        <arg name="simulation_mode" value="false" />
         <arg name="can_enabled" default="true"/>
         <arg name="ttl_enabled" default="true"/>
-=======
->>>>>>> b758c20c
     </include>
     
     <test test-name="niryo_robot_hardware_interface_integration_tests" pkg="niryo_robot_hardware_interface" type="niryo_robot_hardware_interface_integration_tests"  /> 
