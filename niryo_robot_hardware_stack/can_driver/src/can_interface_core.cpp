--- conflicted
+++ resolved
@@ -494,44 +494,11 @@
     // try to find motor id 6 (default motor id for conveyor
     if (_can_manager->ping(state->getDefaultId()))
     {
-<<<<<<< HEAD
-        if (CAN_OK == _can_manager->sendUpdateConveyorId(state->getDefaultId(),
-                                                         state->getId()))
-=======
         if (CAN_OK == changeId(state->getHardwareType(), state->getDefaultId(), state->getId()))
->>>>>>> 87b29539
         {
             // add stepper as a new conveyor
             _can_manager->addHardwareComponent(state);
 
-<<<<<<< HEAD
-            // try to find motor
-            if (_can_manager->ping(state->getId()))
-            {
-                // send commands to init
-                ROS_DEBUG("ConveyorInterfaceCore::addConveyor : Initializing for CAN bus");
-
-                _can_manager->writeSingleCommand(std::make_shared<common::model::StepperSingleCmd>(EStepperCommandType::CMD_TYPE_MICRO_STEPS,
-                                                                                        state->getId(), std::initializer_list<int32_t>{state->getMicroSteps()}));
-
-                _can_manager->writeSingleCommand(std::make_shared<common::model::StepperSingleCmd>(EStepperCommandType::CMD_TYPE_MAX_EFFORT,
-                                                                                        state->getId(), std::initializer_list<int32_t>{state->getMaxEffort()}));
-
-                _can_manager->writeSingleCommand(std::make_shared<common::model::StepperSingleCmd>(EStepperCommandType::CMD_TYPE_CONVEYOR,
-                                                                                        state->getId(), std::initializer_list<int32_t>{false, 0, -1}));
-
-                // CC why two times in a row ?
-                _can_manager->writeSingleCommand(std::make_shared<common::model::StepperSingleCmd>(EStepperCommandType::CMD_TYPE_CONVEYOR,
-                                                                                       state->getId(), std::initializer_list<int32_t>{false, 0, -1}));
-
-
-                result = niryo_robot_msgs::CommandStatus::SUCCESS;
-            }
-            else
-            {
-                ROS_WARN("TtlInterfaceCore::setTool - No tool found with motor id %d", state->getId());
-            }
-=======
             // send commands to init
             ROS_DEBUG("ConveyorInterfaceCore::addConveyor : Initializing for CAN bus");
 
@@ -543,7 +510,6 @@
 
             _can_manager->writeSingleCommand(std::make_shared<common::model::StepperSingleCmd>(EStepperCommandType::CMD_TYPE_CONVEYOR,
                                                                                     state->getId(), std::initializer_list<int32_t>{false, 0, -1}));
->>>>>>> 87b29539
 
             result = niryo_robot_msgs::CommandStatus::SUCCESS;
         }
