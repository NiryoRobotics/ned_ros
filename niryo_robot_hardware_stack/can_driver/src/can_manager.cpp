/*
    can_manager.cpp
    Copyright (C) 2020 Niryo
    All rights reserved.

    This program is free software: you can redistribute it and/or modify
    it under the terms of the GNU General Public License as published by
    the Free Software Foundation, either version 3 of the License, or
    (at your option) any later version.

    This program is distributed in the hope that it will be useful,
    but WITHOUT ANY WARRANTY; without even the implied warranty of
    MERCHANTABILITY or FITNESS FOR A PARTICULAR PURPOSE.  See the
    GNU General Public License for more details.

    You should have received a copy of the GNU General Public License
    along with this program.  If not, see <http:// www.gnu.org/licenses/>.
*/

#include "can_driver/can_manager.hpp"
#include "common/model/conveyor_state.hpp"
#include "common/model/hardware_type_enum.hpp"
#include "common/model/stepper_command_type_enum.hpp"
#include "common/model/bus_protocol_enum.hpp"
#include "can_driver/mock_stepper_driver.hpp"
#include "can_driver/stepper_driver.hpp"

// c++
#include <asm-generic/errno.h>
#include <cstdint>
#include <functional>
#include <string>
#include <vector>
#include <set>
#include <utility>
#include <algorithm>

using ::common::model::EStepperCalibrationStatus;
using ::common::model::ConveyorState;
using ::common::model::StepperMotorState;
using ::common::model::JointState;
using ::common::model::EHardwareType;

namespace can_driver
{

/**
 * @brief CanManager::CanManager
 */
CanManager::CanManager(ros::NodeHandle& nh) :
    _nh(nh)
{
    ROS_DEBUG("CanManager - ctor");

    _debug_error_message = "CanManager - No connection with CAN motors has been made yet";

    init(nh);

    if (CAN_OK == setupCommunication())
    {
        scanAndCheck();

        _stepper_timeout_thread = std::thread(&CanManager::_verifyMotorTimeoutLoop, this);
    }
    else
    {
        ROS_WARN("CanManager - Stepper setup Failed");
    }
}

/**
 * @brief CanManager::~CanManager
 */
CanManager::~CanManager()
{
    if (_stepper_timeout_thread.joinable())
        _stepper_timeout_thread.join();
}

/**
 * @brief CanManager::init : initialize the internal data (map, vectors) based on conf
 * @param nh
 * @return
 */
bool CanManager::init(ros::NodeHandle& nh)
{
    int spi_channel = 0;
    int spi_baudrate = 0;
    int gpio_can_interrupt = 0;

    nh.getParam("simulation_mode", _simulation_mode);
    nh.getParam("bus_params/spi_channel", spi_channel);
    nh.getParam("bus_params/spi_baudrate", spi_baudrate);
    nh.getParam("bus_params/gpio_can_interrupt", gpio_can_interrupt);
    nh.getParam("/niryo_robot_hardware_interface/joints_interface/calibration_timeout", _calibration_timeout);

    ROS_DEBUG("CanManager::init - Can bus parameters: spi_channel : %d", spi_channel);
    ROS_DEBUG("CanManager::init - Can bus parameters: spi_baudrate : %d", spi_baudrate);
    ROS_DEBUG("CanManager::CanManager - Can bus parameters: gpio_can_interrupt : %d", gpio_can_interrupt);
    ROS_DEBUG("CanManager::init - Calibration timeout %f", _calibration_timeout);

    if (!_simulation_mode)
        _mcp_can = std::make_shared<mcp_can_rpi::MCP_CAN>(spi_channel, spi_baudrate,
                                                      static_cast<uint8_t>(gpio_can_interrupt));
    else
    {
        readFakeConfig();
    }
    return true;
}

/**
 * @brief CanManager::setupCAN
 * @return
 */
int CanManager::setupCommunication()
{
    int ret = CAN_FAILINIT;
    ROS_DEBUG("CanManager::setupCommunication - initializing connection...");

    // if _simulation mode, not setup can
    if (_simulation_mode)
    {
        _debug_error_message.clear();
        return CAN_OK;
    }
    // Can bus setup
    if (_mcp_can)
    {
        _debug_error_message.clear();

        if (_mcp_can->setupInterruptGpio())
        {
            ROS_DEBUG("CanManager::setupCommunication - Setup Interrupt GPIO successfull");
            ros::Duration(0.05).sleep();

            if (_mcp_can->setupSpi())
            {
                ROS_DEBUG("CanManager::setupCommunication - Setup SPI successfull");
                ros::Duration(0.05).sleep();
                // no mask or filter used, receive all messages from CAN bus
                // messages with ids != motor_id will be sent to another ROS interface
                // so we can use many CAN devices with this only driver
                ret = _mcp_can->begin(MCP_ANY, CAN_1000KBPS, MCP_16MHZ);

                if (CAN_OK == ret)
                {
                    ROS_DEBUG("CanManager::setupCommunication - MCP can initialized");

                    // set mode to normal
                    _mcp_can->setMode(MCP_NORMAL);
                    _is_connection_ok = false;
                    ros::Duration(0.05).sleep();
                }
                else
                {
                    ROS_ERROR("CanManager::setupCommunication - Failed to init MCP2515 (CAN bus)");
                    _debug_error_message = "Failed to init MCP2515 (CAN bus)";
                }
            }
            else
            {
                ROS_WARN("CanManager::setupCommunication - Failed to start spi");
                _debug_error_message = "Failed to start spi";
                ret = CAN_SPI_FAILINIT;
            }
        }
        else
        {
            ROS_WARN("CanManager::setupCommunication - Failed to start gpio");
            _debug_error_message = "Failed to start gpio";
            ret = CAN_GPIO_FAILINIT;
        }
    }
    else
        ROS_ERROR("CanManager::setupCommunication - Invalid CAN handler");

    return ret;
}

/**
 * @brief CanManager::addHardwareComponent add the state of a hardware component to can manager
 * It can be a joint, conveyor...
 * @param state
 */
void CanManager::addHardwareComponent(const std::shared_ptr<common::model::AbstractHardwareState>& state)
{
    common::model::EHardwareType hardware_type = state->getHardwareType();
    uint8_t id = state->getId();

    ROS_DEBUG("CanManager::addHardwareComponent : %s", state->str().c_str());

    // if not already instanciated
    if (!_state_map.count(id))
    {
        _state_map.insert(std::make_pair(id, state));
    }

    addHardwareDriver(hardware_type);
}

/**
 * @brief CanManager::removeHardwareComponent
 * @param id
 */
void CanManager::removeHardwareComponent(uint8_t id)
{
    ROS_DEBUG("CanManager::removeMotor - Remove motor id: %d", id);

    if (_state_map.count(id) && _state_map.at(id))
    {
        _state_map.erase(id);
    }

    _removed_motor_id_list.erase(std::remove(_removed_motor_id_list.begin(),
                                             _removed_motor_id_list.end(), id),
                                             _removed_motor_id_list.end());
}


// ****************
//  commands
// ****************

/**
 * @brief CanManager::changeId changeId of a hw component. Ex: Using when more than 1 conveyor,
 * we need to change id of conveyor to accept the next one.
 */
int CanManager::changeId(common::model::EHardwareType motor_type, uint8_t old_id, uint8_t new_id)
{
    std::lock_guard<std::mutex> lck(_stepper_timeout_mutex);

    int ret = CAN_FAIL;
    if (old_id == new_id)
    {
        ret = CAN_OK;
    }
    else if (_driver_map.count(motor_type))
    {
        auto driver = std::dynamic_pointer_cast<AbstractStepperDriver>(_driver_map.at(motor_type));

        if (driver)
        {
            ret = driver->sendUpdateConveyorId(old_id, new_id);
            if (CAN_OK == ret)
            {
                // update all maps
                auto i_state  = _state_map.find(old_id);
                // update all maps
                if (i_state != _state_map.end())
                {
                    // update all maps
                    std::swap(_state_map[new_id], i_state->second);
                    // update all maps
                    _state_map.erase(i_state);
                }
            }
        }
    }
    return ret;
}

/**
 * @brief CanManager::readStatus
 */
void CanManager::readStatus()
{
    // read from all drivers for all motors
    for (auto const& it : _driver_map)
    {
        auto driver = std::dynamic_pointer_cast<AbstractStepperDriver>(it.second);

        if (driver && driver->canReadData())
        {
            uint8_t motor_id{};
            int control_byte{};
            std::array<uint8_t, AbstractCanDriver::MAX_MESSAGE_LENGTH> rxBuf{};
            std::string error_message;

            if (CAN_OK == driver->readData(motor_id, control_byte, rxBuf, error_message))
            {
                if (_state_map.count(motor_id) && _state_map.at(motor_id))
                {
                    auto stepperState = std::dynamic_pointer_cast<StepperMotorState>(_state_map.at(motor_id));
                    // update last time read
                    stepperState->updateLastTimeRead();
                    _debug_error_message.clear();
                    switch (control_byte)
                    {
                        case AbstractStepperDriver::CAN_DATA_POSITION:
                            stepperState->setPositionState(driver->interpretePositionStatus(rxBuf));
                            break;
                        case AbstractStepperDriver::CAN_DATA_DIAGNOSTICS:
                            stepperState->setTemperature(driver->interpreteTemperatureStatus(rxBuf));
                            break;
                        case AbstractStepperDriver::CAN_DATA_FIRMWARE_VERSION:
                            stepperState->setFirmwareVersion(driver->interpreteFirmwareVersion(rxBuf));
                            break;
                        case AbstractStepperDriver::CAN_DATA_CONVEYOR_STATE:
                        {
                            auto cState = std::dynamic_pointer_cast<ConveyorState>(stepperState);
                            if (cState)
                            {
                                cState->updateData(driver->interpreteConveyorData(rxBuf));
                            }
                            break;
                        }
                        case AbstractStepperDriver::CAN_DATA_CALIBRATION_RESULT:
                        {
                            stepperState->setCalibration(driver->interpreteCalibrationData(rxBuf));
                            updateCurrentCalibrationStatus();
                            break;
                        }
                        default:
                            ROS_ERROR("CanManager::readMotorsState : unknown control byte value");
                            _debug_error_message = "unknown control byte value";
                        break;
                    }
                }
                else
                {
                    _debug_error_message = "Unknown connected motor : ";
                    _debug_error_message += std::to_string(motor_id);
                }
            }
            else
            {
                ROS_ERROR("CanManager::readStatus - %s", error_message.c_str());
            }
        }
    }
}

/**
 * @brief CanManager::scanAndCheck : to check if all motors in state are accessible
 * @return
 */
int CanManager::scanAndCheck()
{
    std::lock_guard<std::mutex> lck(_stepper_timeout_mutex);

    ROS_DEBUG("CanManager::scanAndCheck");
    int result = CAN_FAIL;

    _all_motor_connected.clear();
    _is_connection_ok = false;

    EHardwareType type;
    if (_driver_map.count(EHardwareType::STEPPER))
        type = EHardwareType::STEPPER;
    else if (_driver_map.count(EHardwareType::FAKE_STEPPER_MOTOR))
        type = EHardwareType::FAKE_STEPPER_MOTOR;
    else
        return result;
    // only stepper for now
    if (_driver_map.at(type))
    {
        // only for valid states (conveyor with default id is not valid)
        std::set<uint8_t> motors_unfound;
        for (auto const& it : _state_map)
        {
            if (it.second && it.second->isValid())
                motors_unfound.insert(it.first);
        }

        if (CAN_OK == _driver_map.at(type)->scan(motors_unfound, _all_motor_connected))
        {
            ROS_DEBUG("CanManager::scanAndCheck successful");
            _is_connection_ok = true;
            result = CAN_OK;
            _removed_motor_id_list.clear();
        }
        else
        {
            ROS_ERROR_THROTTLE(2, "CanManager::scanAndCheck - CAN scan Timeout");
            _debug_error_message = "CAN bus scan failed : motors ";
            _removed_motor_id_list.clear();
            for (uint8_t m_id : motors_unfound)
            {
                _removed_motor_id_list.emplace_back(m_id);
                _debug_error_message += " " + std::to_string(m_id) + ",";
            }
            _debug_error_message.pop_back();  // remove trailing ","
            _debug_error_message += " are not connected";

            ROS_ERROR_THROTTLE(2, "CanManager::scanAndCheck - %s", _debug_error_message.c_str());
        }

        // update last time read on found motors
        // TODO(cc) move updateLastTimeRead in hardwareState ?
        for (auto& motor_id : _all_motor_connected)
        {
            if (_state_map.count(motor_id) && _state_map.at(motor_id))
                std::dynamic_pointer_cast<StepperMotorState>(_state_map.at(motor_id))->updateLastTimeRead();
        }
    }

    return result;
}

/**
 * @brief CanManager::ping : scan the bus for any motor id. It is used mainly to add an unknown
 * id to the current list of id (using addMotor, for a conveyor for example)
 * @param id
 * @return
 */
bool CanManager::ping(uint8_t id)
{
    int result = false;

    if (_state_map.find(id) != _state_map.end())
    {
        if (_driver_map.count(_state_map.find(id)->second->getHardwareType()))
        {
            auto it = _driver_map.at(_state_map.find(id)->second->getHardwareType());
            if (it)
            {
                _isPing = true;
                result = (CAN_OK == it->ping(id));
                _isPing = false;
            }
            else
            {
                ROS_ERROR_THROTTLE(1, "CanManager::ping - the can drivers seeems uninitialized");
            }
        }
    }

    return result;
}

/**
 * @brief CanManager::_verifyMotorTimeoutLoop : check that motors are still visible in the duration defined by getCurrentTimeout()
 * This timeout changed overtime according to the current state of the driver (in calibration or not)
 */
void CanManager::_verifyMotorTimeoutLoop()
{
    while (ros::ok())
    {
        std::vector<uint8_t> timeout_motors;

        // using have_motor to notify that the connection is down when no motors recognize yet
        bool have_motor = false;

        if (!_all_motor_connected.empty())
        {
            for (auto const &map_it : _state_map)
            {
                if (map_it.second && map_it.second->getComponentType() != common::model::EComponentType::CONVEYOR)
                {
                    // using mutex in for to protect only state_map if needed
                    std::lock_guard<std::mutex> lck(_stepper_timeout_mutex);
                    have_motor = true;
                    // we locate the motor for the current id in _all_motor_connected
                    auto position = std::find(_all_motor_connected.begin(), _all_motor_connected.end(), map_it.first);

                    // only if valid state (invalid if default id of conveyor for example)
                    if (map_it.second && map_it.second->isValid())
                    {
                        auto state = std::dynamic_pointer_cast<StepperMotorState>(map_it.second);

                        // if it has timeout, we remove it from the vector
                        if (state &&
                            ros::Time::now().toSec() - state->getLastTimeRead() > getCurrentTimeout())
                        {
                            timeout_motors.emplace_back(map_it.first);
                            if (position != _all_motor_connected.end())
                                _all_motor_connected.erase(position);
                        }  // else, if it is not in the list of connected motors, we add it (? _all_motor_connected got from scan, why add if id of state not found)
                        else if (position == _all_motor_connected.end())
                        {
                            _all_motor_connected.push_back(map_it.first);
                        }
                    }
                }
            }
        }

        // if we detected motors in timeout, we change the state and display error message
        if (!timeout_motors.empty() || !have_motor)
        {
            _is_connection_ok = false;

            std::ostringstream ss;
            ss <<  "No motor found or Disconnected stepper motor(s)(";
            for (auto const& m : timeout_motors)
                ss << " " << static_cast<int>(m) << ",";
            ss << ")";
            _debug_error_message = ss.str();
            _debug_error_message.pop_back();
        }
        else
        {
            _is_connection_ok = true;
            _debug_error_message.clear();
        }
        ros::Duration(0.5).sleep();
    }
}


/**
 * @brief CanManager::getCurrentTimeout
 * used to adapt the timeout according to the state of the can (calibration or not)
 * @return
 */
double CanManager::getCurrentTimeout() const
{
    if (isCalibrationInProgress())
        return _calibration_timeout;
<<<<<<< HEAD
    
    return AbstractStepperDriver::STEPPER_MOTOR_TIMEOUT_VALUE;
=======
    else if (_isPing)
        return _ping_timeout;
    else
        return AbstractStepperDriver::STEPPER_MOTOR_TIMEOUT_VALUE;
>>>>>>> b2b7db87
}

// ******************
//  Read operations
// ******************

/**
 * @brief CanManager::getPosition
 * @param motor_state
 * @return
 */
int32_t CanManager::getPosition(const JointState &motor_state) const
{
    uint8_t motor_id = motor_state.getId();

    if (!_state_map.count(motor_id) || !_state_map.at(motor_id))
    {
        throw std::out_of_range("CanManager::getPosition: Unknown motor id");
    }
    auto jState = std::dynamic_pointer_cast<JointState>(_state_map.at(motor_id));
    if (jState)
        return jState->getPositionState();
    
    return 0;
}

// ******************
//  Write operations
// ******************

/**
 * @brief CanManager::writeSingleCommand
 * @param cmd
 * @return
 */
int CanManager::writeSingleCommand(const std::shared_ptr<common::model::AbstractCanSingleMotorCmd>& cmd)
{
    int result = CAN_INVALID_CMD;
    ROS_DEBUG("CanManager::readCommand - Received stepper cmd %s", cmd->str().c_str());

    uint8_t id = cmd->getId();

    if (cmd->isValid())
    {
        if (_state_map.count(id) != 0)
        {
            auto state = _state_map.at(id);

            common::model::EHardwareType hardware_type = state->getHardwareType();
            result = CAN_FAIL;
            if (_driver_map.count(hardware_type) && _driver_map.at(hardware_type))
            {
                result = _driver_map.at(hardware_type)->writeSingleCmd(cmd);
            }

            ros::Duration(TIME_TO_WAIT_IF_BUSY).sleep();
        }
    }

    if (result != CAN_OK)
    {
        ROS_WARN("CanManager::writeSingleCommand - Failed to write a single command on motor id : %d", id);
        _debug_error_message = "CanManager - Failed to write a single command";
    }

    return result;
}

/**
 * @brief CanManager::executeJointTrajectoryCmd
 * @param cmd_vec : need to be passed by copy, so that we ensure the data will not change in this method
 */
void CanManager::executeJointTrajectoryCmd(std::vector<std::pair<uint8_t, int32_t> > cmd_vec)
{
    for (auto const& it : _driver_map)
    {
      auto driver = std::dynamic_pointer_cast<AbstractStepperDriver>(it.second);

        for (auto const& cmd : cmd_vec)
        {
            if (_state_map.count(cmd.first) && it.first == _state_map.at(cmd.first)->getHardwareType())
            {
                int err = driver->sendPositionCommand(cmd.first, cmd.second);
                if (err != CAN_OK)
                {
                    ROS_WARN("CanManager::executeJointTrajectoryCmd - Failed to write position");
                    _debug_error_message = "CanManager - Failed to write position";
                }
            }
        }
    }
}

// ******************
//  Calibration
// ******************

/**
 * @brief CanManager::startCalibration
 */
void CanManager::startCalibration()
{
    ROS_DEBUG("CanManager::startCalibration: starting...");

    for (auto const& s : _state_map)
    {
        if (s.second && (EHardwareType::STEPPER == s.second->getHardwareType() || EHardwareType::FAKE_STEPPER_MOTOR == s.second->getHardwareType()) &&
            !std::dynamic_pointer_cast<StepperMotorState>(s.second)->isConveyor())
            std::dynamic_pointer_cast<StepperMotorState>(s.second)->setCalibration(EStepperCalibrationStatus::CALIBRATION_IN_PROGRESS, 0);
    }

    _calibration_status = EStepperCalibrationStatus::CALIBRATION_IN_PROGRESS;
}

/**
 * @brief CanManager::resetCalibration
 */
void CanManager::resetCalibration()
{
    ROS_DEBUG_THROTTLE(0.5, "CanManager::resetCalibration: reseting...");

    _calibration_status = EStepperCalibrationStatus::CALIBRATION_UNINITIALIZED;
}

/**
 * @brief CanManager::getCalibrationResult
 * @param motor_id
 * @return
 */
int32_t CanManager::getCalibrationResult(uint8_t motor_id) const
{
    if (!_state_map.count(motor_id) && _state_map.at(motor_id))
        throw std::out_of_range("CanManager::getMotorsState: Unknown motor id");

    return std::dynamic_pointer_cast<StepperMotorState>(_state_map.at(motor_id))->getCalibrationValue();
}

/**
 * @brief CanManager::updateCurrentCalibrationStatus
 */
void CanManager::updateCurrentCalibrationStatus()
{
    EStepperCalibrationStatus newStatus = _calibration_status > EStepperCalibrationStatus::CALIBRATION_OK ? EStepperCalibrationStatus::CALIBRATION_OK : _calibration_status;
    // update current state of the calibrationtimeout_motors
    // rule is : if a status in a motor is worse than one previously found, we take it
    // we are not taking "uninitialized" into account as it means a calibration as not been started for this motor
    for (auto const& s : _state_map)
    {
        if (s.second && (s.second->getHardwareType() == EHardwareType::STEPPER
                         || s.second->getHardwareType() == EHardwareType::FAKE_STEPPER_MOTOR))
        {
            auto sState = std::dynamic_pointer_cast<StepperMotorState>(s.second);
            if (sState && !sState->isConveyor())
            {
                EStepperCalibrationStatus status = sState->getCalibrationState();
                if (newStatus < status)
                    newStatus = status;
            }
        }
    }

    _calibration_status = newStatus;
}

// ******************
//  Getters
// ******************

/**
 * @brief CanManager::getBusState
 * @param connection_status
 * @param motor_list
 * @param error
 */
void CanManager::getBusState(bool& connection_status,
                             std::vector<uint8_t>& motor_list,
                             std::string& error) const
{
    error = _debug_error_message;
    motor_list = _all_motor_connected;
    connection_status = isConnectionOk();
}

/**
 * @brief CanManager::getMotorsStates
 * @return only the joints states
 */
std::vector<std::shared_ptr<JointState> >
CanManager::getMotorsStates() const
{
    std::vector<std::shared_ptr<JointState> > states;
    for (const auto& it : _state_map)
    {
        if (EHardwareType::UNKNOWN != it.second->getHardwareType())
        {
            states.push_back(std::dynamic_pointer_cast<JointState>(it.second));
        }
    }

    return states;
}

/**
 * @brief CanManager::getHardwareState
 * @param motor_id
 * @return
 */
std::shared_ptr<common::model::AbstractHardwareState>
CanManager::getHardwareState(uint8_t motor_id) const
{
    if (!_state_map.count(motor_id) && _state_map.at(motor_id))
        throw std::out_of_range("CanManager::getMotorsState: Unknown motor id");

    return _state_map.at(motor_id);
}

// ********************
//  Private
// ********************

/**
 * @brief CanManager::addHardwareDriver add driver corresponding to a type of hardware
 * @param hardware_type
 */
void CanManager::addHardwareDriver(common::model::EHardwareType hardware_type)
{
  // if not already instanciated
  if (!_driver_map.count(hardware_type))
  {
      switch (hardware_type)
      {
          case common::model::EHardwareType::STEPPER:
              _driver_map.insert(std::make_pair(hardware_type, std::make_shared<StepperDriver<StepperReg> >(_mcp_can)));
          break;
          case common::model::EHardwareType::FAKE_STEPPER_MOTOR:
              _driver_map.insert(std::make_pair(hardware_type, std::make_shared<MockStepperDriver>(_fake_data)));
          break;
          default:
              ROS_ERROR("CanManager - Unable to instanciate driver, unknown type");
          break;
      }
  }
}

/**
* @brief CanManager::readFakeConfig read the config for fake driver.
*/
void CanManager::readFakeConfig()
{
    _fake_data = std::make_shared<FakeCanData>();

    std::string hardware_version;
    _nh.getParam("hardware_version", hardware_version);
    assert(_nh.hasParam(hardware_version));

    if (_nh.hasParam(hardware_version + "/steppers"))
    {
        std::string current_ns = hardware_version + "/steppers/";
        retrieveFakeMotorData(current_ns, _fake_data->stepper_registers);
    }
}

}  // namespace can_driver<|MERGE_RESOLUTION|>--- conflicted
+++ resolved
@@ -508,15 +508,10 @@
 {
     if (isCalibrationInProgress())
         return _calibration_timeout;
-<<<<<<< HEAD
-    
-    return AbstractStepperDriver::STEPPER_MOTOR_TIMEOUT_VALUE;
-=======
     else if (_isPing)
         return _ping_timeout;
-    else
-        return AbstractStepperDriver::STEPPER_MOTOR_TIMEOUT_VALUE;
->>>>>>> b2b7db87
+
+    return AbstractStepperDriver::STEPPER_MOTOR_TIMEOUT_VALUE;
 }
 
 // ******************
