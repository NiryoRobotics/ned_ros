/*
    can_manager.cpp
    Copyright (C) 2020 Niryo
    All rights reserved.

    This program is free software: you can redistribute it and/or modify
    it under the terms of the GNU General Public License as published by
    the Free Software Foundation, either version 3 of the License, or
    (at your option) any later version.

    This program is distributed in the hope that it will be useful,
    but WITHOUT ANY WARRANTY; without even the implied warranty of
    MERCHANTABILITY or FITNESS FOR A PARTICULAR PURPOSE.  See the
    GNU General Public License for more details.

    You should have received a copy of the GNU General Public License
    along with this program.  If not, see <http:// www.gnu.org/licenses/>.
*/

#include "can_driver/can_manager.hpp"
#include "common/model/conveyor_state.hpp"
#include "common/model/hardware_type_enum.hpp"
#include "common/model/stepper_command_type_enum.hpp"
#include "common/model/bus_protocol_enum.hpp"
#include "can_driver/mock_stepper_driver.hpp"
#include "can_driver/stepper_driver.hpp"

// c++
#include <asm-generic/errno.h>
#include <cstdint>
#include <functional>
#include <string>
#include <vector>
#include <set>
#include <utility>
#include <algorithm>

using ::common::model::EStepperCalibrationStatus;
using ::common::model::ConveyorState;
using ::common::model::StepperMotorState;
using ::common::model::JointState;
using ::common::model::EHardwareType;

namespace can_driver
{

/**
 * @brief CanManager::CanManager
 */
CanManager::CanManager(ros::NodeHandle& nh) :
    _nh(nh)
{
    ROS_DEBUG("CanManager - ctor");

    _debug_error_message = "CanManager - No connection with CAN motors has been made yet";

    init(nh);

    if (CAN_OK == setupCommunication())
    {
        scanAndCheck();

        _stepper_timeout_thread = std::thread(&CanManager::_verifyMotorTimeoutLoop, this);
    }
    else
    {
        ROS_WARN("CanManager - Stepper setup Failed");
    }
}

/**
 * @brief CanManager::~CanManager
 */
CanManager::~CanManager()
{
    if (_stepper_timeout_thread.joinable())
        _stepper_timeout_thread.join();
}

/**
 * @brief CanManager::init : initialize the internal data (map, vectors) based on conf
 * @param nh
 * @return
 */
bool CanManager::init(ros::NodeHandle& nh)
{
    int spi_channel = 0;
    int spi_baudrate = 0;
    int gpio_can_interrupt = 0;

    nh.getParam("simulation_mode", _simulation_mode);
    nh.getParam("bus_params/spi_channel", spi_channel);
    nh.getParam("bus_params/spi_baudrate", spi_baudrate);
    nh.getParam("bus_params/gpio_can_interrupt", gpio_can_interrupt);
    nh.getParam("/niryo_robot_hardware_interface/joints_interface/calibration_timeout", _calibration_timeout);

    ROS_DEBUG("CanManager::init - Can bus parameters: spi_channel : %d", spi_channel);
    ROS_DEBUG("CanManager::init - Can bus parameters: spi_baudrate : %d", spi_baudrate);
    ROS_DEBUG("CanManager::CanManager - Can bus parameters: gpio_can_interrupt : %d", gpio_can_interrupt);
    ROS_DEBUG("CanManager::init - Calibration timeout %f", _calibration_timeout);

    if (!_simulation_mode)
        _mcp_can = std::make_shared<mcp_can_rpi::MCP_CAN>(spi_channel, spi_baudrate,
                                                      static_cast<uint8_t>(gpio_can_interrupt));
    else
    {
        readFakeConfig();
    }
    return true;
}

/**
 * @brief CanManager::setupCAN
 * @return
 */
int CanManager::setupCommunication()
{
    int ret = CAN_FAILINIT;
    ROS_DEBUG("CanManager::setupCommunication - initializing connection...");

    // if _simulation mode, not setup can
    if (_simulation_mode)
    {
        _debug_error_message.clear();
        return CAN_OK;
    }
    // Can bus setup
    if (_mcp_can)
    {
        _debug_error_message.clear();

        if (_mcp_can->setupInterruptGpio())
        {
            ROS_DEBUG("CanManager::setupCommunication - Setup Interrupt GPIO successfull");
            ros::Duration(0.05).sleep();

            if (_mcp_can->setupSpi())
            {
                ROS_DEBUG("CanManager::setupCommunication - Setup SPI successfull");
                ros::Duration(0.05).sleep();
                // no mask or filter used, receive all messages from CAN bus
                // messages with ids != motor_id will be sent to another ROS interface
                // so we can use many CAN devices with this only driver
                ret = _mcp_can->begin(MCP_ANY, CAN_1000KBPS, MCP_16MHZ);

                if (CAN_OK == ret)
                {
                    ROS_DEBUG("CanManager::setupCommunication - MCP can initialized");

                    // set mode to normal
                    _mcp_can->setMode(MCP_NORMAL);
                    _is_connection_ok = false;
                    ros::Duration(0.05).sleep();
                }
                else
                {
                    ROS_ERROR("CanManager::setupCommunication - Failed to init MCP2515 (CAN bus)");
                    _debug_error_message = "Failed to init MCP2515 (CAN bus)";
                }
            }
            else
            {
                ROS_WARN("CanManager::setupCommunication - Failed to start spi");
                _debug_error_message = "Failed to start spi";
                ret = CAN_SPI_FAILINIT;
            }
        }
        else
        {
            ROS_WARN("CanManager::setupCommunication - Failed to start gpio");
            _debug_error_message = "Failed to start gpio";
            ret = CAN_GPIO_FAILINIT;
        }
    }
    else
        ROS_ERROR("CanManager::setupCommunication - Invalid CAN handler");

    return ret;
}

/**
 * @brief CanManager::addHardwareComponent add the state of a hardware component to can manager
 * It can be a joint, conveyor...
 * @param state
 */
void CanManager::addHardwareComponent(std::shared_ptr<common::model::AbstractHardwareState> && state)
{
    common::model::EHardwareType hardware_type = state->getHardwareType();
    uint8_t id = state->getId();

    ROS_DEBUG("CanManager::addHardwareComponent : %s", state->str().c_str());

    // if not already instanciated
    if (!_state_map.count(id))
    {
        _state_map.insert(std::make_pair(id, state));
    }

    addHardwareDriver(hardware_type);
}

/**
 * @brief CanManager::removeHardwareComponent
 * @param id
 */
void CanManager::removeHardwareComponent(uint8_t id)
{
    ROS_DEBUG("CanManager::removeMotor - Remove motor id: %d", id);

    if (_state_map.count(id) && _state_map.at(id))
    {
        _state_map.erase(id);
    }

    _removed_motor_id_list.erase(std::remove(_removed_motor_id_list.begin(),
                                             _removed_motor_id_list.end(), id),
                                             _removed_motor_id_list.end());
}


// ****************
//  commands
// ****************

/**
 * @brief CanManager::changeId changeId of a hw component. Ex: Using when more than 1 conveyor,
 * we need to change id of conveyor to accept the next one.
 */
int CanManager::changeId(common::model::EHardwareType motor_type, uint8_t old_id, uint8_t new_id)
{
    std::lock_guard<std::mutex> lck(_stepper_timeout_mutex);

    int ret = CAN_FAIL;
    if (old_id == new_id)
    {
        ret = CAN_OK;
    }
    else if (_driver_map.count(motor_type))
    {
        auto driver = std::dynamic_pointer_cast<AbstractStepperDriver>(_driver_map.at(motor_type));

        if (driver)
        {
            ret = driver->sendUpdateConveyorId(old_id, new_id);
            if (CAN_OK == ret)
            {
                // update all maps
                auto i_state  = _state_map.find(old_id);
                // update all maps
                if (i_state != _state_map.end())
                {
                    // update all maps
                    std::swap(_state_map[new_id], i_state->second);
                    // update all maps
                    _state_map.erase(i_state);
                }
            }
        }
    }
    return ret;
}

/**
 * @brief CanManager::readStatus
 */
void CanManager::readStatus()
{
    // read from all drivers for all motors
    for (auto const& it : _driver_map)
    {
        auto driver = std::dynamic_pointer_cast<AbstractStepperDriver>(it.second);

        if (driver && driver->canReadData())
        {
            uint8_t motor_id{};
            int control_byte{};
            std::array<uint8_t, AbstractCanDriver::MAX_MESSAGE_LENGTH> rxBuf{};
            std::string error_message;

            if (CAN_OK == driver->readData(motor_id, control_byte, rxBuf, error_message))
            {
                if (_state_map.count(motor_id) && _state_map.at(motor_id))
                {
                    auto stepperState = std::dynamic_pointer_cast<StepperMotorState>(_state_map.at(motor_id));
                    // update last time read
                    stepperState->updateLastTimeRead();
                    _debug_error_message.clear();
                    switch (control_byte)
                    {
                        case AbstractStepperDriver::CAN_DATA_POSITION:
                            stepperState->setPosition(driver->interpretePositionStatus(rxBuf));
                            break;
                        case AbstractStepperDriver::CAN_DATA_DIAGNOSTICS:
                            stepperState->setTemperature(driver->interpreteTemperatureStatus(rxBuf));
                            break;
                        case AbstractStepperDriver::CAN_DATA_FIRMWARE_VERSION:
                            stepperState->setFirmwareVersion(driver->interpreteFirmwareVersion(rxBuf));
                            break;
                        case AbstractStepperDriver::CAN_DATA_CONVEYOR_STATE:
                        {
                            auto cState = std::dynamic_pointer_cast<ConveyorState>(stepperState);
                            if (cState)
                            {
                                cState->updateData(driver->interpreteConveyorData(rxBuf));
                                cState->setGoalDirection(cState->getGoalDirection() * cState->getDirection());
                            }
                            break;
                        }
                        case AbstractStepperDriver::CAN_DATA_CALIBRATION_RESULT:
                        {
                            stepperState->setCalibration(driver->interpreteCalibrationData(rxBuf));
                            updateCurrentCalibrationStatus();
                            break;
                        }
                        default:
                            ROS_ERROR("CanManager::readMotorsState : unknown control byte value");
                            _debug_error_message = "unknown control byte value";
                        break;
                    }
                }
                else
                {
                    _debug_error_message = "Unknown connected motor : ";
                    _debug_error_message += std::to_string(motor_id);
                }
            }
            else
            {
                ROS_ERROR("CanManager::readStatus - %s", error_message.c_str());
            }
        }
    }
}

/**
 * @brief CanManager::scanAndCheck : to check if all motors in state are accessible
 * @return
 */
int CanManager::scanAndCheck()
{
    std::lock_guard<std::mutex> lck(_stepper_timeout_mutex);

    ROS_DEBUG("CanManager::scanAndCheck");
    int result = CAN_FAIL;

    _all_motor_connected.clear();
    _is_connection_ok = false;

    EHardwareType type;
    if (_driver_map.count(EHardwareType::STEPPER))
        type = EHardwareType::STEPPER;
    else if (_driver_map.count(EHardwareType::FAKE_STEPPER_MOTOR))
        type = EHardwareType::FAKE_STEPPER_MOTOR;
    else
        return result;
    // only stepper for now
    if (_driver_map.at(type))
    {
        // only for valid states (conveyor with default id is not valid)
        std::set<uint8_t> motors_unfound;
        for (auto const& it : _state_map)
        {
            if (it.second && it.second->isValid())
                motors_unfound.insert(it.first);
        }

        if (CAN_OK == _driver_map.at(type)->scan(motors_unfound, _all_motor_connected))
        {
            ROS_DEBUG("CanManager::scanAndCheck successful");
            _is_connection_ok = true;
            result = CAN_OK;
            _removed_motor_id_list.clear();
        }
        else
        {
            ROS_ERROR_THROTTLE(2, "CanManager::scanAndCheck - CAN scan Timeout");
            _debug_error_message = "CAN bus scan failed : motors ";
            _removed_motor_id_list.clear();
            for (uint8_t m_id : motors_unfound)
            {
                _removed_motor_id_list.emplace_back(m_id);
                _debug_error_message += " " + std::to_string(m_id) + ",";
            }
            _debug_error_message.pop_back();  // remove trailing ","
            _debug_error_message += " are not connected";

            ROS_ERROR_THROTTLE(2, "CanManager::scanAndCheck - %s", _debug_error_message.c_str());
        }

        // update last time read on found motors
        // TODO(cc) move updateLastTimeRead in hardwareState ?
        for (auto& motor_id : _all_motor_connected)
        {
            if (_state_map.count(motor_id) && _state_map.at(motor_id))
                std::dynamic_pointer_cast<StepperMotorState>(_state_map.at(motor_id))->updateLastTimeRead();
        }
    }

    return result;
}

/**
 * @brief CanManager::ping : scan the bus for any motor id. It is used mainly to add an unknown
 * id to the current list of id (using addMotor, for a conveyor for example)
 * @param id
 * @return
 */
bool CanManager::ping(uint8_t id)
{
    int result = false;

    if (_state_map.find(id) != _state_map.end())
    {
        if (_driver_map.count(_state_map.find(id)->second->getHardwareType()))
        {
            auto it = _driver_map.at(_state_map.find(id)->second->getHardwareType());
            if (it)
            {
                _isPing = true;
                result = (CAN_OK == it->ping(id));
                _isPing = false;
            }
            else
            {
                ROS_ERROR_THROTTLE(1, "CanManager::ping - the can drivers seeems uninitialized");
            }
        }
    }

    return result;
}

/**
 * @brief CanManager::_verifyMotorTimeoutLoop : check that motors are still visible in the duration defined by getCurrentTimeout()
 * This timeout changed overtime according to the current state of the driver (in calibration or not)
 */
void CanManager::_verifyMotorTimeoutLoop()
{
    while (ros::ok())
    {
        std::vector<uint8_t> timeout_motors;

        // using have_motor to notify that the connection is down when no motors recognize yet
        bool have_motor = false;

        if (!_all_motor_connected.empty())
        {
            for (auto const &map_it : _state_map)
            {
                if (map_it.second && map_it.second->getComponentType() != common::model::EComponentType::CONVEYOR)
                {
                    // using mutex in for to protect only state_map if needed
                    std::lock_guard<std::mutex> lck(_stepper_timeout_mutex);
                    have_motor = true;
                    // we locate the motor for the current id in _all_motor_connected
                    auto position = std::find(_all_motor_connected.begin(), _all_motor_connected.end(), map_it.first);

                    // only if valid state (invalid if default id of conveyor for example)
                    if (map_it.second && map_it.second->isValid())
                    {
                        auto state = std::dynamic_pointer_cast<StepperMotorState>(map_it.second);

                        // if it has timeout, we remove it from the vector
                        if (state &&
                            ros::Time::now().toSec() - state->getLastTimeRead() > getCurrentTimeout())
                        {
                            timeout_motors.emplace_back(map_it.first);
                            if (position != _all_motor_connected.end())
                                _all_motor_connected.erase(position);
                        }  // else, if it is not in the list of connected motors, we add it (? _all_motor_connected got from scan, why add if id of state not found)
                        else if (position == _all_motor_connected.end())
                        {
                            _all_motor_connected.push_back(map_it.first);
                        }
                    }
                }
            }
        }

        // if we detected motors in timeout, we change the state and display error message
        if (!timeout_motors.empty() || !have_motor)
        {
            _is_connection_ok = false;

            std::ostringstream ss;
            ss <<  "No motor found or Disconnected stepper motor(s)(";
            for (auto const& m : timeout_motors)
                ss << " " << static_cast<int>(m) << ",";
            ss << ")";
            _debug_error_message = ss.str();
            _debug_error_message.pop_back();
        }
        else
        {
            _is_connection_ok = true;
            _debug_error_message.clear();
        }
        ros::Duration(0.5).sleep();
    }
}


/**
 * @brief CanManager::getCurrentTimeout
 * used to adapt the timeout according to the state of the can (calibration or not)
 * @return
 */
double CanManager::getCurrentTimeout() const
{
    double res = AbstractStepperDriver::STEPPER_MOTOR_TIMEOUT_VALUE;

    if (EStepperCalibrationStatus::IN_PROGRESS == _calibration_status)
        res = _calibration_timeout;
    else if (_isPing)
        res = _ping_timeout;

    return res;
}

// ******************
//  Read operations
// ******************

/**
 * @brief CanManager::getPosition
 * @param motor_state
 * @return
 */
int32_t CanManager::getPosition(const JointState &motor_state) const
{
    uint8_t motor_id = motor_state.getId();

    if (!_state_map.count(motor_id) || !_state_map.at(motor_id))
    {
        throw std::out_of_range("CanManager::getPosition: Unknown motor id");
    }
    auto jState = std::dynamic_pointer_cast<JointState>(_state_map.at(motor_id));
    if (jState)
        return jState->getPosition();

    return 0;
}

// ******************
//  Write operations
// ******************

/**
 * @brief CanManager::writeSingleCommand
 * @param cmd
 * @return
 */
int CanManager::writeSingleCommand(std::unique_ptr<common::model::AbstractCanSingleMotorCmd> && cmd)
{
    int result = CAN_INVALID_CMD;
    ROS_DEBUG("CanManager::readCommand - Received stepper cmd %s", cmd->str().c_str());

    uint8_t id = cmd->getId();

    if (cmd->isValid())
    {
        if (_state_map.count(id) != 0)
        {
            auto state = _state_map.at(id);

            common::model::EHardwareType hardware_type = state->getHardwareType();
            result = CAN_FAIL;
            if (_driver_map.count(hardware_type) && _driver_map.at(hardware_type))
            {
                result = _driver_map.at(hardware_type)->writeSingleCmd(cmd);
            }

            ros::Duration(TIME_TO_WAIT_IF_BUSY).sleep();
        }
    }

    if (result != CAN_OK)
    {
        ROS_WARN("CanManager::writeSingleCommand - Failed to write a single command on motor id : %d", id);
        _debug_error_message = "CanManager - Failed to write a single command";
    }

    return result;
}

/**
 * @brief CanManager::executeJointTrajectoryCmd
 * @param cmd_vec : need to be passed by copy, so that we ensure the data will not change in this method
 */
void CanManager::executeJointTrajectoryCmd(std::vector<std::pair<uint8_t, int32_t> > cmd_vec)
{
    for (auto const& it : _driver_map)
    {
      auto driver = std::dynamic_pointer_cast<AbstractStepperDriver>(it.second);

        for (auto const& cmd : cmd_vec)
        {
            if (_state_map.count(cmd.first) && it.first == _state_map.at(cmd.first)->getHardwareType())
            {
                int err = driver->sendPositionCommand(cmd.first, cmd.second);
                if (err != CAN_OK)
                {
                    ROS_WARN("CanManager::executeJointTrajectoryCmd - Failed to write position");
                    _debug_error_message = "CanManager - Failed to write position";
                }
            }
        }
    }
}

// ******************
//  Calibration
// ******************

/**
 * @brief CanManager::startCalibration
 */
void CanManager::startCalibration()
{
    ROS_DEBUG("CanManager::startCalibration: starting...");

    for (auto const& s : _state_map)
    {
        if (s.second && (EHardwareType::STEPPER == s.second->getHardwareType() || EHardwareType::FAKE_STEPPER_MOTOR == s.second->getHardwareType()) &&
            !std::dynamic_pointer_cast<StepperMotorState>(s.second)->isConveyor())
            std::dynamic_pointer_cast<StepperMotorState>(s.second)->setCalibration(EStepperCalibrationStatus::IN_PROGRESS, 0);
    }

    _calibration_status = EStepperCalibrationStatus::IN_PROGRESS;
}

/**
 * @brief CanManager::resetCalibration
 */
void CanManager::resetCalibration()
{
    ROS_DEBUG_THROTTLE(0.5, "CanManager::resetCalibration: reseting...");

<<<<<<< HEAD
    _calibration_status = EStepperCalibrationStatus::UNINITIALIZED;
=======
    _calibration_status = EStepperCalibrationStatus::CALIBRATION_UNINITIALIZED;
    for (auto &s : _state_map)
    {
        if (s.second && (s.second->getHardwareType() == EHardwareType::STEPPER || s.second->getHardwareType() == EHardwareType::FAKE_STEPPER_MOTOR)  &&
            !std::dynamic_pointer_cast<StepperMotorState>(s.second)->isConveyor())
            std::dynamic_pointer_cast<StepperMotorState>(s.second)->setCalibration(EStepperCalibrationStatus::CALIBRATION_UNINITIALIZED, 0);
    }
>>>>>>> 601c0eb1
}

/**
 * @brief CanManager::getCalibrationResult
 * @param motor_id
 * @return
 */
int32_t CanManager::getCalibrationResult(uint8_t motor_id) const
{
    if (!_state_map.count(motor_id) && _state_map.at(motor_id))
        throw std::out_of_range("CanManager::getMotorsState: Unknown motor id");

    return std::dynamic_pointer_cast<StepperMotorState>(_state_map.at(motor_id))->getCalibrationValue();
}

/**
 * @brief CanManager::updateCurrentCalibrationStatus
 */
void CanManager::updateCurrentCalibrationStatus()
{
    EStepperCalibrationStatus newStatus = _calibration_status > EStepperCalibrationStatus::OK ? EStepperCalibrationStatus::OK : _calibration_status;
    // update current state of the calibrationtimeout_motors
    // rule is : if a status in a motor is worse than one previously found, we take it
    // we are not taking "uninitialized" into account as it means a calibration as not been started for this motor
    for (auto const& s : _state_map)
    {
        if (s.second && (s.second->getHardwareType() == EHardwareType::STEPPER
                         || s.second->getHardwareType() == EHardwareType::FAKE_STEPPER_MOTOR))
        {
            auto sState = std::dynamic_pointer_cast<StepperMotorState>(s.second);
            if (sState && !sState->isConveyor())
            {
                EStepperCalibrationStatus status = sState->getCalibrationStatus();
                if (newStatus < status)
                    newStatus = status;
            }
        }
    }

    _calibration_status = newStatus;
}

// ******************
//  Getters
// ******************

/**
 * @brief CanManager::getBusState
 * @param connection_status
 * @param motor_list
 * @param error
 */
void CanManager::getBusState(bool& connection_status,
                             std::vector<uint8_t>& motor_list,
                             std::string& error) const
{
    error = _debug_error_message;
    motor_list = _all_motor_connected;
    connection_status = isConnectionOk();
}

/**
 * @brief CanManager::getMotorsStates
 * @return only the joints states
 */
std::vector<std::shared_ptr<JointState> >
CanManager::getMotorsStates() const
{
    std::vector<std::shared_ptr<JointState> > states;
    for (const auto& it : _state_map)
    {
        if (EHardwareType::UNKNOWN != it.second->getHardwareType())
        {
            states.push_back(std::dynamic_pointer_cast<JointState>(it.second));
        }
    }

    return states;
}

/**
 * @brief CanManager::getHardwareState
 * @param motor_id
 * @return
 */
std::shared_ptr<common::model::AbstractHardwareState>
CanManager::getHardwareState(uint8_t motor_id) const
{
    if (!_state_map.count(motor_id) && _state_map.at(motor_id))
        throw std::out_of_range("CanManager::getMotorsState: Unknown motor id");

    return _state_map.at(motor_id);
}

// ********************
//  Private
// ********************

/**
 * @brief CanManager::addHardwareDriver add driver corresponding to a type of hardware
 * @param hardware_type
 */
void CanManager::addHardwareDriver(common::model::EHardwareType hardware_type)
{
  // if not already instanciated
  if (!_driver_map.count(hardware_type))
  {
      switch (hardware_type)
      {
          case common::model::EHardwareType::STEPPER:
              _driver_map.insert(std::make_pair(hardware_type, std::make_shared<StepperDriver<StepperReg> >(_mcp_can)));
          break;
          case common::model::EHardwareType::FAKE_STEPPER_MOTOR:
              _driver_map.insert(std::make_pair(hardware_type, std::make_shared<MockStepperDriver>(_fake_data)));
          break;
          default:
              ROS_ERROR("CanManager - Unable to instanciate driver, unknown type");
          break;
      }
  }
}

/**
* @brief CanManager::readFakeConfig read the config for fake driver.
*/
void CanManager::readFakeConfig()
{
    _fake_data = std::make_shared<FakeCanData>();

    if (_nh.hasParam("fake_params"))
    {
        if (_nh.hasParam("fake_params/steppers"))
        {
            std::string current_ns = "fake_params/steppers/";
            retrieveFakeMotorData(current_ns, _fake_data->stepper_registers);

            int pos_spam{30};
            _nh.getParam("fake_params/steppers/position_spam", pos_spam);
            _fake_data->position_spam = static_cast<uint8_t>(pos_spam);
        }
    }
}

}  // namespace can_driver<|MERGE_RESOLUTION|>--- conflicted
+++ resolved
@@ -636,17 +636,13 @@
 {
     ROS_DEBUG_THROTTLE(0.5, "CanManager::resetCalibration: reseting...");
 
-<<<<<<< HEAD
     _calibration_status = EStepperCalibrationStatus::UNINITIALIZED;
-=======
-    _calibration_status = EStepperCalibrationStatus::CALIBRATION_UNINITIALIZED;
     for (auto &s : _state_map)
     {
         if (s.second && (s.second->getHardwareType() == EHardwareType::STEPPER || s.second->getHardwareType() == EHardwareType::FAKE_STEPPER_MOTOR)  &&
             !std::dynamic_pointer_cast<StepperMotorState>(s.second)->isConveyor())
-            std::dynamic_pointer_cast<StepperMotorState>(s.second)->setCalibration(EStepperCalibrationStatus::CALIBRATION_UNINITIALIZED, 0);
-    }
->>>>>>> 601c0eb1
+            std::dynamic_pointer_cast<StepperMotorState>(s.second)->setCalibration(EStepperCalibrationStatus::UNINITIALIZED, 0);
+    }
 }
 
 /**
