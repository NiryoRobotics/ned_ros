/*
    can_manager.cpp
    Copyright (C) 2020 Niryo
    All rights reserved.

    This program is free software: you can redistribute it and/or modify
    it under the terms of the GNU General Public License as published by
    the Free Software Foundation, either version 3 of the License, or
    (at your option) any later version.

    This program is distributed in the hope that it will be useful,
    but WITHOUT ANY WARRANTY; without even the implied warranty of
    MERCHANTABILITY or FITNESS FOR A PARTICULAR PURPOSE.  See the
    GNU General Public License for more details.

    You should have received a copy of the GNU General Public License
    along with this program.  If not, see <http:// www.gnu.org/licenses/>.
*/

#include "can_driver/can_manager.hpp"
#include "common/model/conveyor_state.hpp"
#include "common/model/stepper_command_type_enum.hpp"
#include "common/model/bus_protocol_enum.hpp"

#include "can_driver/stepper_driver.hpp"

// c++
#include <cstdint>
#include <functional>
#include <string>
#include <vector>
#include <set>
#include <utility>

using ::common::model::EStepperCalibrationStatus;
using ::common::model::ConveyorState;
using ::common::model::StepperMotorState;
using ::common::model::JointState;
using ::common::model::EStepperCommandType;
<<<<<<< HEAD
using ::common::model::EBusProtocol;
using ::common::model::EHardwareType;
=======
>>>>>>> 0e3b7c3d

namespace can_driver
{

/**
 * @brief CanManager::CanManager
 */
CanManager::CanManager(ros::NodeHandle& nh) :
    _calibration_status(EStepperCalibrationStatus::CALIBRATION_UNINITIALIZED),
    _debug_error_message("CanManager - No connection with CAN motors has been made yet")
{
    ROS_DEBUG("CanManager - ctor");

    init(nh);

    if (CAN_OK == setupCommunication())
    {
        scanAndCheck();

        _stepper_timeout_thread = std::thread(&CanManager::_verifyMotorTimeoutLoop, this);
    }
    else
    {
        ROS_WARN("CanManager - Stepper setup Failed");
    }
}

/**
 * @brief CanManager::~CanManager
 */
CanManager::~CanManager()
{
    if (_stepper_timeout_thread.joinable())
        _stepper_timeout_thread.join();
}

/**
 * @brief CanManager::init : initialize the internal data (map, vectors) based on conf
 * @param nh
 * @return
 */
bool CanManager::init(ros::NodeHandle& nh)
{
    int spi_channel = 0;
    int spi_baudrate = 0;
    int gpio_can_interrupt = 0;

    nh.getParam("bus_params/spi_channel", spi_channel);
    nh.getParam("bus_params/spi_baudrate", spi_baudrate);
    nh.getParam("bus_params/gpio_can_interrupt", gpio_can_interrupt);
    nh.getParam("/niryo_robot_hardware_interface/joints_interface/calibration_timeout", _calibration_timeout);

    ROS_DEBUG("CanManager::init - Can bus parameters: spi_channel : %d", spi_channel);
    ROS_DEBUG("CanManager::init - Can bus parameters: spi_baudrate : %d", spi_baudrate);
    ROS_DEBUG("CanManager::CanManager - Can bus parameters: gpio_can_interrupt : %d", gpio_can_interrupt);
    ROS_DEBUG("CanManager::init - Calibration timeout %f", _calibration_timeout);

    _mcp_can = std::make_shared<mcp_can_rpi::MCP_CAN>(spi_channel, spi_baudrate,
                                                      static_cast<uint8_t>(gpio_can_interrupt));

    return true;
}

/**
 * @brief CanManager::setupCAN
 * @return
 */
int CanManager::setupCommunication()
{
    int ret = CAN_FAILINIT;
    ROS_DEBUG("CanManager::setupCommunication - initializing connection...");

    // Can bus setup
    if (_mcp_can)
    {
        _debug_error_message.clear();

        if (_mcp_can->setupInterruptGpio())
        {
            if (_mcp_can->setupSpi())
            {
                // no mask or filter used, receive all messages from CAN bus
                // messages with ids != motor_id will be sent to another ROS interface
                // so we can use many CAN devices with this only driver
                ret = _mcp_can->begin(MCP_ANY, CAN_1000KBPS, MCP_16MHZ);

                if (CAN_OK == ret)
                {
                    // set mode to normal
                    _mcp_can->setMode(MCP_NORMAL);
                    _is_connection_ok = false;
                    ros::Duration(0.05).sleep();
                }
                else
                {
                    ROS_ERROR("CanManager::setupCommunication - Failed to init MCP2515 (CAN bus)");
                    _debug_error_message = "Failed to init MCP2515 (CAN bus)";
                }
            }
            else
            {
                ROS_WARN("CanManager::setupCommunication - Failed to start spi");
                _debug_error_message = "Failed to start spi";
                ret = CAN_SPI_FAILINIT;
            }
        }
        else
        {
            ROS_WARN("CanManager::setupCommunication - Failed to start gpio");
            _debug_error_message = "Failed to start gpio";
            ret = CAN_GPIO_FAILINIT;
        }
    }
    else
        ROS_ERROR("CanManager::setupCommunication - Invalid CAN handler");

    return ret;
}

/**
 * @brief CanManager::addHardwareComponent
 * @param state
 */
void CanManager::addHardwareComponent(const std::shared_ptr<common::model::AbstractHardwareState>& state)
{
    common::model::EHardwareType hardware_type = state->getHardwareType();
    uint8_t id = state->getId();

    ROS_DEBUG("CanManager::addHardwareComponent : %s", state->str().c_str());

    // if not already instanciated
    if (!_state_map.count(id))
    {
        _state_map.insert(std::make_pair(id, state));
    }

    addHardwareDriver(hardware_type);
}

/**
 * @brief CanManager::removeHardwareComponent
 * @param id
 */
void CanManager::removeHardwareComponent(uint8_t id)
{
    ROS_DEBUG("CanManager::removeMotor - Remove motor id: %d", id);

    if (_state_map.count(id))
    {
        _state_map.erase(id);
    }
}

// ****************
//  commands
// ****************

int CanManager::changeId(common::model::EHardwareType motor_type, uint8_t old_id, uint8_t new_id)
{
  if (_driver_map.count(motor_type) && _driver_map.at(motor_type))
    return _driver_map.at(motor_type)->sendUpdateConveyorId(old_id, new_id);
  else
    return CAN_FAIL;
}

/**
 * @brief CanManager::readStatus
 */
void CanManager::readStatus()
{
    if(_driver_map.count(EHardwareType::STEPPER))
    {
        auto stepper_driver = _driver_map.at(EHardwareType::STEPPER);
        if (stepper_driver && stepper_driver->canReadData())
        {
            uint8_t motor_id{};
            int control_byte{};
            std::array<uint8_t, StepperDriver::MAX_MESSAGE_LENGTH> rxBuf{};
            std::string error_message;

            if (CAN_OK == stepper_driver->readData(motor_id, control_byte, rxBuf, error_message))
            {
                if (_state_map.count(motor_id) && _state_map.at(motor_id))
                {
                    auto stepperState = std::dynamic_pointer_cast<StepperMotorState>(_state_map.at(motor_id));
                    // update last time read
                    stepperState->updateLastTimeRead();

                    switch (control_byte)
                    {
                        case StepperDriver::CAN_DATA_POSITION:
                            stepperState->setPositionState(StepperDriver::interpretePositionStatus(rxBuf));
                            break;
                        case StepperDriver::CAN_DATA_DIAGNOSTICS:
                            stepperState->setTemperature(StepperDriver::interpreteTemperatureStatus(rxBuf));
                            break;
                        case StepperDriver::CAN_DATA_FIRMWARE_VERSION:
                            stepperState->setFirmwareVersion(StepperDriver::interpreteFirmwareVersion(rxBuf));
                            break;
                        case StepperDriver::CAN_DATA_CONVEYOR_STATE:
                        {
                            auto cState = std::dynamic_pointer_cast<ConveyorState>(stepperState);
                            if (cState)
                            {
                                cState->updateData(StepperDriver::interpreteConveyorData(rxBuf));
                            }
                            break;
                        }
                        case StepperDriver::CAN_DATA_CALIBRATION_RESULT:
                        {
                            stepperState->setCalibration(StepperDriver::interpreteCalibrationData(rxBuf));
                            updateCurrentCalibrationStatus();
                            break;
                        }
                        default:
                            ROS_ERROR("CanManager::readMotorsState : unknown control byte value");
                        break;
                    }
                }
                else
                {
                    _debug_error_message = "Unknow connected motor : ";
                    _debug_error_message += std::to_string(motor_id);
                }
            }
            else
            {
                ROS_ERROR("CanManager::readStatus - %s", error_message.c_str());
            }
        }
    }
}

/**
 * @brief CanManager::scanAndCheck : to check if all motors in state are accessible
 * @return
 */
int CanManager::scanAndCheck()
{
    std::lock_guard<std::mutex> lck(_stepper_timeout_mutex);

    ROS_DEBUG("CanManager::scanAndCheck");
    int result = CAN_FAIL;

    _all_motor_connected.clear();
    _is_connection_ok = false;

    // only stepper for now
    if (_driver_map.count(EHardwareType::STEPPER) && _driver_map.at(EHardwareType::STEPPER))
    {
        // only for non conveyor motors
        std::set<uint8_t> motors_unfound;
        for (auto const& it : _state_map)
        {
            if (it.second)
                motors_unfound.insert(it.first);
        }

        if (CAN_OK == _driver_map.at(EHardwareType::STEPPER)->scan(motors_unfound, _all_motor_connected))
        {
<<<<<<< HEAD
            ROS_DEBUG("CanManager::scanAndCheck successful");
            _is_connection_ok = true;
            result = CAN_OK;
=======
            INT32U rxId;
            uint8_t len;
            std::array<uint8_t, 8> rxBuf;
            readMsgBuf(&rxId, &len, rxBuf);
            uint8_t motor_id = rxId & 0x0F;

            if (motor_id == motor_to_find)
                return true;
        }
    }

    ROS_DEBUG("CanManager::scanMotorId - Motor with id %d not found", static_cast<int>(motor_to_find));
    return false;
}

/**
 * @brief CanManager::fillPositionStatus
 * @param motor_id
 * @param len
 * @param data
 */
void CanManager::fillPositionStatus(uint8_t motor_id, const uint8_t &len, const std::array<uint8_t, 8> &data)
{
    if (MESSAGE_DIAGNOSTICS_LENGTH == len)
    {
        if (_state_map.count(motor_id) && _state_map.at(motor_id))
        {
            int32_t pos = (data[1] << 16) + (data[2] << 8) + data[3];
            pos = (pos & (1 << 15)) ? -1 * ((~pos + 1) & 0xFFFF) : pos;

            _state_map.at(motor_id)->setPositionState(pos);
>>>>>>> 0e3b7c3d
        }
        else
        {
            ROS_ERROR_THROTTLE(2, "CanManager::scanAndCheck - CAN scan Timeout");
            _debug_error_message = "CAN bus scan failed : motors ";
            for (uint8_t m_id : motors_unfound)
                _debug_error_message += " " + std::to_string(m_id) + ",";
            _debug_error_message.pop_back();  // remove trailing ","
            _debug_error_message += "are not connected";

            ROS_ERROR_THROTTLE(2, "CanManager::scanAndCheck - %s", _debug_error_message.c_str());
        }

        // update last time read on found motors
        // TODO(cc) move updateLastTimeRead in hardwareState ?
        for (auto& motor_id : _all_motor_connected)
            std::dynamic_pointer_cast<StepperMotorState>(_state_map.at(motor_id))->updateLastTimeRead();
    }

    return result;
}

/**
 * @brief CanManager::ping : scan the bus for any motor id. It is used mainly to add an unknown
 * id to the current list of id (using addMotor, for a conveyor for example)
 * @param id
 * @return
 */
bool CanManager::ping(uint8_t id)
{
    int result = false;

    if (_state_map.find(id) != _state_map.end())
    {
        if(_driver_map.count(_state_map.find(id)->second->getHardwareType()))
        {
            auto it = _driver_map.at(_state_map.find(id)->second->getHardwareType());
            if (it)
            {
                result = (CAN_OK == it->ping(id));
            }
            else
            {
                ROS_ERROR_THROTTLE(1, "TtlManager::ping - the can drivers seeems uninitialized");
            }
        }
    }

    return result;
}

/**
 * @brief CanManager::_verifyMotorTimeoutLoop : check that motors are still visible in the duration defined by getCurrentTimeout()
 * This timeout changed overtime according to the current state of the driver (in calibration or not)
 */
void CanManager::_verifyMotorTimeoutLoop()
{
    while (ros::ok())
    {
        std::lock_guard<std::mutex> lck(_stepper_timeout_mutex);
        std::vector<uint8_t> timeout_motors;

        for (auto const &map_it : _state_map)
        {
            // we locate the motor for the current id in _all_motor_connected
            auto position = std::find(_all_motor_connected.begin(), _all_motor_connected.end(), map_it.first);
            auto state = std::dynamic_pointer_cast<StepperMotorState>(map_it.second);

            // if it has timeout, we remove it from the vector
            if (state && ros::Time::now().toSec() - state->getLastTimeRead() > getCurrentTimeout())
            {
                timeout_motors.emplace_back(map_it.first);
                if (position != _all_motor_connected.end())
                    _all_motor_connected.erase(position);
            }  // else, if it is not in the list of connected motors, we add it
            else if (position == _all_motor_connected.end())
            {
                _all_motor_connected.push_back(map_it.first);
            }
        }

        // if we detected motors in timeout, we change the state and display error message
        if (!timeout_motors.empty())
        {
            _is_connection_ok = false;

            std::ostringstream ss;
            ss <<  "Disconnected stepper motor(s):";
            for (auto const& m : timeout_motors)
                ss << " " << static_cast<int>(m) << ",";
            _debug_error_message = ss.str();
            _debug_error_message.pop_back();
        }
        else
        {
            _is_connection_ok = true;
        }
        ros::Duration(0.1).sleep();
    }
}


/**
 * @brief CanManager::getCurrentTimeout
 * used to adapt the timeout according to the state of the can (calibration or not)
 * @return
 */
double CanManager::getCurrentTimeout() const
{
    if (isCalibrationInProgress())
        return _calibration_timeout;
    else
        return StepperDriver::STEPPER_MOTOR_TIMEOUT_VALUE;
}

// ******************
//  Read operations
// ******************

/**
 * @brief CanManager::getPosition
 * @param motor_state
 * @return
 */
int32_t CanManager::getPosition(const JointState &motor_state) const
{
    uint8_t motor_id = motor_state.getId();

    if (!_state_map.count(motor_id) || !_state_map.at(motor_id))
    {
        throw std::out_of_range("CanManager::getPosition: Unknown motor id");
    }
    auto jState = std::dynamic_pointer_cast<JointState>(_state_map.at(motor_id));
    if (jState)
      return jState->getPositionState();
    else
      return 0;
}

// ******************
//  Write operations
// ******************

/**
 * @brief CanManager::writeSingleCommand
 * @param cmd
 * @return
 */
int CanManager::writeSingleCommand(std::shared_ptr<common::model::AbstractCanSingleMotorCmd> cmd)
{
    int result = CAN_INVALID_CMD;
    ROS_DEBUG("CanManager::readCommand - Received stepper cmd %s", cmd->str().c_str());

    uint8_t id = cmd->getId();

    if (cmd->isValid())
    {
        if (_state_map.count(id) != 0)
        {
            auto state = _state_map.at(id);

            common::model::EHardwareType hardware_type = state->getHardwareType();
            result = CAN_FAIL;
            if (_driver_map.count(hardware_type) && _driver_map.at(hardware_type))
            {
                result = _driver_map.at(hardware_type)->writeSingleCmd(cmd);
            }

            ros::Duration(TIME_TO_WAIT_IF_BUSY).sleep();
        }
    }

    if (result != CAN_OK)
    {
        ROS_WARN("TtlManager::writeSingleCommand - Failed to write a single command on motor id : %d", id);
        _debug_error_message = "TtlManager - Failed to write a single command";
    }

    return result;
}

/**
 * @brief CanManager::executeJointTrajectoryCmd
 * @param cmd_vec : need to be passed by copy, so that we ensure the data will not change in this method
 */
void CanManager::executeJointTrajectoryCmd(std::vector<std::pair<uint8_t, int32_t> > cmd_vec)
{
    for (auto const& it : _driver_map)
    {
        auto driver = it.second;

        for (auto const& cmd : cmd_vec)
        {
            if (_state_map.count(cmd.first) && it.first == _state_map.at(cmd.first)->getHardwareType())
            {
                int err = driver->sendPositionCommand(cmd.first, cmd.second);
                if (err != CAN_OK)
                {
                    ROS_WARN("CanManager::executeJointTrajectoryCmd - Failed to write position");
                    _debug_error_message = "TtlManager - Failed to write position";
                }
            }
        }
    }
}

// ******************
//  Calibration
// ******************

/**
 * @brief CanManager::startCalibration
 */
void CanManager::startCalibration()
{
    ROS_DEBUG("CanManager::startCalibration: starting...");

    for (auto const& s : _state_map)
    {
      if (s.second && EHardwareType::STEPPER == s.second->getHardwareType() && !std::dynamic_pointer_cast<StepperMotorState>(s.second)->isConveyor())
          std::dynamic_pointer_cast<StepperMotorState>(s.second)->setCalibration(EStepperCalibrationStatus::CALIBRATION_IN_PROGRESS, 0);
    }

    _calibration_status = EStepperCalibrationStatus::CALIBRATION_IN_PROGRESS;
}

/**
 * @brief CanManager::resetCalibration
 */
void CanManager::resetCalibration()
{
    ROS_DEBUG("CanManager::resetCalibration: reseting...");

    _calibration_status = EStepperCalibrationStatus::CALIBRATION_UNINITIALIZED;
}

/**
 * @brief TtlManager::getCalibrationResult
 * @param motor_id
 * @return
 */
int32_t CanManager::getCalibrationResult(uint8_t motor_id) const
{
    if (!_state_map.count(motor_id) && _state_map.at(motor_id))
        throw std::out_of_range("TtlManager::getMotorsState: Unknown motor id");

    return std::dynamic_pointer_cast<StepperMotorState>(_state_map.at(motor_id))->getCalibrationValue();
}

/**
 * @brief CanManager::updateCurrentCalibrationStatus
 */
void CanManager::updateCurrentCalibrationStatus()
{
    EStepperCalibrationStatus newStatus = EStepperCalibrationStatus::CALIBRATION_OK;
    // update current state of the calibrationtimeout_motors
    // rule is : if a status in a motor is worse than one previously found, we take it
    // we are not taking "uninitialized" into account as it means a calibration as not been started for this motor
    for (auto const& s : _state_map)
    {
        if (s.second && (s.second->getHardwareType() == EHardwareType::STEPPER
                         || s.second->getHardwareType() == EHardwareType::FAKE_STEPPER_MOTOR))
        {
            EStepperCalibrationStatus status = std::dynamic_pointer_cast<StepperMotorState>(s.second)->getCalibrationState();
            if (newStatus < status)
                newStatus = status;
        }
    }

    _calibration_status = newStatus;
}

// ******************
//  Getters
// ******************

/**
 * @brief CanManager::getBusState
 * @param connection_status
 * @param motor_list
 * @param error
 */
void CanManager::getBusState(bool &connection_status,
                             std::vector<uint8_t> &motor_list,
                             std::string &error) const
{
    error = _debug_error_message;
    motor_list = _all_motor_connected;
    connection_status = isConnectionOk();
}

/**
 * @brief TtlManager::getMotorsStates
 * @return only the joints states
 */
std::vector<std::shared_ptr<JointState> >
CanManager::getMotorsStates() const
{
    std::vector<std::shared_ptr<JointState> > states;
    for (auto it : _state_map)
    {
        if (EHardwareType::UNKNOWN != it.second->getHardwareType())
        {
            states.push_back(std::dynamic_pointer_cast<JointState>(it.second));
        }
    }

    return states;
}

/**
 * @brief CanManager::getHardwareState
 * @param motor_id
 * @return
 */
std::shared_ptr<common::model::AbstractHardwareState>
CanManager::getHardwareState(uint8_t motor_id) const
{
    if (!_state_map.count(motor_id) && _state_map.at(motor_id))
        throw std::out_of_range("CanManager::getMotorsState: Unknown motor id");

    return _state_map.at(motor_id);
}

// ********************
//  Private
// ********************

/**
 * @brief TtlManager::addHardwareDriver
 * @param hardware_type
 */
void CanManager::addHardwareDriver(common::model::EHardwareType hardware_type)
{
  // if not already instanciated
  if (!_driver_map.count(hardware_type))
  {
      switch (hardware_type)
      {
          case common::model::EHardwareType::STEPPER:
              _driver_map.insert(std::make_pair(hardware_type, std::make_shared<StepperDriver>(_mcp_can)));
          break;
          case common::model::EHardwareType::FAKE_STEPPER_MOTOR:
              // _driver_map.insert(std::make_pair(hardware_type, std::make_shared<MockStepperDriver>(_mcp_can)));
          break;
          default:
              ROS_ERROR("CanManager - Unable to instanciate driver, unknown type");
          break;
      }
  }
}

/**
 *  @brief CanManager::getRemovedMotorList 
 */
std::vector<uint8_t> CanManager::getRemovedMotorList()
{
    std::vector<uint8_t> removed_motors;
    for (auto state : _state_map)
    {
        if (!ping(state.first))
        {
            removed_motors.push_back(state.first);
        }
    }
    return removed_motors;
}
}  // namespace can_driver<|MERGE_RESOLUTION|>--- conflicted
+++ resolved
@@ -37,11 +37,8 @@
 using ::common::model::StepperMotorState;
 using ::common::model::JointState;
 using ::common::model::EStepperCommandType;
-<<<<<<< HEAD
 using ::common::model::EBusProtocol;
 using ::common::model::EHardwareType;
-=======
->>>>>>> 0e3b7c3d
 
 namespace can_driver
 {
@@ -187,13 +184,18 @@
  */
 void CanManager::removeHardwareComponent(uint8_t id)
 {
-    ROS_DEBUG("CanManager::removeMotor - Remove motor id: %d", id);
-
-    if (_state_map.count(id))
-    {
-        _state_map.erase(id);
-    }
-}
+  ROS_DEBUG("CanManager::removeMotor - Remove motor id: %d", id);
+
+  if (_state_map.count(id) && _state_map.at(id))
+  {
+      _state_map.erase(id);
+  }
+
+  _removed_motor_id_list.erase(std::remove(_removed_motor_id_list.begin(),
+                                           _removed_motor_id_list.end(), id),
+                                           _removed_motor_id_list.end());
+}
+
 
 // ****************
 //  commands
@@ -302,50 +304,21 @@
 
         if (CAN_OK == _driver_map.at(EHardwareType::STEPPER)->scan(motors_unfound, _all_motor_connected))
         {
-<<<<<<< HEAD
             ROS_DEBUG("CanManager::scanAndCheck successful");
             _is_connection_ok = true;
             result = CAN_OK;
-=======
-            INT32U rxId;
-            uint8_t len;
-            std::array<uint8_t, 8> rxBuf;
-            readMsgBuf(&rxId, &len, rxBuf);
-            uint8_t motor_id = rxId & 0x0F;
-
-            if (motor_id == motor_to_find)
-                return true;
-        }
-    }
-
-    ROS_DEBUG("CanManager::scanMotorId - Motor with id %d not found", static_cast<int>(motor_to_find));
-    return false;
-}
-
-/**
- * @brief CanManager::fillPositionStatus
- * @param motor_id
- * @param len
- * @param data
- */
-void CanManager::fillPositionStatus(uint8_t motor_id, const uint8_t &len, const std::array<uint8_t, 8> &data)
-{
-    if (MESSAGE_DIAGNOSTICS_LENGTH == len)
-    {
-        if (_state_map.count(motor_id) && _state_map.at(motor_id))
-        {
-            int32_t pos = (data[1] << 16) + (data[2] << 8) + data[3];
-            pos = (pos & (1 << 15)) ? -1 * ((~pos + 1) & 0xFFFF) : pos;
-
-            _state_map.at(motor_id)->setPositionState(pos);
->>>>>>> 0e3b7c3d
+            _removed_motor_id_list.clear();
         }
         else
         {
             ROS_ERROR_THROTTLE(2, "CanManager::scanAndCheck - CAN scan Timeout");
             _debug_error_message = "CAN bus scan failed : motors ";
+            _removed_motor_id_list.clear();
             for (uint8_t m_id : motors_unfound)
+            {
+                _removed_motor_id_list.emplace_back(m_id);
                 _debug_error_message += " " + std::to_string(m_id) + ",";
+            }
             _debug_error_message.pop_back();  // remove trailing ","
             _debug_error_message += "are not connected";
 
@@ -691,19 +664,4 @@
   }
 }
 
-/**
- *  @brief CanManager::getRemovedMotorList 
- */
-std::vector<uint8_t> CanManager::getRemovedMotorList()
-{
-    std::vector<uint8_t> removed_motors;
-    for (auto state : _state_map)
-    {
-        if (!ping(state.first))
-        {
-            removed_motors.push_back(state.first);
-        }
-    }
-    return removed_motors;
-}
 }  // namespace can_driver