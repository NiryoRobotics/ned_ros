/*
    can_manager.hpp
    Copyright (C) 2020 Niryo
    All rights reserved.

    This program is free software: you can redistribute it and/or modify
    it under the terms of the GNU General Public License as published by
    the Free Software Foundation, either version 3 of the License, or
    (at your option) any later version.

    This program is distributed in the hope that it will be useful,
    but WITHOUT ANY WARRANTY; without even the implied warranty of
    MERCHANTABILITY or FITNESS FOR A PARTICULAR PURPOSE.  See the
    GNU General Public License for more details.

    You should have received a copy of the GNU General Public License
    along with this program.  If not, see <http:// www.gnu.org/licenses/>.
*/

#ifndef CAN_DRIVER_H
#define CAN_DRIVER_H

// std
#include <cstdint>
#include <memory>
#include <functional>
#include <string>
#include <thread>
#include <map>
#include <mutex>

// ros
#include <ros/ros.h>
#include <vector>


// niryo
#include "common/util/i_bus_manager.hpp"
#include "common/model/stepper_motor_state.hpp"
#include "common/model/conveyor_state.hpp"
#include "common/model/stepper_calibration_status_enum.hpp"
#include "common/model/abstract_single_motor_cmd.hpp"

#include "can_driver/StepperMotorCommand.h"
#include "can_driver/StepperCmd.h"
#include "can_driver/fake_can_data.hpp"

#include "abstract_can_driver.hpp"
#include "ros/node_handle.h"


namespace can_driver
{

/**
 * @brief The CanManager class
 */
class CanManager : public common::util::IBusManager
{
public:
    CanManager() = delete;
    CanManager(ros::NodeHandle& nh);
    ~CanManager() override;

    // see https://github.com/isocpp/CppCoreGuidelines/blob/master/CppCoreGuidelines.md#c21-if-you-define-or-delete-any-copy-move-or-destructor-function-define-or-delete-them-all
    CanManager( const CanManager& ) = delete;
    CanManager( CanManager&& ) = delete;
    CanManager& operator= ( CanManager && ) = delete;
    CanManager& operator= ( const CanManager& ) = delete;

    // IBusManager Interface
    bool init(ros::NodeHandle& nh) override;

    void addHardwareComponent(const std::shared_ptr<common::model::AbstractHardwareState> &state) override;

    void removeHardwareComponent(uint8_t id) override;
    bool isConnectionOk() const override;

    int scanAndCheck() override;
    bool ping(uint8_t id) override;

    size_t getNbMotors() const override;
    void getBusState(bool& connection_status, std::vector<uint8_t>& motor_list, std::string& error) const override;
    std::string getErrorMessage() const override;

    // commands
    int changeId(common::model::EHardwareType motor_type, uint8_t old_id, uint8_t new_id);

    int writeSingleCommand(const std::shared_ptr<common::model::AbstractCanSingleMotorCmd>& cmd);
    void executeJointTrajectoryCmd(std::vector<std::pair<uint8_t, int32_t> > cmd_vec);

    // read status
    void readStatus();

    //calibration
    void startCalibration() override;
    void resetCalibration() override;
    bool isCalibrationInProgress() const override;
    int32_t getCalibrationResult(uint8_t id) const override;
    common::model::EStepperCalibrationStatus getCalibrationStatus() const override;

    // getters
    int32_t getPosition(const common::model::JointState &motor_state) const;

    std::vector<std::shared_ptr<common::model::JointState> > getMotorsStates() const;
    std::shared_ptr<common::model::AbstractHardwareState> getHardwareState(uint8_t motor_id) const;

    std::vector<uint8_t> getRemovedMotorList() const override;
private:
    int setupCommunication() override;
    void addHardwareDriver(common::model::EHardwareType hardware_type) override;

    void updateCurrentCalibrationStatus() override;

    void _verifyMotorTimeoutLoop();
    double getCurrentTimeout() const;

    // config params using in fake driver
    void readFakeConfig();
    template<typename Reg>
    void retrieveFakeMotorData(const std::string& current_ns, std::map<uint8_t, Reg>& fake_params);

private:
    ros::NodeHandle _nh;
    std::shared_ptr<mcp_can_rpi::MCP_CAN> _mcp_can;
    std::shared_ptr<FakeCanData> _fake_data;

    std::vector<uint8_t> _all_motor_connected; // with all can motors connected (including the conveyor)
    std::vector<uint8_t> _removed_motor_id_list;

<<<<<<< HEAD
    // state of a component for a given id
    std::map<uint8_t, std::shared_ptr<common::model::AbstractHardwareState> > _state_map;
    // map of drivers for a given hardware type (xl, stepper, end effector)
    std::map<common::model::EHardwareType, std::shared_ptr<can_driver::AbstractCanDriver> > _driver_map;
=======
        double _calibration_timeout{30.0};
        static double constexpr _ping_timeout{5.0}; // prevent timeout check on motors when a ping failed
        bool _isPing{false};

        common::model::EStepperCalibrationStatus _calibration_status;
>>>>>>> b2b7db87

    std::string _debug_error_message;

    // for hardware control

    std::mutex  _stepper_timeout_mutex;
    std::thread _stepper_timeout_thread;

    double _calibration_timeout{30.0};

    common::model::EStepperCalibrationStatus _calibration_status{common::model::EStepperCalibrationStatus::CALIBRATION_UNINITIALIZED};

    bool _simulation_mode{false};
    bool _is_connection_ok{false};

};

// inline getters

/**
 * @brief CanManager::isConnectionOk
 * @return
 */
inline
bool CanManager::isConnectionOk() const
{
  return _is_connection_ok;
}

/**
 * @brief CanManager::getNbMotors
 * @return
 */
inline
size_t CanManager::getNbMotors() const
{
    return _state_map.size();
}

/**
 * @brief CanManager::getRemovedMotorList
 * @return
 */
inline
std::vector<uint8_t> CanManager::getRemovedMotorList() const
{
    return _removed_motor_id_list;
}

/**
 * @brief CanManager::getErrorMessage
 * @return
 */
inline
std::string CanManager::getErrorMessage() const
{
  return _debug_error_message;
}

/**
 * @brief CanManager::getCalibrationStatus
 * @return
 */
inline
common::model::EStepperCalibrationStatus
CanManager::getCalibrationStatus() const
{
    return _calibration_status;
}

/**
 * @brief CanManager::isCalibrationInProgress
 * @return
 */
inline
bool CanManager::isCalibrationInProgress() const {
    return common::model::EStepperCalibrationStatus::CALIBRATION_IN_PROGRESS == _calibration_status;
}


/**
 * @brief CanManager::retrieveFakeMotorData get config for motors
 * @param current_ns
 * @param fake_params
 */
template<typename Reg>
void CanManager::retrieveFakeMotorData(const std::string& current_ns, std::map<uint8_t, Reg> &fake_params)
{
    std::vector<int> stepper_ids;
    _nh.getParam(current_ns + "id", stepper_ids);

    std::vector<int> stepper_positions;
    _nh.getParam(current_ns + "position", stepper_positions);
    assert(stepper_ids.size() == stepper_positions.size());

    std::vector<int> stepper_temperatures;
    _nh.getParam(current_ns + "temperature", stepper_temperatures);
    assert(stepper_positions.size() == stepper_temperatures.size());

     std::vector<double> stepper_voltages;
    _nh.getParam(current_ns + "voltage", stepper_voltages);
    assert(stepper_temperatures.size() == stepper_voltages.size());

    std::vector<int> stepper_model_numbers;
    _nh.getParam(current_ns + "model_number", stepper_model_numbers);
    assert(stepper_voltages.size() == stepper_model_numbers.size());

     std::vector<std::string> stepper_firmwares;
    _nh.getParam(current_ns + "firmware", stepper_firmwares);
    assert(stepper_firmwares.size() == stepper_firmwares.size());

    for (size_t i = 0; i < stepper_ids.size(); i++)
    {
        Reg tmp;
        tmp.id = static_cast<uint8_t>(stepper_ids.at(i));
        tmp.position = static_cast<int32_t>(stepper_positions.at(i));
        tmp.temperature = static_cast<uint32_t>(stepper_temperatures.at(i));
        tmp.voltage = stepper_voltages.at(i);
        tmp.model_number = static_cast<uint16_t>(stepper_model_numbers.at(i));
        tmp.firmware = stepper_firmwares.at(i);
        fake_params.insert(std::make_pair(tmp.id, tmp));
    }
}

} // namespace can_driver

#endif // CAN_MANAGER_H<|MERGE_RESOLUTION|>--- conflicted
+++ resolved
@@ -128,27 +128,20 @@
     std::vector<uint8_t> _all_motor_connected; // with all can motors connected (including the conveyor)
     std::vector<uint8_t> _removed_motor_id_list;
 
-<<<<<<< HEAD
     // state of a component for a given id
     std::map<uint8_t, std::shared_ptr<common::model::AbstractHardwareState> > _state_map;
     // map of drivers for a given hardware type (xl, stepper, end effector)
     std::map<common::model::EHardwareType, std::shared_ptr<can_driver::AbstractCanDriver> > _driver_map;
-=======
-        double _calibration_timeout{30.0};
-        static double constexpr _ping_timeout{5.0}; // prevent timeout check on motors when a ping failed
-        bool _isPing{false};
-
-        common::model::EStepperCalibrationStatus _calibration_status;
->>>>>>> b2b7db87
 
     std::string _debug_error_message;
 
     // for hardware control
-
     std::mutex  _stepper_timeout_mutex;
     std::thread _stepper_timeout_thread;
 
     double _calibration_timeout{30.0};
+    bool _isPing{false};
+    static double constexpr _ping_timeout{5.0}; // prevent timeout check on motors when a ping failed
 
     common::model::EStepperCalibrationStatus _calibration_status{common::model::EStepperCalibrationStatus::CALIBRATION_UNINITIALIZED};
 
