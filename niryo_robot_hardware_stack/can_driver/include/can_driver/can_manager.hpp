--- conflicted
+++ resolved
@@ -75,16 +75,11 @@
         void getBusState(bool& connection_state, std::vector<uint8_t>& motor_id, std::string& debug_msg) const override;
         std::string getErrorMessage() const override;
 
-<<<<<<< HEAD
         // commands
         int changeId(common::model::EHardwareType motor_type, uint8_t old_id, uint8_t new_id);
 
         int writeSingleCommand(std::shared_ptr<common::model::AbstractCanSingleMotorCmd> cmd);
         void executeJointTrajectoryCmd(std::vector<std::pair<uint8_t, int32_t> > cmd_vec);
-=======
-        std::vector<uint8_t> getRemovedMotorList();
-    private:
->>>>>>> 0e3b7c3d
 
         // read status
         void readStatus();
@@ -102,6 +97,7 @@
         std::vector<std::shared_ptr<common::model::JointState> > getMotorsStates() const;
         std::shared_ptr<common::model::AbstractHardwareState> getHardwareState(uint8_t motor_id) const;
 
+        std::vector<uint8_t> getRemovedMotorList() const override;
     private:
         int setupCommunication() override;
         void addHardwareDriver(common::model::EHardwareType hardware_type) override;
@@ -115,6 +111,7 @@
         std::shared_ptr<mcp_can_rpi::MCP_CAN> _mcp_can;
 
         std::vector<uint8_t> _all_motor_connected; // with all can motors connected (including the conveyor)
+        std::vector<uint8_t> _removed_motor_id_list;
 
         // state of a component for a given id
         std::map<uint8_t, std::shared_ptr<common::model::AbstractHardwareState> > _state_map;
@@ -155,6 +152,16 @@
 }
 
 /**
+ * @brief TtlManager::getRemovedMotorList
+ * @return
+ */
+inline
+std::vector<uint8_t> CanManager::getRemovedMotorList() const
+{
+    return _removed_motor_id_list;
+}
+
+/**
  * @brief CanManager::getErrorMessage
  * @return
  */
