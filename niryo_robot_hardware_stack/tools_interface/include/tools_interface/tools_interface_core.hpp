--- conflicted
+++ resolved
@@ -92,13 +92,4 @@
     };
 } // ToolsInterface
 
-<<<<<<< HEAD
-        bool _callbackPullAirVacuumPump(tools_interface::PullAirVacuumPump::Request &req, tools_interface::PullAirVacuumPump::Response &res);
-        bool _callbackPushAirVacuumPump(tools_interface::PushAirVacuumPump::Request &req, tools_interface::PushAirVacuumPump::Response &res);
-
-        bool _equipToolWithRetries(uint8_t tool_id, DynamixelDriver::DxlMotorType tool_type, unsigned max_retries);
-        std::vector<uint8_t> _findToolMotorListWithRetries(unsigned max_retries);
-};
-=======
->>>>>>> e2b31039
 #endif