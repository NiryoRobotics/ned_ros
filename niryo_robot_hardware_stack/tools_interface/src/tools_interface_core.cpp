--- conflicted
+++ resolved
@@ -31,39 +31,6 @@
 #include "common/model/dxl_command_type_enum.hpp"
 #include "common/util/util_defs.hpp"
 
-<<<<<<< HEAD
-ToolsInterfaceCore::ToolsInterfaceCore(boost::shared_ptr<DynamixelDriver::DynamixelDriverCore> &dynamixel):
-    _dynamixel(dynamixel)
-{
-    initParams();
-    initServices();
-    _tool.reset(new ToolState(0, DynamixelDriver::DxlMotorType::MOTOR_TYPE_XL320));
-    _check_tool_connection_thread.reset(new std::thread(boost::bind(&ToolsInterfaceCore::_checkToolConnection, this)));
-
-    pubToolId(0);
-}
-
-void ToolsInterfaceCore::initServices()
-{
-    _ping_and_set_dxl_tool_server = _nh.advertiseService("niryo_robot/tools/ping_and_set_dxl_tool", &ToolsInterfaceCore::_callbackPingAndSetDxlTool, this);
-    _open_gripper_server = _nh.advertiseService("niryo_robot/tools/open_gripper", &ToolsInterfaceCore::_callbackOpenGripper, this);
-    _close_gripper_server = _nh.advertiseService("niryo_robot/tools/close_gripper", &ToolsInterfaceCore::_callbackCloseGripper, this);
-    _pull_air_vacuum_pump_server = _nh.advertiseService("niryo_robot/tools/pull_air_vacuum_pump", &ToolsInterfaceCore::_callbackPullAirVacuumPump, this);
-    _push_air_vacuum_pump_server = _nh.advertiseService("niryo_robot/tools/push_air_vacuum_pump", &ToolsInterfaceCore::_callbackPushAirVacuumPump, this);
-
-    _current_tools_id_publisher = _nh.advertise<std_msgs::Int32>("/niryo_robot_hardware/tools/current_id", 1, true);
-}
-
-void ToolsInterfaceCore::initParams()
-{
-    std::vector<int> id_list;
-    _tool_id_list.clear();
-    _nh.getParam("/niryo_robot_hardware_interface/tools_interface/tools_params/id_list",id_list);
-    _nh.getParam("/niryo_robot_hardware_interface/tools_interface/check_tool_connection_frequency",_check_tool_connection_frequency);
-
-    std::string available_tools_list = "[";
-    for(int i = 0 ; i < id_list.size() ; i++)
-=======
 using namespace ttl_driver;
 using namespace common::model;
 using namespace std;
@@ -76,7 +43,6 @@
      */
     ToolsInterfaceCore::ToolsInterfaceCore(shared_ptr<TtlDriverCore> ttl_driver):
         _ttl_driver_core(ttl_driver)
->>>>>>> e2b31039
     {
         initParams();
         initServices();
@@ -85,38 +51,6 @@
 
         pubToolId(0);
     }
-<<<<<<< HEAD
-    available_tools_list += "]";
-
-    ROS_INFO("Tools Interface - List of tool ids : %s", available_tools_list.c_str());
-}
-
-void ToolsInterfaceCore::pubToolId(int id)
-{
-    std_msgs::Int32 msg;
-    msg.data = id;
-    _current_tools_id_publisher.publish(msg);
-}
-
-bool ToolsInterfaceCore::_callbackPingAndSetDxlTool(tools_interface::PingDxlTool::Request &req, tools_interface::PingDxlTool::Response &res)
-{
-    // A tool is already set
-    if (_tool->getId() != 0)
-    {
-        res.id = _tool->getId();
-        res.state = niryo_robot_msgs::CommandStatus::SUCCESS;
-        return true;
-    }
-
-    std::lock_guard<std::mutex> lck(_tool_mutex);
-
-    // Search for new tool
-    std::vector<uint8_t> motor_list = _findToolMotorListWithRetries(5);
-
-    bool tool_found = false;
-    uint8_t tool_id;
-    for(int i = 0; i < _tool_id_list.size(); i++)
-=======
 
     /**
      * @brief ToolsInterfaceCore::~ToolsInterfaceCore
@@ -131,7 +65,6 @@
      * @brief ToolsInterfaceCore::initParams
      */
     void ToolsInterfaceCore::initParams()
->>>>>>> e2b31039
     {
         vector<int> idList;
         vector<string> typeList;
@@ -148,50 +81,6 @@
         for (size_t i = 0; i < idList.size() && i < typeList.size() ; ++i) {
             ss << " id " << idList.at(i) << ": " << typeList.at(i) << ",";
         }
-<<<<<<< HEAD
-    }
-    bool new_tool_set = false;
-    if(tool_found)
-    {
-        new_tool_set = _equipToolWithRetries(tool_id, DynamixelDriver::DxlMotorType::MOTOR_TYPE_XL320, 5);
-    }
-    res.state = new_tool_set ? niryo_robot_msgs::CommandStatus::SUCCESS : TOOL_STATE_PING_OK;
-    res.id = _tool->getId();
-    pubToolId(_tool->getId());
-
-    return true;
-}
-
-std::vector<uint8_t> ToolsInterfaceCore::_findToolMotorListWithRetries(unsigned int max_retries)
-{
-    std::vector<uint8_t> motor_list;
-    while (max_retries > 0 && motor_list.empty())
-    {
-        motor_list = _dynamixel->scanTools();
-        max_retries--;
-        ros::Duration(0.05).sleep();
-    }
-    return motor_list;
-}
-
-bool ToolsInterfaceCore::_equipToolWithRetries(uint8_t tool_id, DynamixelDriver::DxlMotorType tool_type, unsigned max_retries)
-{
-    int result;
-    while (max_retries-- > 0)
-    {
-        result = _dynamixel->setEndEffector(tool_id, tool_type);
-        if (result == niryo_robot_msgs::CommandStatus::SUCCESS)
-        {
-            _tool.reset(new ToolState(tool_id, tool_type));
-            _dynamixel->update_leds();
-            break;
-        }
-        ros::Duration(0.05).sleep();
-    }
-    ROS_INFO("Tools Interface - Set End Effector return : %d", result);
-    return result == niryo_robot_msgs::CommandStatus::SUCCESS;
-}
-=======
 
         string available_tools_list = ss.str();
         available_tools_list.pop_back(); //remove last ","
@@ -250,7 +139,6 @@
         _tool_connection_publisher = _nh.advertise<std_msgs::Int32>("/niryo_robot_hardware/tools/current_id", 1, true);
         _publish_tool_connection_thread = std::thread(&ToolsInterfaceCore::_publishToolConnection, this);
     }
->>>>>>> e2b31039
 
     bool ToolsInterfaceCore::isInitialized()
     {
@@ -351,7 +239,37 @@
 
         return ret;
     }
-
+/* CC MERGE TO BE CHECKED
+    std::vector<uint8_t> ToolsInterfaceCore::_findToolMotorListWithRetries(unsigned int max_retries)
+    {
+        std::vector<uint8_t> motor_list;
+        while (max_retries > 0 && motor_list.empty())
+        {
+            motor_list = _dynamixel->scanTools();
+            max_retries--;
+            ros::Duration(0.05).sleep();
+        }
+        return motor_list;
+    }
+
+    bool ToolsInterfaceCore::_equipToolWithRetries(uint8_t tool_id, DynamixelDriver::DxlMotorType tool_type, unsigned max_retries)
+    {
+        int result;
+        while (max_retries-- > 0)
+        {
+            result = _dynamixel->setEndEffector(tool_id, tool_type);
+            if (result == niryo_robot_msgs::CommandStatus::SUCCESS)
+            {
+                _tool.reset(new ToolState(tool_id, tool_type));
+                _dynamixel->update_leds();
+                break;
+            }
+            ros::Duration(0.05).sleep();
+        }
+        ROS_INFO("Tools Interface - Set End Effector return : %d", result);
+        return result == niryo_robot_msgs::CommandStatus::SUCCESS;
+    }
+*/
     /**
      * @brief ToolsInterfaceCore::_callbackOpenGripper
      * @param req
@@ -553,13 +471,6 @@
 
                 for(auto const& motor : motor_list)
                 {
-<<<<<<< HEAD
-                    ROS_INFO("Tools Interface - Unset Current Tools");
-                    _dynamixel->unsetEndEffector(_tool->getId(), _tool->getType());
-                    _tool.reset(new ToolState(0, DynamixelDriver::DxlMotorType::MOTOR_TYPE_XL320));
-                    msg.data = 0;
-                    _current_tools_id_publisher.publish(msg);
-=======
                     if(_toolState.getId() == motor)
                     {
                         ROS_INFO("Tools Interface - Unset Current Tools");
@@ -568,7 +479,6 @@
                         msg.data = 0;
                         _tool_connection_publisher.publish(msg);
                     }
->>>>>>> e2b31039
                 }
             }
             check_connection_rate.sleep();
