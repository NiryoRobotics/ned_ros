--- conflicted
+++ resolved
@@ -542,11 +542,7 @@
         res.state = ToolState::VACUUM_PUMP_STATE_PUSHED;
     }
 
-<<<<<<< HEAD
-    return true;
-=======
-    return (ToolState::VACUUM_PUMP_STATE_PUSHED == res.state);
->>>>>>> 3a3bcb30
+    return true;
 }
 
 /**
