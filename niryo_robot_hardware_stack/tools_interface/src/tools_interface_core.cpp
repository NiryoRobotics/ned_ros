--- conflicted
+++ resolved
@@ -48,16 +48,6 @@
 namespace tools_interface
 {
 
-<<<<<<< HEAD
-/**
- * @brief ToolsInterfaceCore::ToolsInterfaceCore
- * @param nh
- * @param ttl_interface
- */
-ToolsInterfaceCore::ToolsInterfaceCore(ros::NodeHandle &nh, std::shared_ptr<ttl_driver::TtlInterfaceCore> ttl_interface) : _ttl_interface(std::move(ttl_interface))
-{
-    ROS_DEBUG("ToolsInterfaceCore::ctor");
-=======
     /**
      * @brief ToolsInterfaceCore::ToolsInterfaceCore
      * @param nh
@@ -67,7 +57,6 @@
                                            std::shared_ptr<ttl_driver::TtlInterfaceCore> ttl_interface) : _ttl_interface(std::move(ttl_interface))
     {
         ROS_DEBUG("ToolsInterfaceCore::ctor");
->>>>>>> 22e518e3
 
         // init tool state with unconnected state
         _toolState = std::make_shared<ToolState>();
@@ -110,72 +99,26 @@
             // reboot
             bool res = _ttl_interface->rebootHardware(_toolState);
 
-<<<<<<< HEAD
-        // re init
-        if (res)
-            initHardware(torque_on, _temperature_limit, _shutdown_configuration);
-    }
-    // else no tool, return ok
-=======
             // re init
             if (res)
                 initHardware(torque_on, _temperature_limit, _shutdown_configuration);
         }
         // else no tool, return ok
->>>>>>> 22e518e3
 
         return res;
     }
 
-<<<<<<< HEAD
-/**
- * @brief ToolsInterfaceCore::initHardware
- */
-int ToolsInterfaceCore::initHardware(bool torque_on, uint8_t temperature_limit, uint8_t shutdown_configuration)
-{
-    uint8_t motor_id;
-    if (_toolState)
-=======
     /**
      * @brief ToolsInterfaceCore::initHardware
      */
     int ToolsInterfaceCore::initHardware(bool torque_on, uint8_t temperature_limit, uint8_t shutdown_configuration)
->>>>>>> 22e518e3
     {
         uint8_t motor_id;
         if (_toolState)
         {
-<<<<<<< HEAD
-            _ttl_interface->addSingleCommandToQueue(std::make_unique<DxlSingleCmd>(EDxlCommandType::CMD_TYPE_TORQUE, motor_id, std::initializer_list<uint32_t>{false}));
-
-            _ttl_interface->addSingleCommandToQueue(
-                std::make_unique<DxlSingleCmd>(EDxlCommandType::CMD_TYPE_TEMPERATURE_LIMIT, motor_id, std::initializer_list<uint32_t>{temperature_limit}));
-            _ttl_interface->addSingleCommandToQueue(
-                std::make_unique<DxlSingleCmd>(EDxlCommandType::CMD_TYPE_SHUTDOWN, motor_id, std::initializer_list<uint32_t>{shutdown_configuration}));
-
-            uint8_t control_mode = 5;  // torque + position
-            _ttl_interface->addSingleCommandToQueue(
-                std::make_unique<DxlSingleCmd>(EDxlCommandType::CMD_TYPE_CONTROL_MODE, motor_id, std::initializer_list<uint32_t>{control_mode}));
-        }
-
-        // TORQUE cmd on if ned2, off otherwise
-        _ttl_interface->addSingleCommandToQueue(std::make_unique<DxlSingleCmd>(EDxlCommandType::CMD_TYPE_TORQUE, motor_id, std::initializer_list<uint32_t>{torque_on}));
-    }
-    return niryo_robot_msgs::CommandStatus::SUCCESS;
-}
-
-/**
- * @brief ToolsInterfaceCore::initParameters
- * @param nh
- */
-void ToolsInterfaceCore::initParameters(ros::NodeHandle &nh)
-{
-    double tool_connection_frequency{1.0};
-    nh.getParam("check_tool_connection_frequency", tool_connection_frequency);
-=======
             motor_id = _toolState->getId();
             if (EHardwareType::XL330 == _toolState->getHardwareType())
-            {           
+            {
                 _ttl_interface->addSingleCommandToQueue(std::make_unique<DxlSingleCmd>(EDxlCommandType::CMD_TYPE_TORQUE,
                                                                                        motor_id, std::initializer_list<uint32_t>{false}));
 
@@ -183,7 +126,7 @@
                                                                                        motor_id, std::initializer_list<uint32_t>{temperature_limit}));
                 _ttl_interface->addSingleCommandToQueue(std::make_unique<DxlSingleCmd>(EDxlCommandType::CMD_TYPE_SHUTDOWN,
                                                                                        motor_id, std::initializer_list<uint32_t>{shutdown_configuration}));
-                
+
                 uint8_t control_mode = 5; // torque + position
                 _ttl_interface->addSingleCommandToQueue(std::make_unique<DxlSingleCmd>(EDxlCommandType::CMD_TYPE_CONTROL_MODE,
                                                                                        motor_id, std::initializer_list<uint32_t>{control_mode}));
@@ -195,7 +138,6 @@
         }
         return niryo_robot_msgs::CommandStatus::SUCCESS;
     }
->>>>>>> 22e518e3
 
     /**
      * @brief ToolsInterfaceCore::initParameters
@@ -211,18 +153,9 @@
         assert(tool_connection_frequency);
         _tool_connection_publisher_duration = ros::Duration(1.0 / tool_connection_frequency);
 
-<<<<<<< HEAD
-    _available_tools_map.clear();
-    nh.getParam("tools_params/id_list", idList);
-    nh.getParam("tools_params/type_list", typeList);
-    nh.getParam("tools_params/name_list", nameList);
-    nh.getParam("tools_params/temperature_limit", _temperature_limit);
-    nh.getParam("tools_params/shutdown_configuration", _shutdown_configuration);
-=======
         std::vector<int> idList;
         std::vector<string> typeList;
         std::vector<string> nameList;
->>>>>>> 22e518e3
 
         _available_tools_map.clear();
         nh.getParam("tools_params/id_list", idList);
@@ -257,78 +190,6 @@
                               "Please check your configuration file (tools_interface/config/default.yaml)",
                               id);
             }
-<<<<<<< HEAD
-            else
-                ROS_ERROR("ToolsInterfaceCore::initParameters - duplicate id %d. "
-                          "Please check your configuration file (tools_interface/config/default.yaml)",
-                          id);
-        }
-    }
-    else
-    {
-        ROS_ERROR("ToolsInterfaceCore::initParameters - wrong dynamixel configuration. "
-                  "Please check your configuration file (tools_interface/config/default.yaml)");
-    }
-
-    for (auto const &tool : _available_tools_map)
-    {
-        ROS_DEBUG("ToolsInterfaceCore::initParameters - Available tools map: %d => %s (%s)", static_cast<int>(tool.first), tool.second.name.c_str(),
-                  HardwareTypeEnum(tool.second.type).toString().c_str());
-    }
-}
-
-/**
- * @brief ToolsInterfaceCore::startServices
- * @param nh
- */
-void ToolsInterfaceCore::startServices(ros::NodeHandle &nh)
-{
-    _ping_and_set_dxl_tool_server = nh.advertiseService("/niryo_robot/tools/ping_and_set_dxl_tool", &ToolsInterfaceCore::_callbackPingAndSetTool, this);
-
-    _open_gripper_server = nh.advertiseService("/niryo_robot/tools/open_gripper", &ToolsInterfaceCore::_callbackOpenGripper, this);
-
-    _close_gripper_server = nh.advertiseService("/niryo_robot/tools/close_gripper", &ToolsInterfaceCore::_callbackCloseGripper, this);
-
-    _pull_air_vacuum_pump_server = nh.advertiseService("/niryo_robot/tools/pull_air_vacuum_pump", &ToolsInterfaceCore::_callbackPullAirVacuumPump, this);
-
-    _push_air_vacuum_pump_server = nh.advertiseService("/niryo_robot/tools/push_air_vacuum_pump", &ToolsInterfaceCore::_callbackPushAirVacuumPump, this);
-
-    _tool_reboot_server = nh.advertiseService("/niryo_robot/tools/reboot", &ToolsInterfaceCore::_callbackToolReboot, this);
-}
-
-/**
- * @brief ToolsInterfaceCore::startPublishers
- * @param nh
- */
-void ToolsInterfaceCore::startPublishers(ros::NodeHandle &nh)
-{
-    _tool_connection_publisher = nh.advertise<tools_interface::Tool>("/niryo_robot_hardware/tools/motor", 1, true);
-
-    _tool_connection_publisher_timer = nh.createTimer(_tool_connection_publisher_duration, &ToolsInterfaceCore::_publishToolConnection, this);
-}
-
-/**
- * @brief ToolsInterfaceCore::startSubscribers
- * @param nh
- */
-void ToolsInterfaceCore::startSubscribers(ros::NodeHandle & /*nh*/) { ROS_DEBUG("No subscribers to start"); }
-
-/**
- * @brief ToolsInterfaceCore::isInitialized
- * @return
- */
-bool ToolsInterfaceCore::isInitialized() { return !_available_tools_map.empty(); }
-
-/**
- * @brief ToolsInterfaceCore::_callbackPingAndSetDxlTool
- * @param res
- * @return
- */
-bool ToolsInterfaceCore::_callbackPingAndSetTool(tools_interface::PingDxlTool::Request & /*req*/, tools_interface::PingDxlTool::Response &res)
-{
-    res.tool.id = -1;
-    res.tool.motor_type = Tool::NO_MOTOR;
-=======
         }
         else
         {
@@ -382,7 +243,6 @@
                                                           &ToolsInterfaceCore::_publishToolConnection,
                                                           this);
     }
->>>>>>> 22e518e3
 
     /**
      * @brief ToolsInterfaceCore::startSubscribers
@@ -418,15 +278,6 @@
 
         res.state = res.tool.state;
 
-<<<<<<< HEAD
-    for (auto const &m_id : motor_list)
-    {
-        if (_available_tools_map.count(m_id))
-        {
-            // reset tool state
-            _toolState = std::make_shared<ToolState>(_available_tools_map.at(m_id).name, _available_tools_map.at(m_id).type, m_id);
-            break;
-=======
         std::lock_guard<mutex> lck(_tool_mutex);
         // Unequip tool
         if (_toolState && _toolState->isValid())
@@ -436,61 +287,10 @@
 
             // reset tool state as default = no tool
             _toolState->reset();
->>>>>>> 22e518e3
-        }
-
-<<<<<<< HEAD
-    // if new tool has been found
-    if (_toolState)
-    {
-        if (_toolState->isValid())
-        {
-            // Try 3 times
-            for (int tries = 0; tries < 3; tries++)
-            {
-                int result = _ttl_interface->setTool(_toolState);
-
-                // on success, tool is set, we initialize it and go out of loop
-                if (niryo_robot_msgs::CommandStatus::SUCCESS == result &&
-                    niryo_robot_msgs::CommandStatus::SUCCESS == initHardware(true, _temperature_limit, _shutdown_configuration))
-                {
-                    _toolState->setState(ToolState::TOOL_STATE_PING_OK);
-
-                    ros::Duration(0.05).sleep();
-                    ROS_INFO("ToolsInterfaceCore::_callbackPingAndSetDxlTool - Set tool success !");
-
-                    break;
-                }
-
-                ROS_WARN("ToolsInterfaceCore::_callbackPingAndSetDxlTool - "
-                         "Set tool failure, return : %d. Retrying (%d)...",
-                         result, tries);
-            }
-
-            // on failure after three tries
-            if (ToolState::TOOL_STATE_PING_OK != _toolState->getState())
-            {
-                ROS_ERROR("ToolsInterfaceCore::_callbackPingAndSetDxlTool - Fail to set tool, return : %d", _toolState->getState());
-
-                // reset toolstate to indicate that it is not usable
-                _toolState->reset();
-
-                ros::Duration(0.05).sleep();
-            }
-        }
-        else  // no tool found, no tool set (it is not an error, the tool does not exists)
-        {
-            _toolState->setState(ToolState::TOOL_STATE_PING_OK);
-
-            ros::Duration(0.05).sleep();
-        }
-
-        res.state = _toolState->getState();
-    }
-=======
+        }
+
         // Search new tool
         std::vector<uint8_t> motor_list = _ttl_interface->scanTools();
->>>>>>> 22e518e3
 
         for (auto const &m_id : motor_list)
         {
@@ -503,16 +303,6 @@
             }
         }
 
-<<<<<<< HEAD
-/**
- * @brief ToolsInterfaceCore::_callbackToolReboot
- * @param res
- * @return
- */
-bool ToolsInterfaceCore::_callbackToolReboot(std_srvs::Trigger::Request & /*req*/, std_srvs::Trigger::Response &res)
-{
-    res.success = false;
-=======
         // if new tool has been found
         if (_toolState)
         {
@@ -522,7 +312,6 @@
                 for (int tries = 0; tries < 3; tries++)
                 {
                     int result = _ttl_interface->setTool(_toolState);
->>>>>>> 22e518e3
 
                     // on success, tool is set, we initialize it and go out of loop
                     if (niryo_robot_msgs::CommandStatus::SUCCESS == result &&
@@ -576,21 +365,6 @@
     {
         res.success = false;
 
-<<<<<<< HEAD
-    return true;
-}
-
-/**
- * @brief ToolsInterfaceCore::_callbackOpenGripper
- * @param req
- * @param res
- * @return
- */
-bool ToolsInterfaceCore::_callbackOpenGripper(tools_interface::ToolCommand::Request &req, tools_interface::ToolCommand::Response &res)
-{
-    lock_guard<mutex> lck(_tool_mutex);
-    res.state = ToolState::TOOL_STATE_WRONG_ID;
-=======
         if (_toolState && _toolState->isValid())
         {
             res.success = rebootHardware(true);
@@ -601,7 +375,6 @@
             res.success = true;
             res.message = "No Tool";
         }
->>>>>>> 22e518e3
 
         return true;
     }
@@ -620,13 +393,6 @@
 
         if (_toolState && _toolState->isValid() && req.id == _toolState->getId())
         {
-<<<<<<< HEAD
-            auto dxl_speed = static_cast<double>(req.speed * _toolState->getStepsForOneSpeed());  // position . sec-1
-            assert(dxl_speed != 0.00);
-            double dxl_steps_to_do = std::abs(static_cast<double>(req.position) - _toolState->getPosition());
-            seconds_to_wait = dxl_steps_to_do / dxl_speed + 0.25;  // sec
-        }
-=======
             _toolCommand(req.position, req.max_torque, req.speed);
 
             double seconds_to_wait = 1;
@@ -637,7 +403,6 @@
                 double dxl_steps_to_do = std::abs(static_cast<double>(req.position) - _toolState->getPosition());
                 seconds_to_wait = dxl_steps_to_do / dxl_speed + 0.25; // sec
             }
->>>>>>> 22e518e3
 
             ROS_DEBUG("ToolsInterfaceCore::_callbackOpenGripper : Waiting for %f seconds", seconds_to_wait);
             ros::Duration(seconds_to_wait).sleep();
@@ -653,24 +418,8 @@
             res.state = _toolState->getState();
         }
 
-<<<<<<< HEAD
-    return true;
-}
-
-/**
- * @brief ToolsInterfaceCore::_callbackCloseGripper
- * @param req
- * @param res
- * @return
- */
-bool ToolsInterfaceCore::_callbackCloseGripper(tools_interface::ToolCommand::Request &req, tools_interface::ToolCommand::Response &res)
-{
-    lock_guard<mutex> lck(_tool_mutex);
-    res.state = ToolState::TOOL_STATE_WRONG_ID;
-=======
         return true;
     }
->>>>>>> 22e518e3
 
     /**
      * @brief ToolsInterfaceCore::_callbackCloseGripper
@@ -686,21 +435,9 @@
 
         if (_toolState && _toolState->isValid() && req.id == _toolState->getId())
         {
-<<<<<<< HEAD
-            // calculate close duration
-            // cc to be removed => acknowledge instead ?
-            auto dxl_speed = static_cast<double>(req.speed * _toolState->getStepsForOneSpeed());  // position . sec-1
-            assert(dxl_speed != 0.0);
-
-            // position
-            double dxl_steps_to_do = std::abs(static_cast<double>(req.position) - _toolState->getPosition());
-            seconds_to_wait = dxl_steps_to_do / dxl_speed + 0.25;  // sec
-        }
-=======
             uint32_t position_command = (req.position < 50) ? 0 : req.position - 50;
 
             _toolCommand(position_command, req.max_torque, req.speed);
->>>>>>> 22e518e3
 
             double seconds_to_wait = 1;
             if (EHardwareType::XL320 == _toolState->getHardwareType())
@@ -725,74 +462,6 @@
             _toolState->setState(ToolState::GRIPPER_STATE_CLOSE);
             ROS_DEBUG("Closed !");
 
-<<<<<<< HEAD
-    return true;
-}
-
-/**
- * @brief ToolsInterfaceCore::_callbackPullAirVacuumPump
- * @param req
- * @param res
- * @return
- */
-bool ToolsInterfaceCore::_callbackPullAirVacuumPump(tools_interface::ToolCommand::Request &req, tools_interface::ToolCommand::Response &res)
-{
-    lock_guard<mutex> lck(_tool_mutex);
-    res.state = ToolState::TOOL_STATE_WRONG_ID;
-
-    // check gripper id, in case no ping has been done before, or wrong id given
-    if (_toolState)
-    {
-        if (_toolState->isValid() && req.id == _toolState->getId())
-        {
-            // to be put in tool state
-            auto pull_air_velocity = static_cast<uint32_t>(req.speed);
-            auto pull_air_position = static_cast<uint32_t>(req.position);
-            int pull_air_hold_torque = req.hold_torque;
-            int pull_air_max_torque = req.max_torque;
-            // set vacuum pump pos, vel and torque
-            if (_ttl_interface)
-            {
-                _toolCommand(pull_air_position, pull_air_max_torque, pull_air_velocity);
-
-                double seconds_to_wait = 1;
-                if (EHardwareType::XL320 == _toolState->getHardwareType())
-                {
-                    // calculate close duration
-                    // cc to be removed => acknoledge instead
-                    auto dxl_speed = static_cast<double>(req.speed * _toolState->getStepsForOneSpeed());  // position . sec-1
-                    assert(dxl_speed != 0.0);
-
-                    // position
-                    double dxl_steps_to_do = std::abs(static_cast<double>(req.position) - _toolState->getPosition());
-                    seconds_to_wait = dxl_steps_to_do / dxl_speed + 0.5;  // sec
-                }
-                ROS_DEBUG("Waiting for %f seconds", seconds_to_wait);
-
-                ros::Duration(seconds_to_wait).sleep();
-
-                // set hold torque
-                _toolCommand(pull_air_position, pull_air_hold_torque, pull_air_velocity);
-                _toolState->setState(ToolState::VACUUM_PUMP_STATE_PULLED);
-            }
-        }
-        res.state = _toolState->getState();
-    }
-
-    return true;
-}
-
-/**
- * @brief ToolsInterfaceCore::_callbackPushAirVacuumPump
- * @param req
- * @param res
- * @return
- */
-bool ToolsInterfaceCore::_callbackPushAirVacuumPump(tools_interface::ToolCommand::Request &req, tools_interface::ToolCommand::Response &res)
-{
-    lock_guard<mutex> lck(_tool_mutex);
-    res.state = ToolState::TOOL_STATE_WRONG_ID;
-=======
             res.state = _toolState->getState();
         }
 
@@ -852,7 +521,6 @@
 
         return true;
     }
->>>>>>> 22e518e3
 
     /**
      * @brief ToolsInterfaceCore::_callbackPushAirVacuumPump
@@ -863,41 +531,6 @@
     bool ToolsInterfaceCore::_callbackPushAirVacuumPump(tools_interface::ToolCommand::Request &req,
                                                         tools_interface::ToolCommand::Response &res)
     {
-<<<<<<< HEAD
-        if (_toolState->isValid() && req.id == _toolState->getId())
-        {
-            // to be defined in the toolstate
-            auto push_air_velocity = static_cast<uint32_t>(req.speed);
-            auto push_air_position = static_cast<uint32_t>(req.position);
-
-            // set vacuum pump pos, vel and torque
-            if (_ttl_interface)
-            {
-                _toolCommand(push_air_position, req.max_torque, push_air_velocity);
-
-                // cc to be removed => acknowledge instead
-                double seconds_to_wait = 1;
-                if (EHardwareType::XL320 == _toolState->getHardwareType())
-                {
-                    auto dxl_speed = static_cast<double>(req.speed * _toolState->getStepsForOneSpeed());  // position . sec-1
-                    assert(dxl_speed != 0.0);
-
-                    // position
-                    double dxl_steps_to_do = std::abs(static_cast<double>(req.position) - _toolState->getPosition());
-                    seconds_to_wait = dxl_steps_to_do / dxl_speed + 0.25;  // sec
-                }
-                ROS_DEBUG("Waiting for %f seconds", seconds_to_wait);
-                ros::Duration(seconds_to_wait).sleep();
-
-                // set torque to 0
-                _toolCommand(push_air_position, 0, push_air_velocity);
-
-                _toolState->setState(ToolState::VACUUM_PUMP_STATE_PUSHED);
-            }
-        }
-        res.state = _toolState->getState();
-    }
-=======
         lock_guard<mutex> lck(_tool_mutex);
         res.state = ToolState::TOOL_STATE_WRONG_ID;
 
@@ -956,42 +589,11 @@
         if (EHardwareType::XL320 == tool_motor_type)
             _ttl_interface->addSingleCommandToQueue(std::make_unique<DxlSingleCmd>(EDxlCommandType::CMD_TYPE_VELOCITY,
                                                                                    tool_id, std::initializer_list<uint32_t>{velocity}));
->>>>>>> 22e518e3
 
         // need to set max torque. It makes cmd changing speed take effect
         _ttl_interface->addSingleCommandToQueue(std::make_unique<DxlSingleCmd>(EDxlCommandType::CMD_TYPE_EFFORT,
                                                                                tool_id, std::initializer_list<uint32_t>{static_cast<uint16_t>(torque)}));
 
-<<<<<<< HEAD
-/**
- * @brief ToolsInterfaceCore::_toolCommand
- * @param position
- * @param torque
- * @param velocity
- * @return
- */
-void ToolsInterfaceCore::_toolCommand(uint32_t position, int torque, uint32_t velocity)
-{
-    uint8_t tool_id = _toolState->getId();
-    EHardwareType tool_motor_type = _toolState->getHardwareType();
-
-    if (EHardwareType::XL320 == tool_motor_type)
-        _ttl_interface->addSingleCommandToQueue(std::make_unique<DxlSingleCmd>(EDxlCommandType::CMD_TYPE_VELOCITY, tool_id, std::initializer_list<uint32_t>{velocity}));
-
-    // need to set max torque. It makes cmd changing speed take effect
-    _ttl_interface->addSingleCommandToQueue(
-        std::make_unique<DxlSingleCmd>(EDxlCommandType::CMD_TYPE_EFFORT, tool_id, std::initializer_list<uint32_t>{static_cast<uint16_t>(torque)}));
-
-    _ttl_interface->addSingleCommandToQueue(std::make_unique<DxlSingleCmd>(EDxlCommandType::CMD_TYPE_POSITION, tool_id, std::initializer_list<uint32_t>{position}));
-}
-
-/**
- * @brief ToolsInterfaceCore::_publishToolConnection
- */
-void ToolsInterfaceCore::_publishToolConnection(const ros::TimerEvent &)
-{
-    lock_guard<mutex> lck(_tool_mutex);
-=======
         _ttl_interface->addSingleCommandToQueue(std::make_unique<DxlSingleCmd>(EDxlCommandType::CMD_TYPE_POSITION,
                                                                                tool_id, std::initializer_list<uint32_t>{position}));
     }
@@ -1037,7 +639,6 @@
 
             int id = _toolState->getId();
             EHardwareType motor_type = _toolState->getHardwareType();
->>>>>>> 22e518e3
 
             msg.id = static_cast<int8_t>(id);
             msg.position = _toolState->getPosition();
@@ -1075,74 +676,6 @@
             }
         }
 
-<<<<<<< HEAD
-    if (_toolState)
-    {
-        // check that current managed tool is still connected
-        if (_toolState->isValid())
-        {
-            if (_ttl_interface && !_ttl_interface->scanMotorId(_toolState->getId()))
-            {
-                // try 3 times to ping tool, ttl failed to ping tool sometimes
-                if (3 == _tool_ping_failed_cnt)
-                {
-                    ROS_INFO("Tools Interface - Unset Current Tools");
-                    _ttl_interface->unsetTool(_toolState->getId());
-
-                    // reset state
-                    _toolState->reset();
-                    _tool_ping_failed_cnt = 0;
-                }
-                else
-                    _tool_ping_failed_cnt++;
-            }
-            else
-            {
-                _tool_ping_failed_cnt = 0;
-            }
-        }
-
-        // publish message
-
-        int id = _toolState->getId();
-        EHardwareType motor_type = _toolState->getHardwareType();
-
-        msg.id = static_cast<int8_t>(id);
-        msg.position = _toolState->getPosition();
-        msg.state = _toolState->getState();
-
-        switch (motor_type)
-        {
-        case EHardwareType::STEPPER:
-            msg.motor_type = tools_interface::Tool::STEPPER;
-            break;
-        case EHardwareType::XL430:
-            msg.motor_type = tools_interface::Tool::XL430;
-            break;
-        case EHardwareType::XC430:
-            msg.motor_type = tools_interface::Tool::XC430;
-            break;
-        case EHardwareType::XM430:
-            msg.motor_type = tools_interface::Tool::XM430;
-            break;
-        case EHardwareType::XL320:
-            msg.motor_type = tools_interface::Tool::XL320;
-            break;
-        case EHardwareType::XL330:
-            msg.motor_type = tools_interface::Tool::XL330;
-            break;
-        case EHardwareType::FAKE_DXL_MOTOR:
-            msg.motor_type = tools_interface::Tool::FAKE_DXL_MOTOR;
-            break;
-        case EHardwareType::FAKE_STEPPER_MOTOR:
-            msg.motor_type = tools_interface::Tool::STEPPER;
-            break;
-        default:
-            msg.motor_type = tools_interface::Tool::NO_MOTOR;
-            break;
-        }
-=======
         _tool_connection_publisher.publish(msg);
->>>>>>> 22e518e3
     }
 } // namespace tools_interface