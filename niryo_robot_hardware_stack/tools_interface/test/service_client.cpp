--- conflicted
+++ resolved
@@ -78,13 +78,6 @@
     if (id == 0) return;
 
     tools_interface::OpenGripper srv;
-<<<<<<< HEAD
-=======
-    srv.request.open_max_torque = 1023;
-    srv.request.open_speed = 600;
-    srv.request.open_position = 200;
-    srv.request.open_hold_torque = 400;
->>>>>>> 3a3bcb30
 
     XmlRpc::XmlRpcValue filters;
 
@@ -98,6 +91,7 @@
             srv.request.open_position = static_cast<int>(filters[i]["specs"]["open_position"]);
             srv.request.open_speed = static_cast<int>(filters[i]["specs"]["open_speed"]);
             srv.request.open_hold_torque = static_cast<int>(filters[i]["specs"]["open_hold_torque"]);
+            srv.request.open_max_torque = static_cast<int>(filters[i]["specs"]["open_max_torque"]);
             break;
         }
     }
@@ -160,6 +154,8 @@
             srv.request.id = id;
             srv.request.pull_air_position = static_cast<int>(filters[i]["specs"]["pull_air_position"]);
             srv.request.pull_air_hold_torque = static_cast<int>(filters[i]["specs"]["pull_air_hold_torque"]);
+            srv.request.pull_air_velocity = static_cast<int>(filters[i]["specs"]["pull_air_velocity"]);
+            srv.request.pull_air_max_torque = static_cast<int>(filters[i]["specs"]["pull_air_max_torque"]);
             break;
         }
     }
@@ -169,14 +165,6 @@
     bool exists(client.waitForExistence(ros::Duration(1)));
     EXPECT_TRUE(exists);
 
-<<<<<<< HEAD
-=======
-    tools_interface::PullAirVacuumPump srv;
-    srv.request.pull_air_velocity = 1023;
-    srv.request.pull_air_position = 200;
-    srv.request.pull_air_max_torque = 500;
-    srv.request.pull_air_hold_torque = 100;
->>>>>>> 3a3bcb30
     client.call(srv);
 
     int res = common::model::ToolState::VACUUM_PUMP_STATE_PULLED;
@@ -197,6 +185,8 @@
         {
             srv.request.id = id;
             srv.request.push_air_position = static_cast<int>(filters[i]["specs"]["push_air_position"]);
+            srv.request.push_air_velocity = static_cast<int>(filters[i]["specs"]["push_air_velocity"]);
+            srv.request.push_air_max_torque = static_cast<int>(filters[i]["specs"]["push_air_max_torque"]);
             break;
         }
     }
@@ -206,16 +196,8 @@
     bool exists(client.waitForExistence(ros::Duration(1)));
     EXPECT_TRUE(exists);
 
-<<<<<<< HEAD
-=======
-    tools_interface::PushAirVacuumPump srv;
-    srv.request.push_air_velocity = 1023;
-    srv.request.push_air_position = 100;
-    srv.request.push_air_max_torque = 64000;
->>>>>>> 3a3bcb30
-    client.call(srv);
-
-    int res = common::model::ToolState::VACUUM_PUMP_STATE_PUSHED;
+    client.call(srv);
+
     EXPECT_EQ(srv.response.state, res);
 }
 
