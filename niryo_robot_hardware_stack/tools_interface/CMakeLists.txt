cmake_minimum_required(VERSION 3.0.2)
project(tools_interface)
message("\n## Reading ${PROJECT_NAME}/CMakeLists.txt...")


#retrieve architecture
execute_process( COMMAND
            uname -m COMMAND tr -d '\n'
        OUTPUT_VARIABLE
            ARCHITECTURE
    )

## c++ options
## Compile as C++14, supported in ROS Melodic and newer
set(CMAKE_CXX_STANDARD 14)
set(CMAKE_CXX_STANDARD_REQUIRED ON)

## By adding -Wall and -Werror, the compiler does not ignore warnings anymore,
## enforcing cleaner code.
add_definitions(-Wall  -Werror)

## Find catkin macros and libraries
find_package(catkin REQUIRED
    COMPONENTS
<<<<<<< HEAD
      common
      message_generation
      roscpp
      std_msgs
      ttl_driver
=======
        dynamixel_driver
        message_generation
        roscpp
        std_msgs
>>>>>>> f2e0d91b
)

###############################################
# Declare ROS messages, services and actions ##
###############################################

add_service_files(
  DIRECTORY
    srv
  FILES
    CloseGripper.srv
    OpenGripper.srv
    PingDxlTool.srv
    PullAirVacuumPump.srv
    PushAirVacuumPump.srv
)

generate_messages(
  DEPENDENCIES
    std_msgs
)

###################################
## catkin specific configuration ##
###################################

## INCLUDE_DIRS: if your package contains header files
## LIBRARIES: libraries you create in this project that dependent projects also need
## CATKIN_DEPENDS: catkin_packages dependent projects also need
## DEPENDS: system dependencies of this project that dependent projects also need
catkin_package(
    INCLUDE_DIRS
        include
    LIBRARIES
        ${PROJECT_NAME}
    CATKIN_DEPENDS
<<<<<<< HEAD
        common
        message_runtime
        roscpp
        std_msgs
        ttl_driver
=======
        dynamixel_driver
        message_runtime
        roscpp
        std_msgs
>>>>>>> f2e0d91b
)

###########
## Build ##
###########

## Specify additional locations of header files
## Your package locations should be listed before other locations
<<<<<<< HEAD
=======

>>>>>>> f2e0d91b
include_directories(
    include
    ${catkin_INCLUDE_DIRS}
)

## Declare libs and execs
add_library(${PROJECT_NAME}
<<<<<<< HEAD
    src/tools_interface_core.cpp
=======
    src/tool_state.cpp
    src/${PROJECT_NAME}_core.cpp
>>>>>>> f2e0d91b
)

add_executable(${PROJECT_NAME}_node
  src/${PROJECT_NAME}_node.cpp
)

## Add dependencies to exported targets, like ROS msgs or srvs
<<<<<<< HEAD
add_dependencies(${PROJECT_NAME}
    ${PROJECT_NAME}_generate_messages_cpp
)

add_dependencies(${PROJECT_NAME}
    ttl_driver_generate_messages_cpp
)

=======
>>>>>>> f2e0d91b
add_dependencies(${PROJECT_NAME}_node
  ${catkin_EXPORTED_TARGETS}
)

<<<<<<< HEAD
=======
add_dependencies(${PROJECT_NAME} 
  ${PROJECT_NAME}_generate_messages_cpp
)
add_dependencies(${PROJECT_NAME} 
  dynamixel_driver_generate_messages_cpp
)

>>>>>>> f2e0d91b
## Specify libraries to link executable targets against
target_link_libraries(${PROJECT_NAME}
  ${catkin_LIBRARIES}
)

target_link_libraries(${PROJECT_NAME}_node
  ${PROJECT_NAME}
)

<<<<<<< HEAD

#############
##   Doc   ##
#############

find_program(rosdoc_lite_FOUND rosdoc_lite)
if(rosdoc_lite_FOUND)
    add_custom_target (${PROJECT_NAME}_doc ALL
        rosdoc_lite -o ${CMAKE_CURRENT_BINARY_DIR}/doc ${CMAKE_CURRENT_LIST_DIR}
    )
else()
  message(WARNING "rosdoc_lite not found. Skipping documentation building")
endif()

#############
## Testing ##
#############

if(CATKIN_ENABLE_TESTING)
  find_package(rostest REQUIRED)

  if ("${ARCHITECTURE}" MATCHES "^(arm.*|aarch64.*|arm64.*)$")
    add_rostest_gtest(${PROJECT_NAME}_integration_tests
      test/service_client.test
      test/service_client.cpp
    )
  endif()

  if(TARGET ${PROJECT_NAME}_integration_tests)
    target_link_libraries(
      ${PROJECT_NAME}_integration_tests
      ${PROJECT_NAME}
      ${catkin_LIBRARIES}
    )
  endif()

endif()

=======
>>>>>>> f2e0d91b
#############
## Install ##
#############

install(
  TARGETS ${PROJECT_NAME}
  ARCHIVE DESTINATION ${CATKIN_PACKAGE_LIB_DESTINATION}
  LIBRARY DESTINATION ${CATKIN_PACKAGE_LIB_DESTINATION}
  RUNTIME DESTINATION ${CATKIN_GLOBAL_BIN_DESTINATION}
)

install(
  TARGETS ${PROJECT_NAME}_node
  RUNTIME DESTINATION ${CATKIN_PACKAGE_BIN_DESTINATION}
)

# Mark other files for installation
install(
  DIRECTORY include/${PROJECT_NAME}/
  DESTINATION ${CATKIN_PACKAGE_INCLUDE_DESTINATION}
)

<<<<<<< HEAD
if(rosdoc_lite_FOUND)
  install(
    DIRECTORY ${CMAKE_CURRENT_BINARY_DIR}/doc/
    DESTINATION ${CATKIN_PACKAGE_SHARE_DESTINATION}/doc
  )
endif()

install(
  DIRECTORY launch/
  DESTINATION ${CATKIN_PACKAGE_SHARE_DESTINATION}/launch
)

install(
  DIRECTORY config/
  DESTINATION ${CATKIN_PACKAGE_SHARE_DESTINATION}/config
)
##########################
## Static code analysis ##
##########################
=======
##########################
## Static code analysis ##
##########################

>>>>>>> f2e0d91b
find_package(roslint QUIET)

if(roslint_FOUND)
    roslint_cpp()
else()
    message(WARNING "roslint not found. Skipping roslint target building")
endif()<|MERGE_RESOLUTION|>--- conflicted
+++ resolved
@@ -22,18 +22,11 @@
 ## Find catkin macros and libraries
 find_package(catkin REQUIRED
     COMPONENTS
-<<<<<<< HEAD
       common
       message_generation
       roscpp
       std_msgs
       ttl_driver
-=======
-        dynamixel_driver
-        message_generation
-        roscpp
-        std_msgs
->>>>>>> f2e0d91b
 )
 
 ###############################################
@@ -70,18 +63,11 @@
     LIBRARIES
         ${PROJECT_NAME}
     CATKIN_DEPENDS
-<<<<<<< HEAD
         common
         message_runtime
         roscpp
         std_msgs
         ttl_driver
-=======
-        dynamixel_driver
-        message_runtime
-        roscpp
-        std_msgs
->>>>>>> f2e0d91b
 )
 
 ###########
@@ -90,10 +76,6 @@
 
 ## Specify additional locations of header files
 ## Your package locations should be listed before other locations
-<<<<<<< HEAD
-=======
-
->>>>>>> f2e0d91b
 include_directories(
     include
     ${catkin_INCLUDE_DIRS}
@@ -101,12 +83,7 @@
 
 ## Declare libs and execs
 add_library(${PROJECT_NAME}
-<<<<<<< HEAD
     src/tools_interface_core.cpp
-=======
-    src/tool_state.cpp
-    src/${PROJECT_NAME}_core.cpp
->>>>>>> f2e0d91b
 )
 
 add_executable(${PROJECT_NAME}_node
@@ -114,7 +91,6 @@
 )
 
 ## Add dependencies to exported targets, like ROS msgs or srvs
-<<<<<<< HEAD
 add_dependencies(${PROJECT_NAME}
     ${PROJECT_NAME}_generate_messages_cpp
 )
@@ -123,22 +99,10 @@
     ttl_driver_generate_messages_cpp
 )
 
-=======
->>>>>>> f2e0d91b
 add_dependencies(${PROJECT_NAME}_node
   ${catkin_EXPORTED_TARGETS}
 )
 
-<<<<<<< HEAD
-=======
-add_dependencies(${PROJECT_NAME} 
-  ${PROJECT_NAME}_generate_messages_cpp
-)
-add_dependencies(${PROJECT_NAME} 
-  dynamixel_driver_generate_messages_cpp
-)
-
->>>>>>> f2e0d91b
 ## Specify libraries to link executable targets against
 target_link_libraries(${PROJECT_NAME}
   ${catkin_LIBRARIES}
@@ -148,7 +112,6 @@
   ${PROJECT_NAME}
 )
 
-<<<<<<< HEAD
 
 #############
 ##   Doc   ##
@@ -187,8 +150,6 @@
 
 endif()
 
-=======
->>>>>>> f2e0d91b
 #############
 ## Install ##
 #############
@@ -211,7 +172,6 @@
   DESTINATION ${CATKIN_PACKAGE_INCLUDE_DESTINATION}
 )
 
-<<<<<<< HEAD
 if(rosdoc_lite_FOUND)
   install(
     DIRECTORY ${CMAKE_CURRENT_BINARY_DIR}/doc/
@@ -231,12 +191,6 @@
 ##########################
 ## Static code analysis ##
 ##########################
-=======
-##########################
-## Static code analysis ##
-##########################
-
->>>>>>> f2e0d91b
 find_package(roslint QUIET)
 
 if(roslint_FOUND)
