# Lib
import rospy
from threading import Lock

# Messages
from niryo_robot_status.msg import RobotStatus
from std_msgs.msg import Empty

# Services
from niryo_robot_sound.srv import PlaySound

# Command Status
from niryo_robot_msgs.msg import CommandStatus

from .sound_database import SoundDatabase
from .sound_player import SoundPlayer
from .text_to_speech import NiryoTextToSpeech


class SoundManager:
    """
    Object which configure the sound management on the robot
    """

    def __init__(self):
        # - Init
        self.__lock = Lock()
        self.__shutdown = False
        self.__sound_player = SoundPlayer()
        self.__sound_database = SoundDatabase()
        self.__text_to_speech = NiryoTextToSpeech(self, self.__sound_database)

        self.play_sound(self.__sound_database.wake_up_sound)

        self.__rpi_overheating = False
        self.__overheat_timer = None
        self.__error_sound_delay = rospy.get_param("~error_sound_delay")

        # - Subscribers
        self.__robot_status = RobotStatus.BOOTING
        self.__logs_status = RobotStatus.NONE

        self.__robot_status_sub = rospy.Subscriber(
            '/niryo_robot_status/robot_status', RobotStatus, self.__callback_sub_robot_status)
        self.__niryo_studio_connection_sub = rospy.Subscriber(
            '/niryo_studio_connection', Empty, self.__callback_niryo_studio)

        # - Services
        rospy.Service('/niryo_robot_sound/play', PlaySound, self.__callback_play_sound_user)

        # Set a bool to mention this node is initialized
        rospy.set_param('~initialized', True)
        rospy.loginfo("Sound Interface - Started")

        rospy.on_shutdown(self.play_shutdown_sound)

    # - Callbacks
    def __callback_niryo_studio(self, _):
<<<<<<< HEAD
        if not self.__sound_player.is_busy():
            sound = self.__sound_database.connection_sound
            self.play_sound(sound)

    def __callback_play_sound_user(self, msg):
        sound_name = msg.sound_name
        return self.play_user_sound(sound_name, msg.start_time_sec, msg.end_time_sec, msg.wait_end)
=======
        sound = self.__sound_database.connection_sound
        self.__sound_player.overlay_sound(sound)

    def __callback_play_sound_user(self, msg):
        return self.play_user_sound(msg.sound_name, msg.start_time_sec, msg.end_time_sec, msg.wait_end)
>>>>>>> 64e57803

    def __callback_sub_robot_status(self, msg):
        if self.check_shutdown(msg.robot_status):
            return

        self.check_overheating(msg.rpi_overheating)
        self.check_robot_status(msg.robot_status)
        self.check_log_status(msg.logs_status)

    def check_shutdown(self, new_robot_status):
<<<<<<< HEAD
        if self.__robot_status <= RobotStatus.SHUTDOWN:
=======
        if self.__robot_status <= RobotStatus.SHUTDOWN or self.__shutdown:
>>>>>>> 64e57803
            return True
        elif new_robot_status <= RobotStatus.SHUTDOWN:
            self.__robot_status = new_robot_status
            rospy.sleep(1.5)  # avoid ctrl+c
            self.play_shutdown_sound()
<<<<<<< HEAD
            self.sound_end_event.set()
=======
>>>>>>> 64e57803
            return True
        return False

    def check_overheating(self, new_overheating_status):
        if new_overheating_status != self.__rpi_overheating:
            self.__rpi_overheating = new_overheating_status
            if self.__rpi_overheating:
                sound = self.__sound_database.error_sound
                self.play_sound(sound)
                self.__overheat_timer = rospy.Timer(rospy.Duration(self.__error_sound_delay),
                                                    self.__error_sound_callback)
                return True
            elif self.__overheat_timer is not None:
                self.__overheat_timer.shutdown()
                self.__overheat_timer = None
        return False

    def check_robot_status(self, new_robot_status):
        if self.__robot_status != new_robot_status:
            last_status = self.__robot_status
            self.__robot_status = new_robot_status

            if last_status in [RobotStatus.RUNNING_AUTONOMOUS, RobotStatus.LEARNING_MODE_AUTONOMOUS] \
                    and self.__robot_status not in [RobotStatus.RUNNING_AUTONOMOUS,
                                                    RobotStatus.LEARNING_MODE_AUTONOMOUS]:
                self.__sound_player.stop_all()

            if last_status == RobotStatus.BOOTING and self.__robot_status != RobotStatus.BOOTING:
                self.__sound_player.stop_current(fade_out=True)
                self.play_sound(self.__sound_database.robot_ready_sound)
                return True
<<<<<<< HEAD
            elif self.__robot_status in [RobotStatus.FATAL_ERROR, RobotStatus.MOTOR_ERROR]:
=======
            elif RobotStatus.SHUTDOWN < self.__robot_status <= RobotStatus.USER_PROGRAM_ERROR:
>>>>>>> 64e57803
                self.play_sound(self.__sound_database.error_sound)
                return True
            elif new_robot_status == RobotStatus.CALIBRATION_IN_PROGRESS:
                self.play_sound(self.__sound_database.calibration_sound)
                return True
            elif new_robot_status == RobotStatus.REBOOT_MOTOR:
                self.play_sound(self.__sound_database.reboot_sound)
                return True
        return False

    def check_log_status(self, new_logs_status):
        if self.__logs_status != new_logs_status:
            self.__logs_status = new_logs_status
            if self.__logs_status in [RobotStatus.ERROR, RobotStatus.FATAL_ERROR]:
                self.play_sound(self.__sound_database.error_sound)
                return True
        return False
<<<<<<< HEAD

    def play_user_sound(self, sound_name, start_time_sec=0, end_time_sec=0, wait_end=True):
        sound = self.__sound_database(sound_name)
        if sound is None:
            return CommandStatus.SOUND_FILE_NOT_FOUND, "{} sound not found".format(sound_name)

        self.play_sound(sound, start_time_sec, end_time_sec, wait=wait_end)

        if sound.preempted:
            return CommandStatus.SUCCESS, "{} sound preempted".format(sound_name)
        return CommandStatus.SUCCESS, "{} sound played with success".format(sound_name)
=======
>>>>>>> 64e57803

    def __error_sound_callback(self, _):
        if self.__rpi_overheating:
            sound = self.__sound_database.error_sound
            self.play_sound(sound)
        elif self.__overheat_timer is not None:
            self.__overheat_timer.shutdown()
            self.__overheat_timer = None

    def play_sound(self, sound, start_time=0, end_time=0, wait=False):
        player_execution = self.__sound_player(sound, start_time, end_time)
        if wait:
            return player_execution.wait()

        return CommandStatus.SUCCESS, "{} sound played with success".format(player_execution.name)

    def play_user_sound(self, sound_name, start_time_sec=0, end_time_sec=0, wait_end=True):
        sound = self.__sound_database(sound_name)
        if sound is None:
            return CommandStatus.SOUND_FILE_NOT_FOUND, "{} sound not found".format(sound_name)

        return self.play_sound(sound, start_time_sec, end_time_sec, wait=wait_end)

    def play_shutdown_sound(self):
<<<<<<< HEAD
        rospy.logdebug("Play shutdown sound")
=======
        with self.__lock:
            if not self.__shutdown:
                self.__shutdown = False
>>>>>>> 64e57803

                if self.__overheat_timer is not None:
                    self.__overheat_timer.shutdown()
                    self.__overheat_timer = None

                self.__robot_status_sub.unregister()
                self.__niryo_studio_connection_sub.unregister()

                rospy.logdebug("Play shutdown sound")
                self.__sound_player.overlay_sound(self.__sound_database.sleep_sound).wait()<|MERGE_RESOLUTION|>--- conflicted
+++ resolved
@@ -56,21 +56,11 @@
 
     # - Callbacks
     def __callback_niryo_studio(self, _):
-<<<<<<< HEAD
-        if not self.__sound_player.is_busy():
-            sound = self.__sound_database.connection_sound
-            self.play_sound(sound)
-
-    def __callback_play_sound_user(self, msg):
-        sound_name = msg.sound_name
-        return self.play_user_sound(sound_name, msg.start_time_sec, msg.end_time_sec, msg.wait_end)
-=======
         sound = self.__sound_database.connection_sound
         self.__sound_player.overlay_sound(sound)
 
     def __callback_play_sound_user(self, msg):
         return self.play_user_sound(msg.sound_name, msg.start_time_sec, msg.end_time_sec, msg.wait_end)
->>>>>>> 64e57803
 
     def __callback_sub_robot_status(self, msg):
         if self.check_shutdown(msg.robot_status):
@@ -81,20 +71,12 @@
         self.check_log_status(msg.logs_status)
 
     def check_shutdown(self, new_robot_status):
-<<<<<<< HEAD
-        if self.__robot_status <= RobotStatus.SHUTDOWN:
-=======
         if self.__robot_status <= RobotStatus.SHUTDOWN or self.__shutdown:
->>>>>>> 64e57803
             return True
         elif new_robot_status <= RobotStatus.SHUTDOWN:
             self.__robot_status = new_robot_status
             rospy.sleep(1.5)  # avoid ctrl+c
             self.play_shutdown_sound()
-<<<<<<< HEAD
-            self.sound_end_event.set()
-=======
->>>>>>> 64e57803
             return True
         return False
 
@@ -126,11 +108,7 @@
                 self.__sound_player.stop_current(fade_out=True)
                 self.play_sound(self.__sound_database.robot_ready_sound)
                 return True
-<<<<<<< HEAD
-            elif self.__robot_status in [RobotStatus.FATAL_ERROR, RobotStatus.MOTOR_ERROR]:
-=======
             elif RobotStatus.SHUTDOWN < self.__robot_status <= RobotStatus.USER_PROGRAM_ERROR:
->>>>>>> 64e57803
                 self.play_sound(self.__sound_database.error_sound)
                 return True
             elif new_robot_status == RobotStatus.CALIBRATION_IN_PROGRESS:
@@ -148,20 +126,6 @@
                 self.play_sound(self.__sound_database.error_sound)
                 return True
         return False
-<<<<<<< HEAD
-
-    def play_user_sound(self, sound_name, start_time_sec=0, end_time_sec=0, wait_end=True):
-        sound = self.__sound_database(sound_name)
-        if sound is None:
-            return CommandStatus.SOUND_FILE_NOT_FOUND, "{} sound not found".format(sound_name)
-
-        self.play_sound(sound, start_time_sec, end_time_sec, wait=wait_end)
-
-        if sound.preempted:
-            return CommandStatus.SUCCESS, "{} sound preempted".format(sound_name)
-        return CommandStatus.SUCCESS, "{} sound played with success".format(sound_name)
-=======
->>>>>>> 64e57803
 
     def __error_sound_callback(self, _):
         if self.__rpi_overheating:
@@ -186,13 +150,9 @@
         return self.play_sound(sound, start_time_sec, end_time_sec, wait=wait_end)
 
     def play_shutdown_sound(self):
-<<<<<<< HEAD
-        rospy.logdebug("Play shutdown sound")
-=======
         with self.__lock:
             if not self.__shutdown:
                 self.__shutdown = False
->>>>>>> 64e57803
 
                 if self.__overheat_timer is not None:
                     self.__overheat_timer.shutdown()
