--- conflicted
+++ resolved
@@ -4,11 +4,7 @@
 
 error_sound_delay: 60
 
-<<<<<<< HEAD
 default_volume: 20
-=======
-default_volume: 100
->>>>>>> 4ab7a149
 default_volume_simulation: 10
 min_volume: 0
 max_volume: 200
