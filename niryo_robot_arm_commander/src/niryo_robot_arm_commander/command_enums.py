--- conflicted
+++ resolved
@@ -1,14 +1,11 @@
 #!/usr/bin/env python
 
 
-<<<<<<< HEAD
-=======
 class MovingStyle(object):
     CLASSIC = 1
     LINEAR = 2
 
 
->>>>>>> 641f5c10
 # - Exceptions
 
 class RobotCommanderException(Exception):
