#!/usr/bin/env python
"""
The Jog Controller allows to easily command the robot manually. It means that you can use
mouse input, Leap Motion, Wii Controller or even Image processing to calculate determine
where the robot should go
This controller can be used :
- directly by using ROS Topic | ROS Low Level (see the file client_jog_interface_mouse.py which shows how to use
a mouse to control the robot)
- with Python ROS Wrapper | "Medium" Level
- through the TCP server | High Level
"""

import rospy
import math
from threading import Lock
from niryo_robot_arm_commander.command_enums import ArmCommanderException

# Quaternion
from tf.transformations import quaternion_from_euler, quaternion_multiply, euler_from_quaternion

# Command Status
from niryo_robot_msgs.msg import CommandStatus

# Messages
from std_msgs.msg import Bool, String
from sensor_msgs.msg import JointState
from trajectory_msgs.msg import JointTrajectory
from trajectory_msgs.msg import JointTrajectoryPoint
from geometry_msgs.msg import Pose, Point, Quaternion
from control_msgs.msg import JointTrajectoryControllerState
from moveit_msgs.msg import RobotState as RobotStateMoveIt
from moveit_msgs.msg import Constraints

from niryo_robot_msgs.msg import HardwareStatus
from niryo_robot_msgs.msg import RobotState
from niryo_robot_msgs.msg import CommandJog
from niryo_robot_msgs.msg import RPY

# Services
from niryo_robot_arm_commander.srv import JogShift, JogShiftRequest
from niryo_robot_msgs.srv import SetBool
from niryo_robot_msgs.srv import GetBool
from moveit_msgs.srv import GetStateValidity


class JogController:
    def __init__(self, arm, kinematics_handler, parameters_validator):
        self.__hardware_version = rospy.get_param('~hardware_version')

        # - Values Init
        self._shift_mode = None
        self.__collision_detected = False
        self._last_target_values = [0.0 for _ in range(6)]
        self._last_shift_values_cmd = None
        self._target_lock = Lock()
        self._target_values = None
        self.__joints_name = rospy.get_param("~joint_names")
        self._current_jogged_joints = []
        self.__error_tolerance_joint = rospy.get_param("~error_tolerance_joint")
        self.__time_without_jog_limit = rospy.get_param(
            "~time_without_jog_TCP_limit")  # jog disabled after one second for the jogTCP Niryo Studio

        # - Move It Commander / Get Arm MoveGroupCommander
        self.__arm = arm

        # Validation
        self.__parameters_validator = parameters_validator
        jog_limits = rospy.get_param("~jog_limits")
        self.__pose_translation_max = jog_limits["translation"]
        self.__pose_rotation_max = jog_limits["rotation"]
        self.__joints_rotation_max = jog_limits["joints"]

        # - Kinematics
        self.__kinematics_handler = kinematics_handler
        self._new_robot_state = RobotState()
        self._last_robot_state_published = RobotState()

        # - Publisher which publishes if JogController is enabled
        self._enabled = False
        self.__jog_errors_cpt = 0

        self._jog_enabled_publisher = rospy.Publisher('/niryo_robot/jog_interface/is_enabled',
                                                      Bool, queue_size=3)
        self._jog_errors_publisher = rospy.Publisher('/niryo_robot/jog_interface/errors',
                                                     String, queue_size=3)

        rospy.Timer(rospy.Duration(1.0 / rospy.get_param("~jog_enable_publish_rate")),
                    self._publish_jog_enabled)

        self._check_disable_jog_timer = None
        self._last_command_timer = rospy.get_time()
        self._publish_jog_enabled()

        # - Direct publisher to joint controller
        self._joint_trajectory_publisher = rospy.Publisher(
            rospy.get_param("~joint_controller_name") + '/command', JointTrajectory,
            queue_size=3)

        # Publishing rate
        self._timer_rate = rospy.get_param("~jog_timer_rate_sec")
        self._publisher_joint_trajectory_timer = None

        # - Subscribers
        # - Joint controller state, used to check collisions
        rospy.Subscriber(rospy.get_param("~joint_controller_name") + '/state', JointTrajectoryControllerState,
                         self.__callback_joint_controller_state)

        self._joint_states = None
        rospy.Subscriber('/joint_states', JointState,
                         self.__callback_joint_states)

        self._robot_state = None
        rospy.Subscriber('/niryo_robot/robot_state', RobotState,
                         self.__callback_sub_robot_state)

        self.__learning_mode_on = None
        rospy.Subscriber('/niryo_robot/learning_mode/state', Bool,
                         self.__callback_sub_learning_mode)

        self.__hardware_status = None
        rospy.Subscriber('/niryo_robot_hardware_interface/hardware_status', HardwareStatus,
                         self.__callback_hardware_status)

        # topic used to jog pose via Niryo Studio, to avoid calling the service
        self._jog_command_ik = None
        rospy.Subscriber('/niryo_robot_arm_commander/send_jog_command_ik', CommandJog,
                         self.__callback_send_jog_command_ik, queue_size=20)

        # topic used to jog joints via Niryo Studio, to avoid calling the service
        rospy.Subscriber('/niryo_robot_arm_commander/send_jog_joints_command', CommandJog,
                         self.__callback_send_jog_joints_command, queue_size=10)

        # - Service
        # Service to enable Jog Controller
        rospy.Service('/niryo_robot/jog_interface/enable', SetBool, self.__callback_enable_jog)

        rospy.Service('/niryo_robot/jog_interface/jog_shift_commander', JogShift,
                      self.__callback_jog_commander)

        # Check joint validity service (used for self collisions checking)
        self.check_state_validity = rospy.ServiceProxy('check_state_validity', GetStateValidity)

    # - Callbacks

    def __callback_sub_robot_state(self, robot_state):
        self._robot_state = robot_state

    def __callback_joint_states(self, joint_states_msg):
        self._joint_states = joint_states_msg.position[:6]

    def __callback_sub_learning_mode(self, learning_mode):
        self.__learning_mode_on = learning_mode.data

    def __callback_hardware_status(self, msg):
        self.__hardware_status = msg

    def __callback_enable_jog(self, req):
        if req.value:
            return self.enable()
        else:
            return self.disable()

    def __callback_send_jog_command_ik(self, msg):
        # check if the learning mode is false and the robot is calibrated
        self.__check_before_use_jog()

        shift_mode = msg.cmd
        if shift_mode != self._shift_mode:
            self._reset_last_pub()
            self._shift_mode = shift_mode

        shift_command = list(msg.shift_values)
        shift_command[:3] = [min([v, math.copysign(self.__pose_translation_max, v)], key=abs) for v in
                             shift_command[:3]]
        shift_command[3:] = [min([v, math.copysign(self.__pose_rotation_max, v)], key=abs) for v in
                             shift_command[3:]]

        if self._last_shift_values_cmd != msg.shift_values:
            self._last_shift_values_cmd = msg.shift_values
            self.__jog_errors_cpt = 0

        try:
            success, potential_target_values = self._get_new_joints_w_ik(shift_command)
        except ArmCommanderException as e:
            return self.__publish_jog_error(e.status, "Error while validating pose : {}".format(e.message))
        if not success:
            return self.__publish_jog_error(CommandStatus.NO_PLAN_AVAILABLE,
                                            "Unable to find an invert kinematics for the target position")

        success, message = self.__validate_ik_joints(potential_target_values)
        return self.__publish_jog_error(CommandStatus.SUCCESS if success else CommandStatus.JOG_CONTROLLER_FAILURE,
                                        message)

    def __publish_jog_error(self, status, message):
        if status < CommandStatus.SUCCESS:
            self.__jog_errors_cpt += 1
            if self.__jog_errors_cpt == 3:
                self._jog_errors_publisher.publish(message)
        else:
            self.__jog_errors_cpt = 0

    def __callback_send_jog_joints_command(self, msg):
        # check if the learning mode is false and the robot is calibrated
        self.__check_before_use_jog()

        shift_mode = msg.cmd
        if shift_mode != self._shift_mode:
            self._reset_last_pub()
            self._shift_mode = shift_mode

        if self._last_shift_values_cmd != msg.shift_values:
            self._last_shift_values_cmd = msg.shift_values
            self.__jog_errors_cpt = 0

        shift_command = list(msg.shift_values)
        if shift_mode == JogShiftRequest.JOINTS_SHIFT:
            # Accumulate multiple commands if they come faster than the publish rate
            shift_command = [min([v, math.copysign(self.__joints_rotation_max, v)], key=abs) for v in shift_command]
            target_values = [actual + shift for actual, shift in
                             zip(self._last_target_values, shift_command)]

            # get index of the jogged joints in a list
            joints_to_jog = [i for i, value in enumerate(shift_command) if value != 0]

            target_values = self.__limit_params_joints(target_values)

            try:
                self.__validate_params_joints(target_values)  # validate joints according to joints limits
            except ArmCommanderException as e:
                message = "Jog Controller - Error while validating joint : {}".format(e.message)
                rospy.logwarn_throttle(1, message)
                return self.__publish_jog_error(CommandStatus.JOG_CONTROLLER_FAILURE, message)

            # validate target joints validity, based on collisions checking
            try:
                valid, link_colliding1, link_colliding2 = self.__check_joint_validity_moveit(target_values)
                if not valid:
                    return self.__publish_jog_error(
                        CommandStatus.JOG_CONTROLLER_FAILURE,
                        "Joints target unreachable because of collision between {} and {}".format(
                            link_colliding1, link_colliding2))
            except rospy.ServiceException as e:
                message = "Jog Controller - Error while validating joint : {}".format(e.message)
                rospy.logwarn_throttle(1, message)
                return self.__publish_jog_error(CommandStatus.JOG_CONTROLLER_FAILURE, message)

            if self.__collision_detected:
                return self.__publish_jog_error(CommandStatus.JOG_CONTROLLER_FAILURE, "Collision detected")

            self.set_target_values(target_values)
            self._current_jogged_joints = joints_to_jog
            self._new_robot_state = RobotState()
            return self.__publish_jog_error(CommandStatus.SUCCESS, "Success")

    def __callback_joint_controller_state(self, msg):
        # check if collision when jogging joints
        current_joints_error = msg.error.positions

        # this error tolerance is lower than the one in arm_commander bc the jog is much slower
        for error, tolerance in zip(current_joints_error, self.__error_tolerance_joint):
            if abs(error) > tolerance and self._enabled and self._shift_mode == JogShiftRequest.JOINTS_SHIFT:
                self.__collision_detected = True
                self.__set_learning_mode(True)
                abort_str = "Command has been aborted due to a collision or " \
                            "a motor not able to follow the given trajectory"
                rospy.logwarn(abort_str)
                self.disable()
                rospy.sleep(1)  # sleep so if the arrow in NS is still pressed, the jog wont re-start directly.
                return

        self.__collision_detected = False

    def __callback_jog_commander(self, msg):
        # check if the learning mode is false and the robot is calibrated
        self.__check_before_use_jog()

        shift_mode = msg.cmd
        if shift_mode != self._shift_mode:
            self._reset_last_pub()
            self._shift_mode = shift_mode
            rospy.logwarn("new")

        shift_command = list(msg.shift_values)
        if shift_mode == JogShiftRequest.POSE_SHIFT:
            shift_command[:3] = [min([v, math.copysign(self.__pose_translation_max, v)], key=abs) for v in
                                 shift_command[:3]]
            shift_command[3:] = [min([v, math.copysign(self.__pose_rotation_max, v)], key=abs) for v in
                                 shift_command[3:]]
            try:
                success, potential_target_values = self._get_new_joints_w_ik(shift_command)
            except ArmCommanderException as e:
                return e.status, "Error while validating pose : {}".format(e.message)
            if not success:
                return CommandStatus.NO_PLAN_AVAILABLE, "Unable to find on invert kinematics for the target position"
            else:
                self.set_target_values(potential_target_values)
        else:
            # Accumulate multiple commands if they come faster than the publish rate
            shift_command = [min([v, math.copysign(self.__joints_rotation_max, v)], key=abs) for v in shift_command]
            target_values = [actual + shift for actual, shift in
                             zip(self._last_target_values, shift_command)]

            target_values = self.__limit_params_joints(target_values)

            joints_to_jog = [i for i, value in enumerate(shift_command) if value != 0]

            try:
                self.__validate_params_joints(target_values)  # validate joints according to joints limits
            except ArmCommanderException as e:
                return e.status, "Error while validating joints : {}".format(e.message)

            # validate target joints validity, based on collisions checking
            try:
                valid, link_colliding1, link_colliding2 = self.__check_joint_validity_moveit(target_values)
                if not valid:
                    if link_colliding1 is not None and link_colliding2 is not None:
                        return CommandStatus.JOG_CONTROLLER_FAILURE, \
                               "Joints target unreachable because of collision between {} and {}".format(
                                   link_colliding1, link_colliding2)
                    else:
                        return CommandStatus.JOG_CONTROLLER_FAILURE, \
                               "Joints target unreachable because of collision between two parts of Ned"
            except rospy.ServiceException as e:
                return e, "Error while validating joint : {}".format(e.message)

            self._current_jogged_joints = joints_to_jog
            self.set_target_values(target_values)
            self._new_robot_state = RobotState()
        return CommandStatus.SUCCESS, "Command send"

    # - Publishers

    def _publish_jog_enabled(self, *_):
        msg = Bool()
        msg.data = self._enabled
        try:
            self._jog_enabled_publisher.publish(msg)
        except rospy.ROSException:
            return

    def _publish_joint_trajectory(self, *_):
        if not self._enabled:
            return

        target_values = self.get_target_values()
        if not target_values:
            return
        msg = JointTrajectory()
        msg.header.stamp = rospy.Time.now()

        point = JointTrajectoryPoint()

        if self._shift_mode == JogShiftRequest.JOINTS_SHIFT:
            # if jogging joint, we send a command with only one joint,
            # thanks to the allow_partial_joints_goal parameter,
            # so the other joints are not affected by the jog.
            joint_names = []
            positions = []

            for elem in self._current_jogged_joints:
                joint_names.append('joint_{}'.format(elem + 1))
                positions.append(target_values[elem])

            msg.joint_names = joint_names
            point.positions = positions

        else:
            msg.joint_names = self.__joints_name
            point.positions = target_values
        point.time_from_start = rospy.Duration(self._timer_rate)
        msg.points = [point]

        try:
            self._joint_trajectory_publisher.publish(msg)
        except rospy.ROSSerializationException:
            rospy.logerr(target_values)
            rospy.logerr(msg)

        # Reset Target
        self.set_target_values(None)
        self._current_jogged_joints = None

        # Save state for next time
        self._last_target_values = target_values
        self._last_robot_state_published = self._new_robot_state

    # - Setters & Getters
    def set_target_values(self, target_values):
        with self._target_lock:
            self._target_values = target_values

    def get_target_values(self):
        with self._target_lock:
            target_values = self._target_values[:] if self._target_values else None
        return target_values

    @staticmethod
    def can_be_enable():
        """
        Check if Jog Controller can be enabled
        Basically, it checks if commander is running

        :return: Bool indicating if Controller can be enabled
        :rtype: bool
        """
        try:
            rospy.wait_for_service('/niryo_robot_arm_commander/is_active')
            is_active_service = rospy.ServiceProxy('/niryo_robot_arm_commander/is_active', GetBool)
            response = is_active_service()
            return not response.value
        except rospy.ServiceException:
            return False

    def enable(self):
        """
        Enable jog controller if possible

        :return: status, message
        :rtype: (GoalStatus, str)
        """
        if not self.can_be_enable():
            msg_str = "Jog Controller - Wait for the end of command to enable Jog Controller"
            rospy.logwarn(msg_str)
            return CommandStatus.ABORTED, msg_str

        rospy.wait_for_message("/niryo_robot/robot_state", RobotState, timeout=2)
        rospy.wait_for_message("/joint_states", JointState, timeout=2)
        self._enabled = True
        self._reset_last_pub()
        self._last_command_timer = rospy.get_time()
        self._publisher_joint_trajectory_timer = rospy.Timer(rospy.Duration(self._timer_rate),
                                                             self._publish_joint_trajectory)
        self._check_disable_jog_timer = rospy.Timer(rospy.Duration(1.0 / rospy.get_param("~jog_enable_publish_rate")),
                                                    self._check_for_disable)
        msg_str = "Jog Controller - Enabled"
        rospy.loginfo(msg_str)
        return CommandStatus.SUCCESS, msg_str

    def disable(self):
        """
        Disable jog controller

        :return: status, message
        :rtype: (GoalStatus, str)
        """
        if not self._enabled:
            msg_str = "Jog Controller - Already Disabled"
            rospy.loginfo(msg_str)
            return CommandStatus.SUCCESS, msg_str

        self._enabled = False
        self._shift_mode = None
        self.__jog_errors_cpt = 0
        self.set_target_values(None)
        self._current_jogged_joints = None
        # Shutdown timer (Only launched when jog enabled)
        self._publisher_joint_trajectory_timer.shutdown()
        self._publisher_joint_trajectory_timer = None
        self._check_disable_jog_timer.shutdown()
        self._check_disable_jog_timer = None

        msg_str = "Jog Controller - Disabled"
        rospy.loginfo(msg_str)
        return CommandStatus.SUCCESS, msg_str

    def is_enabled(self):
        """
        Return the if Jog Controller is enable

        :return: True if enable else False
        :rtype: bool
        """
        return self._enabled

    # - Useful Functions
    def _check_for_disable(self, *_):
        if not self.is_enabled():
            return
        delta_time = rospy.get_time() - self._last_command_timer
        if delta_time > self.__time_without_jog_limit:
            self.disable()

    def _reset_last_pub(self):
        self._last_target_values = self._joint_states
        self._last_robot_state_published = self._robot_state
        self.__jog_errors_cpt = 0

    def _get_new_joints_w_ik(self, shift_command):
        quat_jog = quaternion_from_euler(shift_command[3], shift_command[4], shift_command[5])
        quat_target = quaternion_multiply(quat_jog, [self._last_robot_state_published.orientation.x,
                                                     self._last_robot_state_published.orientation.y,
                                                     self._last_robot_state_published.orientation.z,
                                                     self._last_robot_state_published.orientation.w])
        rpy_target = RPY(*euler_from_quaternion(quat_target))

        self._new_robot_state = RobotState()
        self._new_robot_state.position.x = self._last_robot_state_published.position.x + shift_command[0]
        self._new_robot_state.position.y = self._last_robot_state_published.position.y + shift_command[1]
        self._new_robot_state.position.z = self._last_robot_state_published.position.z + shift_command[2]
        self._new_robot_state.orientation = Quaternion(*quat_target)
        self._new_robot_state.rpy = rpy_target

        self.__validate_params_pose(self._new_robot_state)

        success, joints = self.__kinematics_handler.get_inverse_kinematics(
            Pose(self._new_robot_state.position, self._new_robot_state.orientation))
        return success, joints

    def __validate_params_pose(self, new_robot_state):
        self.__parameters_validator.validate_position(new_robot_state.position)
        self.__parameters_validator.validate_orientation(new_robot_state.rpy)

    def __validate_params_joints(self, joints):
        self.__parameters_validator.validate_joints(joints)

    def __check_joint_validity_moveit(self, joints):
        """
        Check target joint validity (no collision) with MoveIt.
        :return: The target joint validity in a boolean, and the two links colliding if available
        """
        robot_state_target = RobotStateMoveIt()
        robot_state_target.joint_state.header.frame_id = "world"
        robot_state_target.joint_state.position = joints
        robot_state_target.joint_state.name = self.__joints_name
        group_name = self.__arm.get_name()
        null_constraints = Constraints()
        try:
<<<<<<< HEAD
            response = self.check_state_validity(robot_state_target, group_name, null_constraints)
=======
            response = self.__parameters_validator.check_state_validity(robot_state_target,
                                                                        group_name,
                                                                        null_constraints)
>>>>>>> 3c98f9ad
            if not response.valid:
                if len(response.contacts) > 0:
                    rospy.logwarn('Jog Controller - Joints target unreachable because of collision between %s and %s',
                                  response.contacts[0].contact_body_1, response.contacts[0].contact_body_2)
                    return False, response.contacts[0].contact_body_1, response.contacts[0].contact_body_2
                else:  # didn't succeed to get the contacts on the real robot
                    rospy.logwarn_throttle(1, 'Jog Controller - Joints target unreachable because of '
                                              'collision between two parts of Ned')
                    return False, None, None
            else:
                return True, None, None

        except AttributeError as _e:  # maybe delete later, useful for the test on real robot when using the service
            return True, None, None

    def __limit_params_joints(self, joints):
        joints_limits = self.__parameters_validator.get_joints_limits()
        for j, joint_value in enumerate(joints):
            joints[j] = max(joints_limits[j].lower, min(joints_limits[j].upper, joint_value))
        return joints

    def __validate_ik_joints(self, joints):
        """
        Check if the list of joints values received from the inverse kinematic is usable.
        If a joint is bigger than 0.5 radian the list becomes None and a warning appears

        :return: List with the values from the inverse kinematic or None if the movement is too complicated
        :rtype: list
        """

        actual_joints = list(self._joint_states)
        for i in range(len(joints)):
            if abs(actual_joints[i] - joints[i]) > 0.5:
                error_str = "Jog Controller can't execute this command: {}".format(
                    [round(joint, 3) for joint in joints])
                rospy.logwarn_throttle(0.5, error_str)
                self.set_target_values(None)
                self._current_jogged_joints = None
                return False, "Unable to find an invert kinematics for the target position " \
                              "close enough to the current position"
        else:
            self.set_target_values(joints)
        return True, "Success"

    def __check_before_use_jog(self):
        """
        Check if the calibration has already been done on the robot and if the learning mode is off.

        :return: None
        :rtype: None
        """
        if self.__hardware_status.calibration_needed or self.__hardware_status.calibration_in_progress:
            return CommandStatus.ABORTED, "Cannot send command cause Jog because calibration is not done"
        if self.__learning_mode_on:
            try:
                self.__set_learning_mode(False)
                rospy.sleep(0.1)
            except (rospy.ROSException, rospy.ServiceException):
                return CommandStatus.ABORTED, "Error while trying to turn Off learning mode"

        if not self._enabled:
            ret, str_msg = self.enable()
            if ret == CommandStatus.ABORTED:
                return CommandStatus.ABORTED, "Cannot send command cause Jog is not activated and cannot be"
        self._last_command_timer = rospy.get_time()

    def __set_learning_mode(self, set_bool):
        """
        Activate or deactivate the learning mode using the ros service /niryo_robot/learning_mode/activate

        :param set_bool:
        :type set_bool: bool

        :return: Success if the learning mode was properly activate or deactivate, False if not
        :rtype: bool
        """
        if set_bool and self.__hardware_version == 'ned2':
            return True

        try:
            rospy.wait_for_service("/niryo_robot/learning_mode/activate", timeout=1)
            srv = rospy.ServiceProxy("/niryo_robot/learning_mode/activate", SetBool)
            resp = srv(set_bool)
            return resp.status == CommandStatus.SUCCESS
        except (rospy.ServiceException, rospy.ROSException):
            return False


if __name__ == '__main__':
    pass<|MERGE_RESOLUTION|>--- conflicted
+++ resolved
@@ -525,13 +525,9 @@
         group_name = self.__arm.get_name()
         null_constraints = Constraints()
         try:
-<<<<<<< HEAD
-            response = self.check_state_validity(robot_state_target, group_name, null_constraints)
-=======
             response = self.__parameters_validator.check_state_validity(robot_state_target,
                                                                         group_name,
                                                                         null_constraints)
->>>>>>> 3c98f9ad
             if not response.valid:
                 if len(response.contacts) > 0:
                     rospy.logwarn('Jog Controller - Joints target unreachable because of collision between %s and %s',
