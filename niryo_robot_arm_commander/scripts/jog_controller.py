--- conflicted
+++ resolved
@@ -91,14 +91,6 @@
             rospy.get_param("~joint_controller_name") + '/command', JointTrajectory,
             queue_size=3)
 
-<<<<<<< HEAD
-        # - Joint controller state, used to check collisions
-        rospy.Subscriber(rospy.get_param("~joint_controller_name") + '/state',
-                         JointTrajectoryControllerState,
-                         self.__callback_joint_controller_state)
-
-=======
->>>>>>> 8ec9ddd2
         # Publishing rate
         self._timer_rate = rospy.get_param("~jog_timer_rate_sec")
         self._publisher_joint_trajectory_timer = None
@@ -219,11 +211,7 @@
                 if not valid:
                     return
             except rospy.ServiceException as e:
-<<<<<<< HEAD
-                rospy.logwarn("Jog Controller - Error while validating joint : {}".format(e.message))
-=======
                 rospy.logwarn_throttle(1, "Jog Controller - Error while validating joint : {}".format(e.message))
->>>>>>> 8ec9ddd2
 
             if self.__collision_detected:
                 return
@@ -239,16 +227,6 @@
         # this error tolerance is lower than the one in arm_commander bc the jog is much slower
         for error, tolerance in zip(current_joints_error, self.__error_tolerance_joint):
             if abs(error) > tolerance and self._enabled and self._shift_mode == JogShiftRequest.JOINTS_SHIFT:
-<<<<<<< HEAD
-                    self.__collision_detected = True
-                    self.__set_learning_mode(True)
-                    abort_str = ("Command has been aborted due to a collision or "
-                                 "a motor not able to follow the given trajectory")
-                    rospy.logwarn(abort_str)
-                    self.disable()
-                    rospy.sleep(1)  # sleep so if the arrow in NS is still pressed, the jog wont re-start directly.
-                    return
-=======
                 self.__collision_detected = True
                 self.__set_learning_mode(True)
                 abort_str = "Command has been aborted due to a collision or " \
@@ -257,7 +235,6 @@
                 self.disable()
                 rospy.sleep(1)  # sleep so if the arrow in NS is still pressed, the jog wont re-start directly.
                 return
->>>>>>> 8ec9ddd2
 
         self.__collision_detected = False
 
@@ -304,21 +281,12 @@
                 valid, link_colliding1, link_colliding2 = self.__check_joint_validity_moveit(target_values)
                 if not valid:
                     if link_colliding1 is not None and link_colliding2 is not None:
-<<<<<<< HEAD
-                        return (CommandStatus.JOG_CONTROLLER_FAILURE,
-                                "Joints target unreachable because of collision between {} and {}"
-                                .format(link_colliding1, link_colliding2))
-                    else:
-                        return (CommandStatus.JOG_CONTROLLER_FAILURE,
-                                "Joints target unreachable because of collision between two parts of Ned")
-=======
                         return CommandStatus.JOG_CONTROLLER_FAILURE, \
                                "Joints target unreachable because of collision between {} and {}".format(
                                    link_colliding1, link_colliding2)
                     else:
                         return CommandStatus.JOG_CONTROLLER_FAILURE, \
                                "Joints target unreachable because of collision between two parts of Ned"
->>>>>>> 8ec9ddd2
             except rospy.ServiceException as e:
                 return e, "Error while validating joint : {}".format(e.message)
 
@@ -357,13 +325,8 @@
             positions = []
 
             for elem in self._current_jogged_joints:
-<<<<<<< HEAD
-                joint_names.append('joint_{}'.format(elem+1))
-                positions.append(self._target_values[elem])
-=======
                 joint_names.append('joint_{}'.format(elem + 1))
                 positions.append(target_values[elem])
->>>>>>> 8ec9ddd2
 
             msg.joint_names = joint_names
             point.positions = positions
@@ -530,30 +493,17 @@
             response = self.check_state_validity(robot_state_target, group_name, null_constraints)
             if not response.valid:
                 if len(response.contacts) > 0:
-<<<<<<< HEAD
-                    rospy.logwarn("Jog Controller - Joints target unreachable because of collision between %s and %s",
-                                  response.contacts[0].contact_body_1, response.contacts[0].contact_body_2)
-                    return False, response.contacts[0].contact_body_1, response.contacts[0].contact_body_2
-                else:  # didn't succeed to get the contacts on the real robot
-                    rospy.logwarn("Jog Controller - Joints target unreachable"
-                                  " because of collision between two parts of Ned")
-=======
                     rospy.logwarn('Jog Controller - Joints target unreachable because of collision between %s and %s',
                                   response.contacts[0].contact_body_1, response.contacts[0].contact_body_2)
                     return False, response.contacts[0].contact_body_1, response.contacts[0].contact_body_2
                 else:  # didn't succeed to get the contacts on the real robot
                     rospy.logwarn_throttle(1, 'Jog Controller - Joints target unreachable because of '
                                               'collision between two parts of Ned')
->>>>>>> 8ec9ddd2
                     return False, None, None
             else:
                 return True, None, None
 
-<<<<<<< HEAD
-        except AttributeError as e:  # maybe delete later, usefull for the test on real robot when using the service
-=======
         except AttributeError as _e:  # maybe delete later, useful for the test on real robot when using the service
->>>>>>> 8ec9ddd2
             return True, None, None
 
     def __limit_params_joints(self, joints):
