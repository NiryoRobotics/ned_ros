#!/usr/bin/env python
"""
The Jog Controller allows to easily command the robot manually. It means that you can use
mouse input, Leap Motion, Wii Controller or even Image processing to calculate determine
where the robot should go
This controller can be used :
- directly by using ROS Topic | ROS Low Level (see the file client_jog_interface_mouse.py which shows how to use
a mouse to control the robot)
- with Python ROS Wrapper | "Medium" Level
- through the TCP server | High Level
"""

import rospy
import math
from niryo_robot_arm_commander.command_enums import ArmCommanderException
import moveit_commander

# Quaternion
from tf.transformations import *

# Command Status
from niryo_robot_msgs.msg import CommandStatus

# Messages
from geometry_msgs.msg import Quaternion
from sensor_msgs.msg import JointState
from std_msgs.msg import Bool
from trajectory_msgs.msg import JointTrajectory
from control_msgs.msg import JointTrajectoryControllerState
from trajectory_msgs.msg import JointTrajectoryPoint
from moveit_msgs.msg import RobotState as RobotStateMoveIt
from moveit_msgs.msg import Constraints

from niryo_robot_msgs.msg import HardwareStatus
from niryo_robot_msgs.msg import RobotState
from niryo_robot_msgs.msg import CommandJog

# Services
from niryo_robot_arm_commander.srv import GetIK
from niryo_robot_arm_commander.srv import JogShift, JogShiftRequest
from niryo_robot_msgs.srv import SetBool
from niryo_robot_msgs.srv import GetBool
from moveit_msgs.srv import GetStateValidity


class JogController:
    def __init__(self, parameters_validator):
        # - Publisher which publishes if JogController is enabled
        self._enabled = False
        self._jog_enabled_publisher = rospy.Publisher('/niryo_robot/jog_interface/is_enabled',
                                                      Bool, queue_size=1)
        rospy.Timer(rospy.Duration(1.0 / rospy.get_param("~jog_enable_publish_rate")),
                    self._publish_jog_enabled)
        self._check_disable_jog_timer = None
        self._last_command_timer = rospy.get_time()

        self._publish_jog_enabled()

        # Service to enable Jog Controller
        rospy.Service('/niryo_robot/jog_interface/enable',
                      SetBool, self.__callback_enable_jog)

        # - Direct publisher to joint controller
        self._joint_trajectory_publisher = rospy.Publisher(
            rospy.get_param("~joint_controller_name") + '/command', JointTrajectory,
            queue_size=3)

        # - Joint controller state, used to check collisions
        rospy.Subscriber(rospy.get_param("~joint_controller_name") + '/state',
                         JointTrajectoryControllerState,
                         self.__callback_joint_controller_state)

        # Publishing rate
        self._timer_rate = rospy.get_param("~jog_timer_rate_sec")
        self._publisher_joint_trajectory_timer = None

        # - Subscribers
        self._joint_states = None
        rospy.Subscriber('/joint_states', JointState,
                         self.__callback_joint_states)

        self._robot_state = None
        rospy.Subscriber('/niryo_robot/robot_state', RobotState,
                         self.__callback_sub_robot_state)

        self.__learning_mode_on = None
        rospy.Subscriber('/niryo_robot/learning_mode/state', Bool,
                         self.__callback_sub_learning_mode)

        self.__hardware_status = None
        rospy.Subscriber('/niryo_robot_hardware_interface/hardware_status', HardwareStatus,
                         self.__callback_hardware_status)

        # topic used to jog pose via Niryo Studio, to avoid calling the service
        self._jog_command_ik = None
        rospy.Subscriber('/niryo_robot_arm_commander/send_jog_command_ik', CommandJog,
                         self.__callback_send_jog_command_ik, queue_size=20)

        # topic used to jog joints via Niryo Studio, to avoid calling the service
        rospy.Subscriber('/niryo_robot_arm_commander/send_jog_joints_command', CommandJog,
                         self.__callback_send_jog_joints_command, queue_size=10)

        # - Service
        rospy.Service('/niryo_robot/jog_interface/jog_shift_commander', JogShift,
                      self.__callback_jog_commander)

        # Check joint validity service (used for self collisions checking)
        self.check_state_validity = rospy.ServiceProxy('check_state_validity', GetStateValidity)

        # - Kinematics
        self._new_robot_state = RobotState()
        self._last_robot_state_published = RobotState()
        self._service_ik = rospy.ServiceProxy('/niryo_robot/kinematics/inverse', GetIK)

        # - Values Init
        self._shift_mode = None
        self.__collision_detected = False
        self._last_target_values = [0.0 for _ in range(6)]
        self._target_values = None
        self.__joints_name = ['joint_1', 'joint_2', 'joint_3', 'joint_4', 'joint_5', 'joint_6']
        self._current_jogged_joints = []

        # - Move It Commander / Get Arm MoveGroupCommander
        self.__arm = moveit_commander.MoveGroupCommander(rospy.get_param("~move_group_commander_name"))

        # Validation
        self.__parameters_validator = parameters_validator
        jog_limits = rospy.get_param("~jog_limits")
        self.__pose_translation_max = jog_limits["translation"]
        self.__pose_rotation_max = jog_limits["rotation"]
        self.__joints_rotation_max = jog_limits["joints"]

        # - Others param
        self.__time_without_jog_limit = rospy.get_param(
            "~time_without_jog_TCP_limit")  # jog disabled after one second for the jogTCP Niryo Studio
        self.__error_tolerance_joint = rospy.get_param("~error_tolerance_joint")

    # - Callbacks

    def __callback_sub_robot_state(self, robot_state):
        self._robot_state = robot_state

    def __callback_joint_states(self, joint_states_msg):
        self._joint_states = joint_states_msg.position[:6]

    def __callback_sub_learning_mode(self, learning_mode):
        self.__learning_mode_on = learning_mode.data

    def __callback_hardware_status(self, msg):
        self.__hardware_status = msg

    def __callback_enable_jog(self, req):
        if req.value:
            return self.enable()
        else:
            return self.disable()

    def __callback_send_jog_command_ik(self, msg):
        # check if the learning mode is false and the robot is calibrated
        self.__check_before_use_jog()

        shift_mode = msg.cmd
        if shift_mode != self._shift_mode:
            self._reset_last_pub()
            self._shift_mode = shift_mode

        shift_command = list(msg.shift_values)
        shift_command[:3] = [min([v, math.copysign(self.__pose_translation_max, v)], key=abs) for v in
                             shift_command[:3]]
        shift_command[3:] = [min([v, math.copysign(self.__pose_rotation_max, v)], key=abs) for v in
                             shift_command[3:]]

        try:
            success, potential_target_values = self._get_new_joints_w_ik(shift_command)
        except ArmCommanderException as e:
            return e.status, "Error while validating pose : {}".format(e.message)
        if not success:
            return CommandStatus.NO_PLAN_AVAILABLE, "Unable to find on invert kinematics for the target position"
        else:
            self.__validate_ik_joints(potential_target_values)

    def __callback_send_jog_joints_command(self, msg):
        # check if the learning mode is false and the robot is calibrated
        self.__check_before_use_jog()

        shift_mode = msg.cmd
        if shift_mode != self._shift_mode:
            self._reset_last_pub()
            self._shift_mode = shift_mode

        shift_command = list(msg.shift_values)
        if shift_mode == JogShiftRequest.JOINTS_SHIFT:
            # Accumulate multiple commands if they come faster than the publish rate
            shift_command = [min([v, math.copysign(self.__joints_rotation_max, v)], key=abs) for v in shift_command]
            target_values = [actual + shift for actual, shift in
                             zip(self._last_target_values, shift_command)]

            # get index of the jogged joints in a list
            joints_to_jog = [i for i, value in enumerate(shift_command) if value != 0]

            target_values = self.__limit_params_joints(target_values)

            try:
                self.__validate_params_joints(target_values)  # validate joints according to joints limits
            except ArmCommanderException as e:
                rospy.logwarn("Jog Controller - Error while validating joint : {}".format(e.message))

            # validate target joints validity, based on collisions checking
            try:
                valid, link_colliding1, link_colliding2 = self.__check_joint_validity_moveit(target_values)
                if not valid:
                    return
            except rospy.ServiceException as e:
                rospy.logwarn("Jog Controller - Error while validating joint : {}".format(e.message))

            if self.__collision_detected:
                return

            self._target_values = target_values
            self._current_jogged_joints = joints_to_jog
            self._new_robot_state = RobotState()

    def __callback_joint_controller_state(self, msg):
        # check if collision when jogging joints
        current_joints_error = msg.error.positions

<<<<<<< HEAD
        # this error tolerance is lower than the one in arm_commander bc the jog is much slower
        error_tolerance = [0.2, 0.2, 0.2, 0.2, 0.2, 0.2]  # TODO: recalculate those values for the jog
        for error, tolerance in zip(current_joints_error, error_tolerance):
=======
         # this error tolerance is lower than the one in arm_commander bc the jog is much slower
        for error, tolerance in zip(current_joints_error, self.__error_tolerance_joint):
>>>>>>> 44c4af85
            if abs(error) > tolerance and self._enabled and self._shift_mode == JogShiftRequest.JOINTS_SHIFT:
                    self.__collision_detected = True
                    self.__set_learning_mode(True)
                    abort_str = ("Command has been aborted due to a collision or "
                                 "a motor not able to follow the given trajectory")
                    rospy.logwarn(abort_str)
                    self.disable()
                    rospy.sleep(1)  # sleep so if the arrow in NS is still pressed, the jog wont re-start directly.
                    return

        self.__collision_detected = False

    def __callback_jog_commander(self, msg):
        # check if the learning mode is false and the robot is calibrated
        self.__check_before_use_jog()

        shift_mode = msg.cmd
        if shift_mode != self._shift_mode:
            self._reset_last_pub()
            self._shift_mode = shift_mode

        shift_command = list(msg.shift_values)
        if shift_mode == JogShiftRequest.POSE_SHIFT:
            shift_command[:3] = [min([v, math.copysign(self.__pose_translation_max, v)], key=abs) for v in
                                 shift_command[:3]]
            shift_command[3:] = [min([v, math.copysign(self.__pose_rotation_max, v)], key=abs) for v in
                                 shift_command[3:]]
            try:
                success, potential_target_values = self._get_new_joints_w_ik(shift_command)
            except ArmCommanderException as e:
                return e.status, "Error while validating pose : {}".format(e.message)
            if not success:
                return CommandStatus.NO_PLAN_AVAILABLE, "Unable to find on invert kinematics for the target position"
            else:
                self._target_values = potential_target_values
        else:
            # Accumulate multiple commands if they come faster than the publish rate
            shift_command = [min([v, math.copysign(self.__joints_rotation_max, v)], key=abs) for v in shift_command]
            target_values = [actual + shift for actual, shift in
                             zip(self._last_target_values, shift_command)]

            target_values = self.__limit_params_joints(target_values)

            joints_to_jog = [i for i, value in enumerate(shift_command) if value != 0]

            try:
                self.__validate_params_joints(target_values)  # validate joints according to joints limits
            except ArmCommanderException as e:
                return e.status, "Error while validating joints : {}".format(e.message)

            # validate target joints validity, based on collisions checking
            try:
                valid, link_colliding1, link_colliding2 = self.__check_joint_validity_moveit(target_values)
                if not valid:
                    if link_colliding1 is not None and link_colliding2 is not None:
                        return (CommandStatus.JOG_CONTROLLER_FAILURE,
                                "Joints target unreachable because of collision between {} and {}"
                                .format(link_colliding1, link_colliding2))
                    else:
                        return (CommandStatus.JOG_CONTROLLER_FAILURE,
                                "Joints target unreachable because of collision between two parts of Ned")
            except rospy.ServiceException as e:
                return e, "Error while validating joint : {}".format(e.message)

            self._current_jogged_joints = joints_to_jog
            self._target_values = target_values
            self._new_robot_state = RobotState()
        return CommandStatus.SUCCESS, "Command send"

    # - Publishers

    def _publish_jog_enabled(self, *_):
        msg = Bool()
        msg.data = self._enabled
        try:
            self._jog_enabled_publisher.publish(msg)
        except rospy.ROSException:
            return

    def _publish_joint_trajectory(self, *_):
        if not self._enabled:
            return
        if self._target_values is None:
            return
        msg = JointTrajectory()
        msg.header.stamp = rospy.Time.now()

        point = JointTrajectoryPoint()

        if self._shift_mode == JogShiftRequest.JOINTS_SHIFT:
            # if jogging joint, we send a command with only one joint,
            # thanks to the allow_partial_joints_goal parameter,
            # so the other joints are not affected by the jog.
            joint_names = []
            positions = []
            for elem in self._current_jogged_joints:
                joint_names.append('joint_{}'.format(elem+1))
                positions.append(self._target_values[elem])

            msg.joint_names = joint_names
            point.positions = positions

        else:
            msg.joint_names = rospy.get_param('~joint_names')
            point.positions = self._target_values
        point.time_from_start = rospy.Duration(self._timer_rate)
        msg.points = [point]
        current_target_values = self._target_values

        self._joint_trajectory_publisher.publish(msg)

        # Reset Target
        self._target_values = None
        self._current_jogged_joints = None

        # Save state for next time
        self._last_target_values = current_target_values
        self._last_robot_state_published = self._new_robot_state

    # - Setters & Getters
    @staticmethod
    def can_be_enable():
        """
        Check if Jog Controller can be enabled
        Basically, it checks if commander is running

        :return: Bool indicating if Controller can be enabled
        :rtype: bool
        """
        try:
            rospy.wait_for_service('/niryo_robot_arm_commander/is_active')
            is_active_service = rospy.ServiceProxy('/niryo_robot_arm_commander/is_active', GetBool)
            response = is_active_service()
            return not response.value
        except rospy.ServiceException:
            return False

    def enable(self):
        """
        Enable jog controller if possible

        :return: status, message
        :rtype: (GoalStatus, str)
        """
        if not self.can_be_enable():
            msg_str = "Jog Controller - Wait for the end of command to enable Jog Controller"
            rospy.logwarn(msg_str)
            return CommandStatus.ABORTED, msg_str

        rospy.wait_for_message("/niryo_robot/robot_state", RobotState, timeout=2)
        rospy.wait_for_message("/joint_states", JointState, timeout=2)
        self._enabled = True
        self._reset_last_pub()
        self._last_command_timer = rospy.get_time()
        self._publisher_joint_trajectory_timer = rospy.Timer(rospy.Duration(self._timer_rate),
                                                             self._publish_joint_trajectory)
        self._check_disable_jog_timer = rospy.Timer(rospy.Duration(1.0 / rospy.get_param("~jog_enable_publish_rate")),
                                                    self._check_for_disable)
        msg_str = "Jog Controller - Enabled"
        rospy.loginfo(msg_str)
        return CommandStatus.SUCCESS, msg_str

    def disable(self):
        """
        Disable jog controller

        :return: status, message
        :rtype: (GoalStatus, str)
        """
        if not self._enabled:
            msg_str = "Jog Controller - Already Disabled"
            rospy.loginfo(msg_str)
            return CommandStatus.SUCCESS, msg_str

        self._enabled = False
        self._shift_mode = None
        self._target_values = None
        self._current_jogged_joints = None
        # Shutdown timer (Only launched when jog enabled)
        self._publisher_joint_trajectory_timer.shutdown()
        self._publisher_joint_trajectory_timer = None
        self._check_disable_jog_timer.shutdown()
        self._check_disable_jog_timer = None

        msg_str = "Jog Controller - Disabled"
        rospy.loginfo(msg_str)
        return CommandStatus.SUCCESS, msg_str

    def is_enabled(self):
        """
        Return the if Jog Controller is enable

        :return: True if enable else False
        :rtype: bool
        """
        return self._enabled

    # - Useful Functions
    def _check_for_disable(self, *_):
        if not self.is_enabled():
            return
        delta_time = rospy.get_time() - self._last_command_timer
        if delta_time > self.__time_without_jog_limit:
            self.disable()

    def _reset_last_pub(self):
        self._last_target_values = self._joint_states
        self._last_robot_state_published = self._robot_state

    def _get_new_joints_w_ik(self, shift_command):
        quat_jog = quaternion_from_euler(shift_command[3], shift_command[4], shift_command[5])
        quat_target = quaternion_multiply(quat_jog,  [self._last_robot_state_published.orientation.x,
                                          self._last_robot_state_published.orientation.y,
                                          self._last_robot_state_published.orientation.z,
                                          self._last_robot_state_published.orientation.w])

        self._new_robot_state = RobotState()
        self._new_robot_state.position.x = self._last_robot_state_published.position.x + shift_command[0]
        self._new_robot_state.position.y = self._last_robot_state_published.position.y + shift_command[1]
        self._new_robot_state.position.z = self._last_robot_state_published.position.z + shift_command[2]
        self._new_robot_state.orientation = Quaternion(*quat_target)

        self.__validate_params_pose(self._new_robot_state)

        response = self._service_ik(self._new_robot_state)
        return response.success, response.joints

    def __validate_params_pose(self, new_robot_state):
        self.__parameters_validator.validate_position(new_robot_state.position)
        self.__parameters_validator.validate_orientation(new_robot_state.rpy)

    def __validate_params_joints(self, joints):
        self.__parameters_validator.validate_joints(joints)

    def __check_joint_validity_moveit(self, joints):
        """
        Check target joint validity (no collision) with MoveIt.
        :return: The target joint validity in a boolean, and the two links colliding if available
        """
        robot_state_target = RobotStateMoveIt()
        robot_state_target.joint_state.header.frame_id = "world"
        robot_state_target.joint_state.position = joints
        robot_state_target.joint_state.name = self.__joints_name
        group_name = self.__arm.get_name()
        null_constraints = Constraints()
        try:
            response = self.check_state_validity(robot_state_target, group_name, null_constraints)
            if not response.valid:
                if len(response.contacts) > 0:
                    rospy.logwarn("Jog Controller - Joints target unreachable because of collision between %s and %s",
                                  response.contacts[0].contact_body_1, response.contacts[0].contact_body_2)
                    return False, response.contacts[0].contact_body_1, response.contacts[0].contact_body_2
                else:  # didn't succeed to get the contacts on the real robot
                    rospy.logwarn("Jog Controller - Joints target unreachable"
                                  " because of collision between two parts of Ned")
                    return False, None, None
            else:
                return True, None, None

        except AttributeError as e:  # maybe delete later, usefull for the test on real robot when using the service
            return True, None, None

    def __limit_params_joints(self, joints):
        joints_limits = self.__parameters_validator.get_joints_limits()
        for j, joint_value in enumerate(joints):
            joints[j] = max(joints_limits[j].lower, min(joints_limits[j].upper, joint_value))
        return joints

    def __validate_ik_joints(self, joints):
        """
        Check if the list of joints values received from the inverse kinematic is usable.
        If a joint is bigger than 0.5 radian the list becomes None and a warning appears

        :return: List with the values from the inverse kinematic or None if the movement is too complicated
        :rtype: list
        """

        actual_joints = list(self._joint_states)

        for i in range(len(joints)):
            if abs(actual_joints[i] - joints[i]) < 0.5:
                self._target_values = joints
            else:
                msg_str = "Jog Controller can't execute this command"
                rospy.logwarn(msg_str + str(joints))
                self._target_values = None
                self._current_jogged_joints = None
        return joints

    def __check_before_use_jog(self):
        """
        Check if the calibration has already been done on the robot and if the learning mode is off.

        :return: None
        :rtype: None
        """
        if self.__hardware_status.calibration_needed or self.__hardware_status.calibration_in_progress:
            return CommandStatus.ABORTED, "Cannot send command cause Jog because calibration is not done"
        if self.__learning_mode_on:
            try:
                self.__set_learning_mode(False)
                rospy.sleep(0.1)
            except (rospy.ROSException, rospy.ServiceException):
                return CommandStatus.ABORTED, "Error while trying to turn Off learning mode"

        if not self._enabled:
            ret, str_msg = self.enable()
            if ret == CommandStatus.ABORTED:
                return CommandStatus.ABORTED, "Cannot send command cause Jog is not activated and cannot be"
        self._last_command_timer = rospy.get_time()

    @staticmethod
    def __set_learning_mode(set_bool):
        """
        Activate or deactivate the learning mode using the ros service /niryo_robot/learning_mode/activate

        :param set_bool:
        :type set_bool: bool

        :return: Success if the learning mode was properly activate or deactivate, False if not
        :rtype: bool
        """
        try:
            rospy.wait_for_service("/niryo_robot/learning_mode/activate", timeout=1)
            srv = rospy.ServiceProxy("/niryo_robot/learning_mode/activate", SetBool)
            resp = srv(set_bool)
            return resp.status == CommandStatus.SUCCESS
        except (rospy.ServiceException, rospy.ROSException):
            return False


if __name__ == '__main__':
    pass<|MERGE_RESOLUTION|>--- conflicted
+++ resolved
@@ -224,14 +224,8 @@
         # check if collision when jogging joints
         current_joints_error = msg.error.positions
 
-<<<<<<< HEAD
-        # this error tolerance is lower than the one in arm_commander bc the jog is much slower
-        error_tolerance = [0.2, 0.2, 0.2, 0.2, 0.2, 0.2]  # TODO: recalculate those values for the jog
-        for error, tolerance in zip(current_joints_error, error_tolerance):
-=======
          # this error tolerance is lower than the one in arm_commander bc the jog is much slower
         for error, tolerance in zip(current_joints_error, self.__error_tolerance_joint):
->>>>>>> 44c4af85
             if abs(error) > tolerance and self._enabled and self._shift_mode == JogShiftRequest.JOINTS_SHIFT:
                     self.__collision_detected = True
                     self.__set_learning_mode(True)
