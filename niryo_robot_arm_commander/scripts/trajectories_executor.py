#!/usr/bin/env python

# Lib
import rospy

import threading
import random

from niryo_robot_arm_commander.utils import poses_too_close

# Command Status
from niryo_robot_msgs.msg import CommandStatus

# Messages
from actionlib_msgs.msg import GoalStatus
from control_msgs.msg import FollowJointTrajectoryActionGoal
from control_msgs.msg import FollowJointTrajectoryActionResult
from control_msgs.msg import FollowJointTrajectoryActionFeedback
from moveit_msgs.msg import RobotState as RobotStateMoveIt
from trajectory_msgs.msg import JointTrajectory
from visualization_msgs.msg import Marker, MarkerArray

# Services
from niryo_robot_msgs.srv import Trigger
from niryo_robot_msgs.srv import SetBool

# Enums
from niryo_robot_arm_commander.command_enums import ArmCommanderException


class TrajectoriesExecutor:
    """
    Object which execute the Arm trajectories via MoveIt
    """

    def __init__(self, arm_move_group):
        self.__arm = arm_move_group
        self.__joints_name = rospy.get_param('~joint_names')

        # - Direct topic to joint_trajectory_controller
        self.__current_goal_id = None
        self.__current_feedback = None
        self.__current_goal_result = GoalStatus.LOST
        self.__collision_detected = False

        # Event which allows to timeout if trajectory take too long
        self.__traj_finished_event = threading.Event()

        # Others params
        self.__trajectory_minimum_timeout = rospy.get_param("~trajectory_minimum_timeout")
        self.__compute_plan_max_tries = rospy.get_param("~compute_plan_max_tries")
        self.__error_tolerance = rospy.get_param("~error_tolerance")

        # - Subscribers
        joint_controller_base_name = rospy.get_param("~joint_controller_name")
        rospy.Subscriber('{}/follow_joint_trajectory/goal'.format(joint_controller_base_name),
                         FollowJointTrajectoryActionGoal, self.__callback_new_goal)

        rospy.Subscriber('{}/follow_joint_trajectory/result'.format(joint_controller_base_name),
                         FollowJointTrajectoryActionResult, self.__callback_goal_result)

        rospy.Subscriber('{}/follow_joint_trajectory/feedback'.format(joint_controller_base_name),
                         FollowJointTrajectoryActionFeedback, self.__callback_current_feedback)

        # - Publishers
        self.__traj_goal_pub = rospy.Publisher('{}/follow_joint_trajectory/goal'.format(joint_controller_base_name),
                                               FollowJointTrajectoryActionGoal, queue_size=1)

        self.__joint_trajectory_publisher = rospy.Publisher('{}/command'.format(joint_controller_base_name),
                                                            JointTrajectory, queue_size=10)
        self.__reset_controller_service = rospy.ServiceProxy('/niryo_robot/joints_interface/steppers_reset_controller',
                                                             Trigger)

    def __set_position_hold_mode(self):
        """
        Stop the Robot where it is
        :return: None
        """
        msg = JointTrajectory()
        msg.header.stamp = rospy.Time.now()
        msg.points = []
        self.__joint_trajectory_publisher.publish(msg)

    def __reset_controller(self):
        self.__reset_controller_service()
        # very important delay to avoid unexpected issues from ros_control
        rospy.sleep(0.05)

    # -- Callbacks
    def __callback_new_goal(self, msg):
        """
        Happens when a new goal is published. Set the current goal
        :param msg: Object containing info on the new goal
        :type msg: FollowJointTrajectoryActionGoal
        :return: None
        """
        # rospy.loginfo('CALLBACK NEW GOAL')
        self.__current_goal_id = msg.goal_id.id
        rospy.logdebug("Arm commander - Got a goal id : {}".format(self.__current_goal_id))

    def __callback_current_feedback(self, msg):
        self.__current_feedback = msg
        self.__collision_detected = False
        for error, tolerance in zip(self.__current_feedback.feedback.error.positions, self.__error_tolerance):
            if abs(error) > tolerance:
<<<<<<< HEAD
                    self.__collision_detected = True
                    self.__set_learning_mode(True)
                    abort_str = ("Command has been aborted due to a collision or "
                                 "a motor not able to follow the given trajectory")
                    rospy.logwarn(abort_str)
                    return CommandStatus.CONTROLLER_PROBLEMS, abort_str
=======
                self.__collision_detected = True
                self.__set_learning_mode(True)
                abort_str = "Command has been aborted due to a collision or " \
                            "a motor not able to follow the given trajectory"
                rospy.logwarn(abort_str)
                return CommandStatus.CONTROLLER_PROBLEMS, abort_str
>>>>>>> 03db81b5

    def __callback_goal_result(self, msg):
        """
        Function called when the action is finished
        :param msg:
        :return:
        """
        if msg.status.goal_id.id == self.__current_goal_id:
            self.__current_goal_result = msg.status.status
            rospy.logdebug("Arm commander - Result : ".format(self.__current_goal_result))
            self.__traj_finished_event.set()
        else:
            rospy.loginfo("Arm commander - Received result, WRONG GOAL ID")

    # -- Executors
    def compute_and_execute_plan_to_target(self):
        """
        Firstly try to compute the plan to the set target.
        If fails a first time, will try ComputePMaxTries times to stop the arm and recompute the plan
        Then, execute the plan
        :return: status, message
        """
        for tries in range(self.__compute_plan_max_tries + 1):  # We are going to try 3 times
            # if we are re-trying, first stop current plan
            if tries > 0:
                self.stop_current_plan()
                rospy.sleep(0.1)

            plan = self.__get_computed_plan()
            if not plan:
                raise ArmCommanderException(
                    CommandStatus.PLAN_FAILED, "MoveIt failed to compute the plan.")

            self.__reset_controller()
            rospy.logdebug("Arm commander - Send MoveIt trajectory to controller.")
            status, message = self.execute_plan(plan)

            if status != CommandStatus.SHOULD_RESTART:
                return status, message
            if tries >= self.__compute_plan_max_tries:
                rospy.logerr("Arm commander - Big failure from the controller. Try to restart the robot")
                return CommandStatus.SHOULD_RESTART, "Please restart the robot and try again."
            rospy.logwarn("Arm commander - Will retry to compute "
                          "& execute trajectory {} time(s)".format(self.__compute_plan_max_tries - tries))

    def __get_computed_plan(self):
        """
        Get computed plan from MoveIt
        :return: the computed plan if MoveIt succeed else None
        """
        plan = self.__arm.plan()
        return None if not plan.joint_trajectory.points else plan

    def compute_and_execute_cartesian_plan(self, list_poses):
        """
        Compute a cartesian plan according to list_poses and then, execute it
        The robot will follow a straight line between each points
        If the plan is not validate, raise ArmCommanderException
        :param list_poses:
        :return: status, message
        """
        try:
            plan = self.__compute_cartesian_plan(list_poses)
        except Exception:
            raise ArmCommanderException(CommandStatus.ARM_COMMANDER_FAILURE, "IK Fail")

        if plan is not None:
            return self.execute_plan(plan)
        elif plan is None:  #
            raise ArmCommanderException(CommandStatus.NO_PLAN_AVAILABLE,
                                        "The goal cannot be reached with a linear trajectory")

    def __compute_cartesian_plan(self, list_poses):
        """
        Compute cartesian plan from a list of poses
        As 2 poses cannot be the same, the first operation is to filter list_poses to be sure this condition is met
        :param list_poses: list of Pose Object
        :return: Computed plan : RobotTrajectory object
        """
        if len(list_poses) == 0:
            return GoalStatus.REJECTED, "No Waypoints"
        for i in reversed(range(len(list_poses) - 1)):
            if poses_too_close(list_poses[i + 1], list_poses[i]):
                list_poses.pop(i)

        trajectory_plan, fraction = self.__arm.compute_cartesian_path(list_poses, eef_step=0.05, jump_threshold=0.0)

        # Check the fraction value : if 1.0, the trajectory can be linear;
        # else, the trajectory followed won't be linear.
        if fraction == 1.0:
            # delete the very first joints position which is the starting position (current),
            # to avoid an error related to increasing time
            del trajectory_plan.joint_trajectory.points[0]
            return trajectory_plan
        elif fraction < 1.0:
            return None

    def execute_plan(self, plan):
        """
        Execute the plan given
        Firstly, calculate a timeout which is : 1.5 times *the estimated time of the plan*
        Then send execute command to MoveIt and wait until the execution finished or the timeout happens
        :param plan: Computed plan
        :type plan: RobotTrajectory
        :return: CommandStatus, message
        """
        if not plan:
            raise ArmCommanderException(CommandStatus.NO_PLAN_AVAILABLE,
                                        "You are trying to execute a plan which doesn't exist")
        # Reset
        self.__traj_finished_event.clear()
        self.__current_goal_id = None
        self.__current_goal_result = GoalStatus.LOST

        trajectory_time_out = max(1.5 * self.__get_plan_time(plan), self.__trajectory_minimum_timeout)

        # Send trajectory and wait
        self.__arm.execute(plan, wait=False)
        if self.__traj_finished_event.wait(trajectory_time_out):
            if self.__current_goal_result == GoalStatus.SUCCEEDED:
                return CommandStatus.SUCCESS, "Command has been successfully processed"
            elif self.__current_goal_result == GoalStatus.PREEMPTED:
                if self.__collision_detected:
                    self.__collision_detected = False
                    return CommandStatus.STOPPED, ("Command has been aborted due to a collision"
                                                   " or a motor not able to follow the given trajectory")
                else:
                    return CommandStatus.STOPPED, "Command has been successfully stopped"
            elif self.__current_goal_result == GoalStatus.ABORTED:
                # if joint_trajectory_controller aborts the goal, it will still try to
                # finish executing the trajectory --> so we ask it to stop from here
                # http://wiki.ros.org/joint_trajectory_controller -> preemption policy
                # Send an empty trajectory from the topic interface
                self.__set_position_hold_mode()
                abort_str = "Command has been aborted due to a collision or " \
                            "a motor not able to follow the given trajectory"
                return CommandStatus.CONTROLLER_PROBLEMS, abort_str

            else:  # problem from ros_control itself
                self.__current_goal_id = None
                return CommandStatus.SHOULD_RESTART, ""
        else:
            # This timeout will happen if something fails in ros_control
            # It is not related to a trajectory failure
            self.__current_goal_id = None
            return CommandStatus.SHOULD_RESTART, ""

    # --- Callable functions
    def stop_arm(self):
        rospy.loginfo("Arm commander - Send STOP to arm")
        self.__arm.stop()

    def stop_current_plan(self):
        rospy.loginfo("Arm commander - Send STOP to arm and RESET to controller")
        self.__arm.stop()
        self.__reset_controller()

    def retime_plan(self, plan, velocity_scaling_factor=1.0, acceleration_scaling_factor=1.0, optimize=False):
        """
        Take a plan and retime it
        """
        start_state = self.__get_plan_start_robot_state(plan)

        if optimize:
            algorithm = "time_optimal_trajectory_generation"
        else:
            algorithm = "iterative_time_parameterization"

        plan_out = self.__arm.retime_trajectory(start_state, plan,
                                                velocity_scaling_factor=velocity_scaling_factor,
                                                acceleration_scaling_factor=acceleration_scaling_factor,
                                                algorithm=algorithm
                                                )
        return plan_out

    def __get_plan_start_robot_state(self, plan):
        start_state = RobotStateMoveIt()
        start_state.joint_state.header.frame_id = "world"
        start_state.joint_state.position = plan.joint_trajectory.points[0].positions
        start_state.joint_state.name = self.__joints_name
        return start_state

    @staticmethod
    def __get_plan_time(plan):
        """
        Extract duration from a plan. If it cannot be done, raise ArmCommanderException
        :param plan: plan given by MoveIt
        :type plan: RobotTrajectory
        :return: duration in seconds
        """
        if plan and plan.joint_trajectory.points:
            return plan.joint_trajectory.points[-1].time_from_start.to_sec()
        else:
            raise ArmCommanderException(CommandStatus.NO_PLAN_AVAILABLE,
                                        "No current plan found")

    @staticmethod
    def __set_learning_mode(set_bool):
        """
        Activate or deactivate the learning mode using the ros service /niryo_robot/learning_mode/activate

        :param set_bool:
        :type set_bool: bool

        :return: Success if the learning mode was properly activate or deactivate, False if not
        :rtype: bool
        """
        try:
            rospy.wait_for_service('/niryo_robot/learning_mode/activate', timeout=1)
            srv = rospy.ServiceProxy('/niryo_robot/learning_mode/activate', SetBool)
            resp = srv(set_bool)
            return resp.status == CommandStatus.SUCCESS
        except (rospy.ServiceException, rospy.ROSException):
            return False

    def display_traj(self, point_list, id_=1):
        topic_display = 'visualization_marker_array'
        if topic_display in rospy.get_published_topics():
            markers_array = rospy.wait_for_message(topic_display, MarkerArray).markers
        else:
            markers_array = []
        marker_pub = rospy.Publisher(topic_display, MarkerArray,
                                     queue_size=10, latch=True)

        cardboard_marker = Marker()
        cardboard_marker.header.frame_id = "world"
        cardboard_marker.header.stamp = rospy.Time.now()
        cardboard_marker.ns = "trajectory"
        cardboard_marker.id = id_
        cardboard_marker.type = cardboard_marker.LINE_STRIP
        cardboard_marker.action = cardboard_marker.ADD

        cardboard_marker.scale.x = 0.01

        cardboard_marker.color.r = random.random()
        cardboard_marker.color.g = random.random()
        cardboard_marker.color.b = random.random()
        cardboard_marker.color.a = 0.8

        cardboard_marker.points = point_list
        cardboard_marker.lifetime = rospy.Duration(0)
        markers_array.append(cardboard_marker)
        marker_pub.publish(markers_array)<|MERGE_RESOLUTION|>--- conflicted
+++ resolved
@@ -103,21 +103,12 @@
         self.__collision_detected = False
         for error, tolerance in zip(self.__current_feedback.feedback.error.positions, self.__error_tolerance):
             if abs(error) > tolerance:
-<<<<<<< HEAD
-                    self.__collision_detected = True
-                    self.__set_learning_mode(True)
-                    abort_str = ("Command has been aborted due to a collision or "
-                                 "a motor not able to follow the given trajectory")
-                    rospy.logwarn(abort_str)
-                    return CommandStatus.CONTROLLER_PROBLEMS, abort_str
-=======
                 self.__collision_detected = True
                 self.__set_learning_mode(True)
                 abort_str = "Command has been aborted due to a collision or " \
                             "a motor not able to follow the given trajectory"
                 rospy.logwarn(abort_str)
                 return CommandStatus.CONTROLLER_PROBLEMS, abort_str
->>>>>>> 03db81b5
 
     def __callback_goal_result(self, msg):
         """
