--- conflicted
+++ resolved
@@ -372,13 +372,8 @@
         list_tcp_poses = arm_cmd.list_poses
         if len(list_tcp_poses) == 0:
             return CommandStatus.NO_PLAN_AVAILABLE, "Can't generate plan from a list of length 0"
-<<<<<<< HEAD
-        list_ee_poses = [self.__transform_handler.tcp_to_ee_link_pose_target(tcp_pose, self.__end_effector_link)
-                         for tcp_pose in list_tcp_poses]
-=======
         list_ee_poses = [self.__transform_handler.tcp_to_ee_link_pose_target(tcp_pose, self.__end_effector_link) for
                          tcp_pose in list_tcp_poses]
->>>>>>> a1cf0ccc
 
         dist_smoothing = arm_cmd.dist_smoothing
 
@@ -570,21 +565,12 @@
                     rospy.logwarn('Arm commander - Joints target unreachable because of collision between %s and %s',
                                   response.contacts[0].contact_body_1, response.contacts[0].contact_body_2)
                     raise ArmCommanderException(CommandStatus.INVALID_PARAMETERS,
-<<<<<<< HEAD
-                                                "Target joints would lead to a collision between links {} and {} "
-                                                .format(response.contacts[0].contact_body_1,
-                                                        response.contacts[0].contact_body_2))
-                else:  # didn't succeed to get the contacts on the real robot
-                    rospy.logwarn('Arm commander - Joints target unreachable '
-                                  'because of collision between two parts of Ned')
-=======
                                                 "Target joints would lead to a collision between links {} and {} ".format(
                                                     response.contacts[0].contact_body_1,
                                                     response.contacts[0].contact_body_2))
                 else:  # didn't succeed to get the contacts on the real robot
                     rospy.logwarn(
                         'Arm commander - Joints target unreachable because of collision between two parts of Ned')
->>>>>>> a1cf0ccc
                     raise ArmCommanderException(CommandStatus.INVALID_PARAMETERS,
                                                 "Target joints would lead to a collision between two parts of Ned")
 
