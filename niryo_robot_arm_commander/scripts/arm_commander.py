--- conflicted
+++ resolved
@@ -36,30 +36,15 @@
     Object which set the arm goals to MoveIt
     """
 
-<<<<<<< HEAD
-    def __init__(self, parameters_validator):
+    def __init__(self, parameters_validator, transform_handler):
         rospy.logdebug("Arm Commander - Entering in Init")
-=======
-    def __init__(self, parameters_validator, transform_handler):
->>>>>>> 641f5c10
 
         # Getting reference frame from robot_commander.launch
         self.__reference_frame = rospy.get_param("~reference_frame")
         rospy.logdebug("ArmCommander.init - reference_frame: %s", self.__reference_frame)
 
-<<<<<<< HEAD
-        # - Subscribers
-        joint_controller_base_name = rospy.get_param("~joint_controller_name")
-        rospy.logdebug("ArmCommander.init - joint_controller_name: %s", joint_controller_base_name)
-
-        rospy.Subscriber('{}/follow_joint_trajectory/goal'.format(joint_controller_base_name),
-                         FollowJointTrajectoryActionGoal, self.__callback_new_goal)
-
-        rospy.Subscriber('{}/follow_joint_trajectory/result'.format(joint_controller_base_name),
-                         FollowJointTrajectoryActionResult, self.__callback_goal_result)
-=======
         self.__joints_name = rospy.get_param('~joint_names')
->>>>>>> 641f5c10
+        rospy.logdebug("ArmCommander.init - joint_controller_name: %s", self.__joints_name)
 
         # -- Commanders
         # - Move It Commander
@@ -123,49 +108,6 @@
         self.__max_velocity_scaling_factor_pub.publish(msg)
 
     # -- Callbacks
-<<<<<<< HEAD
-    def __callback_sub_joint_states(self, joint_states):
-        self.__joints = list(joint_states.position[:6])
-
-    def __callback_new_goal(self, msg):
-        """
-        Happens when a new goal is published. Set the current goal
-        :param msg: Object containing info on the new goal
-        :type msg: FollowJointTrajectoryActionGoal
-        :return: None
-        """
-        # rospy.loginfo('CALLBACK NEW GOAL')
-        self.__current_goal_id = msg.goal_id.id
-        rospy.logdebug("Arm commander - Got a goal id : {}".format(self.__current_goal_id))
-
-    def __callback_current_feedback(self, msg):
-        self.__current_feedback = msg
-        error_tolerance = [0.7, 0.4, 0.35, 0.4, 0.3, 0.45]
-        self.__collision_detected = False
-        for error, tolerance in zip(self.__current_feedback.feedback.error.positions, error_tolerance):
-            if abs(error) > tolerance:
-                    self.__collision_detected = True
-                    self.__set_learning_mode(True)
-                    abort_str = "Command has been aborted due to a collision or "
-                    "a motor not able to follow the given trajectory"
-                    rospy.logwarn(abort_str)
-                    return CommandStatus.CONTROLLER_PROBLEMS, abort_str
-
-    def __callback_goal_result(self, msg):
-        """
-        Function called when the action is finished
-        :param msg:
-        :return:
-        """
-        if msg.status.goal_id.id == self.__current_goal_id:
-            self.__current_goal_result = msg.status.status
-            rospy.logdebug("Arm commander - Result : ".format(self.__current_goal_result))
-            self.__traj_finished_event.set()
-        else:
-            rospy.loginfo("Arm commander - Received result, WRONG GOAL ID")
-
-=======
->>>>>>> 641f5c10
     def __callback_set_max_velocity_scaling_factor(self, req):
         if not 0 < req.value <= 100:
             return {'status': CommandStatus.INVALID_PARAMETERS, 'message': 'Value must be between 1 and 100'}
@@ -184,172 +126,7 @@
         :param percentage:
         :return: None
         """
-<<<<<<< HEAD
-        # rospy.logerr(list_poses)
-        list_plans = []
-        new_state = RobotStateMoveIt()
-        new_state.joint_state.header.stamp = rospy.Time.now()
-        new_state.joint_state.name = self.__joints_name
-        # rospy.logerr(list_poses)
-        for i, pose_target in enumerate(list_poses):
-            # Getting plan to target
-            self.__arm.set_pose_target(pose_target, self.__end_effector_link)
-            list_plans.append(self.__arm.plan())
-
-            # Generating new start state for future iteration
-            success, new_state.joint_state.position = self.get_inverse_kinematics(pose=pose_target)
-            if not success:
-                self.__arm.set_start_state_to_current_state()
-                raise ArmCommanderException(CommandStatus.INVERT_KINEMATICS_FAILURE, "IK Fail")
-            self.__arm.set_start_state(new_state)
-
-        self.__arm.set_start_state_to_current_state()
-        plan = self.__link_plans(dist_smoothing, *list_plans)
-        # self.__display_traj(plan, id_=int(1000 * dist_smoothing))
-        return self.__execute_plan(plan)
-
-    def __display_traj(self, plan, id_=1):
-        topic_display = 'visualization_marker_array'
-        if topic_display in rospy.get_published_topics():
-            markers_array = rospy.wait_for_message(topic_display, MarkerArray).markers
-        else:
-            markers_array = []
-        marker_pub = rospy.Publisher(topic_display, MarkerArray,
-                                     queue_size=10, latch=True)
-
-        cardboard_marker = Marker()
-        cardboard_marker.header.frame_id = "world"
-        cardboard_marker.header.stamp = rospy.Time.now()
-        cardboard_marker.ns = "trajectory"
-        cardboard_marker.id = id_
-        cardboard_marker.type = cardboard_marker.LINE_STRIP
-        cardboard_marker.action = cardboard_marker.ADD
-
-        cardboard_marker.scale.x = 0.01
-
-        cardboard_marker.color.r = random.random()
-        cardboard_marker.color.g = random.random()
-        cardboard_marker.color.b = random.random()
-        cardboard_marker.color.a = 0.8
-
-        cardboard_marker.points = [self.get_forward_kinematics(joints.positions).position for joints in
-                                   plan.joint_trajectory.points]
-
-        cardboard_marker.lifetime = rospy.Duration(0)
-        markers_array.append(cardboard_marker)
-        marker_pub.publish(markers_array)
-
-    def __get_computed_plan(self):
-        """
-        Get computed plan from MoveIt
-        :return: the computed plan if MoveIt succeed else None
-        """
-        plan = self.__arm.plan()
-        return None if not plan.joint_trajectory.points else plan
-
-    def __compute_and_execute_cartesian_plan(self, list_poses):
-        """
-        Compute a cartesian plan according to list_poses and then, execute it
-        The robot will follow a straight line between each points
-        If the plan is not validate, raise ArmCommanderException
-        :param list_poses:
-        :return: status, message
-        """
-        try:
-            plan = self.__compute_cartesian_plan(list_poses)
-        except Exception:
-            raise ArmCommanderException(CommandStatus.ARM_COMMANDER_FAILURE, "IK Fail")
-
-        if plan is not None:
-            return self.__execute_plan(plan)
-        elif plan is None:  #
-            raise ArmCommanderException(CommandStatus.NO_PLAN_AVAILABLE,
-                                        "The goal cannot be reached with a linear trajectory")
-
-    def __compute_cartesian_plan(self, list_poses):
-        """
-        Compute cartesian plan from a list of poses
-        As 2 poses cannot be the same, the first operation is to filter list_poses to be sure this condition is met
-        :param list_poses: list of Pose Object
-        :return: Computed plan : RobotTrajectory object
-        """
-        if len(list_poses) == 0:
-            return GoalStatus.REJECTED, "No Waypoints"
-        for i in reversed(range(len(list_poses) - 1)):
-            if self.poses_too_close(list_poses[i + 1], list_poses[i]):
-                list_poses.pop(i)
-
-        trajectory_plan, fraction = self.__arm.compute_cartesian_path(list_poses, eef_step=0.05, jump_threshold=0.0)
-
-        # Check the fraction value : if 1.0, the trajectory can be linear;
-        # else, the trajectory followed won't be linear.
-        if fraction == 1.0:
-            # delete the very first joints position which is the starting position (current),
-            # to avoid an error related to increasing time
-            del trajectory_plan.joint_trajectory.points[0]
-            return trajectory_plan
-        elif fraction < 1.0:
-            return None
-
-    def __execute_plan(self, plan):
-        """
-        Execute the plan given
-        Firstly, calculate a timeout which is : 1.5 times *the estimated time of the plan*
-        Then send execute command to MoveIt and wait until the execution finished or the timeout happens
-        :param plan: Computed plan
-        :type plan: RobotTrajectory
-        :return: CommandStatus, message
-        """
-        if not plan:
-            raise ArmCommanderException(CommandStatus.NO_PLAN_AVAILABLE,
-                                        "You are trying to execute a plan which doesn't exist")
-        # Reset
-        self.__traj_finished_event.clear()
-        self.__current_goal_id = None
-        self.__current_goal_result = GoalStatus.LOST
-
-        trajectory_time_out = max(1.5 * self.__get_plan_time(plan), self.__trajectory_minimum_timeout)
-
-        # Send trajectory and
-        self.__arm.execute(plan, wait=False)
-        if self.__traj_finished_event.wait(trajectory_time_out):
-            if self.__current_goal_result == GoalStatus.SUCCEEDED:
-                return CommandStatus.SUCCESS, "Command has been successfully processed"
-            elif self.__current_goal_result == GoalStatus.PREEMPTED:
-                if self.__collision_detected:
-                    self.__collision_detected = False
-                    return CommandStatus.STOPPED, "Command has been aborted due to a collision "\
-                                                  "or a motor not able to follow the given trajectory"
-                else:
-                    return CommandStatus.STOPPED, "Command has been successfully stopped"
-            elif self.__current_goal_result == GoalStatus.ABORTED:
-                self.__set_learning_mode(True)
-                abort_str = "Command has been aborted due to a collision or " \
-                            "a motor not able to follow the given trajectory"
-                return CommandStatus.CONTROLLER_PROBLEMS, abort_str
-
-            else:  # problem from ros_control itself
-                self.__current_goal_id = None
-                return CommandStatus.SHOULD_RESTART, ""
-        else:
-            # This timeout will happen if something fails in ros_control
-            # It is not related to a trajectory failure
-            self.__current_goal_id = None
-            return CommandStatus.SHOULD_RESTART, ""
-
-    # --- Callable functions
-
-    def stop_arm(self):
-        rospy.loginfo("Arm commander - Send STOP to arm")
-        self.__arm.stop()
-
-    def stop_current_plan(self):
-        rospy.loginfo("Arm commander - Send STOP to arm and RESET to controller")
-        self.__arm.stop()
-        self.__reset_controller()
-=======
         self.__arm.set_max_velocity_scaling_factor(percentage)
->>>>>>> 641f5c10
 
     # - PTP Trajectory
     def set_joint_target(self, arm_cmd):
@@ -494,13 +271,8 @@
         # Apply shift on pose
         pose_list[axis_number] += shift_value
 
-<<<<<<< HEAD
-        # Get pose stamped from target pose
-        msg_pose = self.list_to_pose(pose_list)
-=======
         # Get pose stamped from target pose 
         msg_pose = list_to_pose(pose_list)
->>>>>>> 641f5c10
 
         # Check if command is really close to the current position
         if poses_too_close(msg_pose, actual_pose):
