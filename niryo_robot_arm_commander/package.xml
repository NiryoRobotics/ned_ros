<?xml version="1.0"?>
<?xml-model
  href="http://download.ros.org/schema/package_format3.xsd"
  schematypens="http://www.w3.org/2001/XMLSchema"?>
<package format="3">
    <name>niryo_robot_arm_commander</name>
    <version>3.1.0</version>
    <description>
        Interface between user and Moveit! to easily control Ned (arm + tools). Validates params, checks if
        previous trajectory has not finished, ...
    </description>
    <maintainer email="r.lux@niryo.com">Rémi Lux</maintainer>
    <maintainer email="v.pitre@niryo.com">Valentin Pitre</maintainer>
    <license>GPLv3</license>
    <author email="r.lux@niryo.com">Rémi Lux</author>
    
    <buildtool_depend>catkin</buildtool_depend>

    <build_depend>actionlib_msgs</build_depend>
    <build_depend>geometry_msgs</build_depend>
    <build_depend>message_generation</build_depend>
    <build_depend>niryo_robot_msgs</build_depend>
    <build_depend>message_generation</build_depend>

    <build_export_depend>actionlib_msgs</build_export_depend>
    <build_export_depend>niryo_robot_msgs</build_export_depend>
    <build_export_depend>geometry_msgs</build_export_depend>

<<<<<<< HEAD
    <exec_depend>actionlib</exec_depend>
    <exec_depend>actionlib_msgs</exec_depend>
    <exec_depend>control_msgs</exec_depend>
    <exec_depend>geometry_msgs</exec_depend>
    <exec_depend>moveit</exec_depend>
    <exec_depend>moveit_msgs</exec_depend>
    <exec_depend>niryo_robot_hardware_interface</exec_depend>
    <exec_depend>niryo_robot_msgs</exec_depend>
    <exec_depend>niryo_robot_tools_commander</exec_depend>
    <exec_depend>ros_controllers</exec_depend>
    <exec_depend>rosbridge_server</exec_depend>
    <exec_depend>sensor_msgs</exec_depend>
    <exec_depend>std_msgs</exec_depend>
    <exec_depend>tf2_web_republisher</exec_depend>
    <exec_depend>trajectory_msgs</exec_depend>
    <exec_depend>message_runtime</exec_depend>
    <exec_depend>niryo_ned_moveit_config_w_gripper1</exec_depend>
    <exec_depend>niryo_ned_moveit_config_standalone</exec_depend>
=======
    <run_depend>actionlib</run_depend>
    <run_depend>actionlib_msgs</run_depend>
    <run_depend>control_msgs</run_depend>
    <run_depend>geometry_msgs</run_depend>
    <run_depend>message_runtime</run_depend>
    <run_depend>moveit</run_depend>
    <run_depend>moveit_msgs</run_depend>
    <run_depend>ros_controllers</run_depend>
    <run_depend>rosbridge_server</run_depend>
    <run_depend>sensor_msgs</run_depend>
    <run_depend>std_msgs</run_depend>
    <run_depend>tf2_web_republisher</run_depend>
    <run_depend>trajectory_msgs</run_depend>
>>>>>>> f2e0d91b

    <!-- Niryo Dependencies -->
    <run_depend>niryo_robot_hardware_interface</run_depend>
    <run_depend>niryo_robot_msgs</run_depend>
    <run_depend>niryo_ned_moveit_config_standalone</run_depend>
    <run_depend>niryo_ned_moveit_config_w_gripper1</run_depend>

    <!-- Python Dependencies -->
    <exec_depend>python-numpy</exec_depend>

</package><|MERGE_RESOLUTION|>--- conflicted
+++ resolved
@@ -26,16 +26,12 @@
     <build_export_depend>niryo_robot_msgs</build_export_depend>
     <build_export_depend>geometry_msgs</build_export_depend>
 
-<<<<<<< HEAD
     <exec_depend>actionlib</exec_depend>
     <exec_depend>actionlib_msgs</exec_depend>
     <exec_depend>control_msgs</exec_depend>
     <exec_depend>geometry_msgs</exec_depend>
     <exec_depend>moveit</exec_depend>
     <exec_depend>moveit_msgs</exec_depend>
-    <exec_depend>niryo_robot_hardware_interface</exec_depend>
-    <exec_depend>niryo_robot_msgs</exec_depend>
-    <exec_depend>niryo_robot_tools_commander</exec_depend>
     <exec_depend>ros_controllers</exec_depend>
     <exec_depend>rosbridge_server</exec_depend>
     <exec_depend>sensor_msgs</exec_depend>
@@ -43,29 +39,13 @@
     <exec_depend>tf2_web_republisher</exec_depend>
     <exec_depend>trajectory_msgs</exec_depend>
     <exec_depend>message_runtime</exec_depend>
+
+    <!-- Niryo Dependencies -->
+    <exec_depend>niryo_robot_hardware_interface</exec_depend>
+    <exec_depend>niryo_robot_msgs</exec_depend>
+    <exec_depend>niryo_robot_tools_commander</exec_depend>
     <exec_depend>niryo_ned_moveit_config_w_gripper1</exec_depend>
     <exec_depend>niryo_ned_moveit_config_standalone</exec_depend>
-=======
-    <run_depend>actionlib</run_depend>
-    <run_depend>actionlib_msgs</run_depend>
-    <run_depend>control_msgs</run_depend>
-    <run_depend>geometry_msgs</run_depend>
-    <run_depend>message_runtime</run_depend>
-    <run_depend>moveit</run_depend>
-    <run_depend>moveit_msgs</run_depend>
-    <run_depend>ros_controllers</run_depend>
-    <run_depend>rosbridge_server</run_depend>
-    <run_depend>sensor_msgs</run_depend>
-    <run_depend>std_msgs</run_depend>
-    <run_depend>tf2_web_republisher</run_depend>
-    <run_depend>trajectory_msgs</run_depend>
->>>>>>> f2e0d91b
-
-    <!-- Niryo Dependencies -->
-    <run_depend>niryo_robot_hardware_interface</run_depend>
-    <run_depend>niryo_robot_msgs</run_depend>
-    <run_depend>niryo_ned_moveit_config_standalone</run_depend>
-    <run_depend>niryo_ned_moveit_config_w_gripper1</run_depend>
 
     <!-- Python Dependencies -->
     <exec_depend>python-numpy</exec_depend>
