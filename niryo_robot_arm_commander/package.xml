--- conflicted
+++ resolved
@@ -1,11 +1,10 @@
-<<<<<<< HEAD
 <?xml version="1.0"?>
 <?xml-model
   href="http://download.ros.org/schema/package_format3.xsd"
   schematypens="http://www.w3.org/2001/XMLSchema"?>
 <package format="3">
   <name>niryo_robot_arm_commander</name>
-  <version>3.1.2</version>
+  <version>3.2.0</version>
   <description>
       Interface between user and Moveit! to easily control Ned (arm + tools). Validates params, checks if
       previous trajectory has not finished, ...
@@ -16,19 +15,6 @@
   <author email="r.lux@niryo.com">Rémi Lux</author>
   
   <buildtool_depend>catkin</buildtool_depend>
-=======
-<package>
-    <name>niryo_robot_arm_commander</name>
-    <version>3.2.0</version>
-    <description>
-        Interface between user and Moveit! to easily control Ned (arm + tools). Validates params, checks if
-        previous trajectory has not finished, ...
-    </description>
-    <author email="r.lux@niryo.com">Rémi Lux</author>
-    <maintainer email="r.lux@niryo.com">Rémi Lux</maintainer>
-    <maintainer email="v.pitre@niryo.com">Valentin Pitre</maintainer>
-    <license>GPLv3</license>
->>>>>>> a2242d0d
 
   <build_depend>actionlib_msgs</build_depend>
   <build_depend>geometry_msgs</build_depend>
