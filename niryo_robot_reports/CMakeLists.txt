cmake_minimum_required(VERSION 3.0.2)
project(niryo_robot_reports)
message( STATUS "\n## Reading ${PROJECT_NAME}/CMakeLists.txt...")

find_package(catkin REQUIRED COMPONENTS
  message_generation
  niryo_robot_msgs
  rospy
<<<<<<< HEAD
  niryo_robot_msgs
  std_msgs
=======
  std_msgs
)

add_message_files(
  FILES
  Service.msg
)

add_service_files(
  DIRECTORY srv
  FILES
  CheckConnection.srv
  RunAutoDiagnosis.srv
>>>>>>> 64e57803
)

# enable python module support
catkin_python_setup()

add_message_files(
  FILES
  Service.msg
)

add_service_files(
  DIRECTORY srv
  FILES
  CheckConnection.srv
  RunAutoDiagnosis.srv
)

generate_messages(
  DEPENDENCIES
  niryo_robot_msgs
  std_msgs
)

catkin_package(
  CATKIN_DEPENDS
  message_runtime
  niryo_robot_msgs
  std_msgs
)

include_directories(
  ${catkin_INCLUDE_DIRS}
)

#############
##   Doc   ##
#############

find_program(rosdoc_lite_FOUND rosdoc_lite)
if(rosdoc_lite_FOUND)
    add_custom_target (${PROJECT_NAME}_doc ALL
        rosdoc_lite -o ${CMAKE_CURRENT_BINARY_DIR}/doc ${CMAKE_CURRENT_LIST_DIR}
    )
else()
  message(WARNING "rosdoc_lite not found. Skipping documentation building")
endif()

#############
## Testing ##
#############

if(CATKIN_ENABLE_TESTING)

  ##########################
  ## Static code analysis ##
  ##########################
  find_package(roslint QUIET)

  if(roslint_FOUND)
      set(ROSLINT_PYTHON_OPTS "1>&2")
      roslint_python()
  else()
      message(WARNING "roslint not found. Skipping roslint target building")
  endif()
endif()


#############
## Install ##
#############

catkin_install_python(PROGRAMS 
    scripts/reports_node.py
    scripts/auto_diagnosis.py
  DESTINATION ${CATKIN_PACKAGE_BIN_DESTINATION})

install(PROGRAMS
    pub_new_day.sh
  DESTINATION ${CATKIN_PACKAGE_BIN_DESTINATION}/scripts
)

install(PROGRAMS
    pub_new_day.sh
    scripts/auto_diagnosis.py
  DESTINATION ${CATKIN_PACKAGE_SHARE_DESTINATION}/scripts
)

# Mark other files for installation
install(
  DIRECTORY launch/
  DESTINATION ${CATKIN_PACKAGE_SHARE_DESTINATION}/launch
)

install(
  DIRECTORY config/
  DESTINATION ${CATKIN_PACKAGE_SHARE_DESTINATION}/config
)

install(
  DIRECTORY niryo_robot_reports/
  DESTINATION ${CATKIN_PACKAGE_SHARE_DESTINATION}/niryo_robot_reports
)

if (rosdoc_lite_FOUND)
  install(
    DIRECTORY ${CMAKE_CURRENT_BINARY_DIR}/doc/
    DESTINATION ${CATKIN_PACKAGE_SHARE_DESTINATION}/doc
  )
endif()<|MERGE_RESOLUTION|>--- conflicted
+++ resolved
@@ -6,10 +6,6 @@
   message_generation
   niryo_robot_msgs
   rospy
-<<<<<<< HEAD
-  niryo_robot_msgs
-  std_msgs
-=======
   std_msgs
 )
 
@@ -23,23 +19,10 @@
   FILES
   CheckConnection.srv
   RunAutoDiagnosis.srv
->>>>>>> 64e57803
 )
 
 # enable python module support
 catkin_python_setup()
-
-add_message_files(
-  FILES
-  Service.msg
-)
-
-add_service_files(
-  DIRECTORY srv
-  FILES
-  CheckConnection.srv
-  RunAutoDiagnosis.srv
-)
 
 generate_messages(
   DEPENDENCIES
@@ -122,11 +105,6 @@
   DESTINATION ${CATKIN_PACKAGE_SHARE_DESTINATION}/config
 )
 
-install(
-  DIRECTORY niryo_robot_reports/
-  DESTINATION ${CATKIN_PACKAGE_SHARE_DESTINATION}/niryo_robot_reports
-)
-
 if (rosdoc_lite_FOUND)
   install(
     DIRECTORY ${CMAKE_CURRENT_BINARY_DIR}/doc/
