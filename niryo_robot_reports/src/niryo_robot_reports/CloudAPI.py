import requests
import rospy


class CloudAPI(object):
<<<<<<< HEAD

=======
>>>>>>> 64e57803
    __DAILY_PATH = '/daily-reports'
    __TEST_PATH = '/test-reports'
    __ALERT_PATH = '/alert-reports'
    __AUTO_DIAGNOSIS_PATH = '/auto-diagnosis-reports'

    def __init__(self, domain, serial_number, api_key, sharing_allowed, https=False):
        self.__base_url = '{}://{}'.format('https' if https else 'http', domain)
        self.__url = self.__base_url
        self.__sharing_allowed = sharing_allowed
        self.__headers = {
            'accept': 'application/json',
            'serialNumber': serial_number,
            'apiKey': api_key
        }

    def set_serial_number(self, value):
        self.__headers['serialNumber'] = value

    def set_api_key(self, value):
        self.__headers['apiKey'] = value

    def set_sharing_allowed(self, value):
        self.__sharing_allowed = value

    @property
    def daily_reports(self):
        self.__url = self.__base_url + self.__DAILY_PATH
        return self

    @property
    def test_reports(self):
        self.__url = self.__base_url + self.__TEST_PATH
        return self

    @property
    def alert_reports(self):
        self.__url = self.__base_url + self.__ALERT_PATH
        return self

    @property
    def auto_diagnosis_reports(self):
        self.__url = self.__base_url + self.__AUTO_DIAGNOSIS_PATH
        return self

    def ping(self):
        if not self.__sharing_allowed:
            return True

        route = '/ping'
        try:
            response = requests.get(self.__url + route, headers=self.__headers)
        except requests.ConnectionError as e:
            rospy.logdebug(e)
            return False
        rospy.logdebug('Cloud API responded with code: {}'.format(response.status_code))
        return response.status_code == 200

    def send(self, payload):
        if not self.__sharing_allowed:
            return True
        try:
            response = requests.post(
                self.__url, headers=self.__headers, json=payload
            )
        except requests.ConnectionError:
            return False
        rospy.logdebug('Cloud API responded with code: {}'.format(response.status_code))
        return response.status_code == 200<|MERGE_RESOLUTION|>--- conflicted
+++ resolved
@@ -3,10 +3,6 @@
 
 
 class CloudAPI(object):
-<<<<<<< HEAD
-
-=======
->>>>>>> 64e57803
     __DAILY_PATH = '/daily-reports'
     __TEST_PATH = '/test-reports'
     __ALERT_PATH = '/alert-reports'
