--- conflicted
+++ resolved
@@ -44,15 +44,12 @@
         self.__url = self.__base_url + self.__TEST_PATH
         return self
 
-<<<<<<< HEAD
     @property
     def alert_report(self):
         self.__url = self.__base_url + self.__ALERT_PATH
         return self
 
-=======
     @with_sharing_allowed
->>>>>>> 3a735eb7
     def ping(self):
         route = '/ping'
         try:
