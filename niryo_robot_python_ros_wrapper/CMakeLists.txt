cmake_minimum_required(VERSION 3.0.2)
project(niryo_robot_python_ros_wrapper)
message("\n## Reading ${PROJECT_NAME}/CMakeLists.txt...")

#retrieve architecture
execute_process( COMMAND
            uname -m COMMAND tr -d '\n'
        OUTPUT_VARIABLE
            ARCHITECTURE
    )

find_package(catkin REQUIRED COMPONENTS
  actionlib_msgs
  geometry_msgs
  niryo_robot_arm_commander
  niryo_robot_msgs
  niryo_robot_tools_commander
)

# enable python module support
catkin_python_setup()

catkin_package(
  CATKIN_DEPENDS
  actionlib_msgs
  geometry_msgs
  niryo_robot_arm_commander
  niryo_robot_msgs
  niryo_robot_tools_commander
)

include_directories(
  ${catkin_INCLUDE_DIRS}
)

<<<<<<< HEAD
#############
##   Doc   ##
#############

find_program(rosdoc_lite_FOUND rosdoc_lite)
if(rosdoc_lite_FOUND)
    add_custom_target (${PROJECT_NAME}_doc ALL
        rosdoc_lite -o ${CMAKE_CURRENT_BINARY_DIR}/doc ${CMAKE_CURRENT_LIST_DIR}
    )
else()
  message(WARNING "rosdoc_lite not found. Skipping documentation building")
endif()
=======
catkin_install_python(
    PROGRAMS src/${PROJECT_NAME}/ros_wrapper.py
    DESTINATION ${CATKIN_PACKAGE_BIN_DESTINATION}
)
>>>>>>> f2e0d91b

#############
## Testing ##
#############

<<<<<<< HEAD
if(CATKIN_ENABLE_TESTING)
  find_package(rostest REQUIRED)

  if ("${ARCHITECTURE}" MATCHES "^(arm.*|aarch64.*|arm64.*)$")
      add_rostest(test/rpi_python_wrapper.test)
  else()
      add_rostest(test/simu_gazebo_python_wrapper.test)
      add_rostest(test/simu_rviz_python_wrapper.test)
  endif()
endif()


#############
## Install ##
#############

# no script to install

# Mark other files for installation
install(
  DIRECTORY examples/
  DESTINATION ${CATKIN_PACKAGE_SHARE_DESTINATION}/examples
)

if(rosdoc_lite_FOUND)
  install(
    DIRECTORY ${CMAKE_CURRENT_BINARY_DIR}/doc/
    DESTINATION ${CATKIN_PACKAGE_SHARE_DESTINATION}/doc
  )
endif()

##########################
## Static code analysis ##
##########################
find_package(roslint QUIET)

if(roslint_FOUND)
    roslint_python()
else()
    message(WARNING "roslint not found. Skipping roslint target building")
endif()
=======
if (CATKIN_ENABLE_TESTING)
  find_package(rostest REQUIRED)
  add_rostest(launch/rpi_python_wrapper.test)
  add_rostest(launch/simulation_python_wrapper.test)
endif()
>>>>>>> f2e0d91b
<|MERGE_RESOLUTION|>--- conflicted
+++ resolved
@@ -33,7 +33,6 @@
   ${catkin_INCLUDE_DIRS}
 )
 
-<<<<<<< HEAD
 #############
 ##   Doc   ##
 #############
@@ -46,18 +45,11 @@
 else()
   message(WARNING "rosdoc_lite not found. Skipping documentation building")
 endif()
-=======
-catkin_install_python(
-    PROGRAMS src/${PROJECT_NAME}/ros_wrapper.py
-    DESTINATION ${CATKIN_PACKAGE_BIN_DESTINATION}
-)
->>>>>>> f2e0d91b
 
 #############
 ## Testing ##
 #############
 
-<<<<<<< HEAD
 if(CATKIN_ENABLE_TESTING)
   find_package(rostest REQUIRED)
 
@@ -98,11 +90,4 @@
     roslint_python()
 else()
     message(WARNING "roslint not found. Skipping roslint target building")
-endif()
-=======
-if (CATKIN_ENABLE_TESTING)
-  find_package(rostest REQUIRED)
-  add_rostest(launch/rpi_python_wrapper.test)
-  add_rostest(launch/simulation_python_wrapper.test)
-endif()
->>>>>>> f2e0d91b
+endif()