#!/usr/bin/env python

# To use the API, copy these 4 lines on each Python file you create
from niryo_robot_python_ros_wrapper.ros_wrapper import *
from niryo_robot_arm_commander.msg import PausePlanExecution
import rospy
import threading
import random

WHITE = [255, 255, 255]
GREEN = [50, 255, 0]
BLACK = [0, 0, 0]
BLUE = [15, 50, 255]
PURPLE = [153, 51, 153]
PINK = [255, 0, 255]
RED = [255, 0, 0]
CYAN = [0, 255, 255]

state = PausePlanExecution.STANDBY


def callback_pause_movement(msg):
    global state
    state = msg.state

rospy.Subscriber('/niryo_robot_rpi/pause_state', PausePlanExecution, callback_pause_movement)
rospy.init_node('niryo_robot_example_python_ros_wrapper')
print "--- Start"

n = NiryoRosWrapper()
# n.request_new_calibration()
n.set_arm_max_velocity(100)
n.calibrate_auto()
n.wait(1)


def french_flag():
    colors = []
    colors += [[255, 0, 0] for _ in range(5)]
    colors += [[255, 255, 255] for _ in range(5)]
    colors += [[0, 0, 255] for _ in range(10)]
    colors += [[255, 255, 255] for _ in range(5)]
    colors += [[255, 0, 0] for _ in range(5)]
    n.led_ring.custom(colors)


run_flag = True


def french_flag_moving():
    colors = []
    colors += [[255, 0, 0] for _ in range(5)]
    colors += [[255, 255, 255] for _ in range(5)]
    colors += [[0, 0, 255] for _ in range(10)]
    colors += [[255, 255, 255] for _ in range(5)]
    colors += [[255, 0, 0] for _ in range(5)]
    rate = rospy.Rate(10)
    while not rospy.is_shutdown() and run_flag:
        for i in range(len(colors)):
            n.led_ring.custom(colors[i:] + colors[:i])
            rate.sleep()
            if not run_flag:
                return


def start_run_flag():
    global run_flag
    run_flag = True
    t = threading.Thread(target=french_flag_moving)
    t.start()


def stop_flag():
    global run_flag
    run_flag = False


def close_gripper():
    try:
        n.close_gripper(max_torque_percentage=100, hold_torque_percentage=100)
    except Exception:
        pass


def open_gripper():
    try:
        n.open_gripper(max_torque_percentage=100, hold_torque_percentage=100)
    except Exception:
        pass


def random_sounds():
    random_sounds = ["connected.wav", "start2b.wav", "start4abis.wav", "start4a.wav", "connected3.wav",
                     "connected2.wav"]
<<<<<<< HEAD
    while not rospy.is_shutdown():
        n.sound.play(random_sounds[random.randint(0, len(random_sounds)-1)], wait_end=False)
=======
    global state
    while not (rospy.is_shutdown() or state == PausePlanExecution.CANCEL):
        if not (state == PausePlanExecution.PAUSE):
            n.sound.play(random_sounds[random.randint(0, len(random_sounds) - 1)], wait_end=False)
>>>>>>> 63bb09ff
        rospy.sleep(random.randint(5, 15))


t_sound = threading.Thread(target=random_sounds)
t_sound.start()

print "--- Prepare traj --"

n.move_joints(*(6 * [0]))
french_flag()
n.move_pose(*[0.029, 0.217, 0.3, 2.254, 1.476, -2.38])
print ("-- Compute traj 1 --")
traj1 = n.compute_trajectory_from_poses_and_joints(
    [[0.029, 0.217, 0.15, 2.254, 1.476, -2.38],
     [0.03, 0.217, 0.3, 2.254, 1.476, -2.38], [0.159, 0.126, 0.3, 0.062, 1.535, 0.96],
     [0.159, 0.126, 0.15, 0.062, 1.535, 0.96], [0.16, 0.126, 0.3, 0.062, 1.535, 0.96],
     [0.219, -0.019, 0.3, -1.555, 1.544, -1.526], [0.219, -0.019, 0.15, -1.555, 1.544, -1.526],
     [0.22, -0.019, 0.3, -1.555, 1.544, -1.526], [0.16, -0.175, 0.3, -2.693, 1.529, 2.976],
     [0.16, -0.175, 0.15, -2.693, 1.529, 2.976], [0.17, -0.175, 0.3, -2.693, 1.529, 2.976],
     [-0.015, -0.229, 0.3, -2.552, 1.563, 2.298], [-0.015, -0.229, 0.15, -2.552, 1.563, 2.298],
     [-0.016, -0.229, 0.3, -2.552, 1.563, 2.298]],
    ["pose", "pose", "pose", "pose", "pose", "pose", "pose", "pose", "pose", "pose", "pose", "pose", "pose",
     "pose"], 0.01)
# n.execute_moveit_robot_trajectory(traj1)

print ("-- Compute traj 2 --")
n.move_pose(*[0.25, 0, 0.25, 0, 0, 0])
traj2 = n.compute_trajectory_from_poses_and_joints(
    [[0.18, 0, 0.17, 0, 0, 0], [0.35, 0, 0.17, 0, 0, 0], [0.181, 0, 0.171, 0, 0, 0],
     [0.065, -0.196, 0.341, -0.099, 0.016, 0.06], [0.096, -0.06, 0.478, -1.695, 0.024, 0.029],
     [0.075, 0.117, 0.289, -0.116, 0.087, -0.013], [0.047, 0.221, 0.189, 2.689, 1.522, 2.826],
     [0.047, 0.23, 0.35, 2.689, 1.522, 2.826], [0, 0.5, -1.25, 0, 0, 0]],
    ["pose", "pose", "pose", "pose", "pose", "pose", "pose", "pose", "joint"], 0)
# n.execute_moveit_robot_trajectory(traj2)

print ("-- Compute traj 3 --")
n.move_pose(*[0.1, -0.01, 0.531, -0.045, 0.011, -0.074])
traj3 = n.compute_trajectory_from_poses_and_joints(
    [[0.152, -0.005, 0.301, -0.063, -0.073, -0.036],
     [-0.011, -0.215, 0.229, -0.307, 0.045, -0.551], [0.009, -0.117, 0.369, 0.437, 0.497, -0.223],
     [-0.018, -0.2, 0.15, -1.57, 0, -1.57], [-0.018, -0.2, 0.3, -1.57, 0, -1.57]],
    ["pose", "pose", "pose", "pose", "pose"], 0)
# n.execute_moveit_robot_trajectory(traj3)

print ("-- Compute traj 4 --")
pose_list = [
    [0.3, -0.16, 0.325, 0, 0, 0],
    [0.3, -0.13, 0.32, 0, 0, 0],
    [0.3, -0.09, 0.30, 0, 0, 0],
    [0.3, -0.06, 0.26, 0, 0, 0],
    [0.3, -0.03, 0.21, 0, 0, 0],
    [0.3, 0, 0.2, 0, 0, 0],
    [0.3, 0.03, 0.21, 0, 0, 0],
    [0.3, 0.06, 0.26, 0, 0, 0],
    [0.3, 0.09, 0.30, 0, 0, 0],
    [0.3, 0.13, 0.32, 0, 0, 0],
    [0.3, 0.16, 0.325, 0, 0, 0],
]
full_traj = pose_list[:]
pose_list.reverse()
pose_list[-1][1] += 0.01
full_traj += pose_list[:]

n.move_pose(*full_traj[0])
niryo_wave_traj = n.compute_trajectory_from_poses(full_traj, 0.001)
# n.execute_moveit_robot_trajectory(niryo_wave_traj)


# Slalome
print ("-- Compute traj 5 --")
start_pose = [0.2, -0.2, 0.15, 0, 1.57, 0]
pose_list = [start_pose]
for _ in range(2):
    new_pose = pose_list[-1][:]
    new_pose[0] += 0.1
    pose_list.append(new_pose[:])
    new_pose[1] += 0.1
    pose_list.append(new_pose[:])
    new_pose[0] -= 0.1
    pose_list.append(new_pose[:])
    new_pose[1] += 0.1
    pose_list.append(new_pose[:])
for _ in range(2):
    new_pose = pose_list[-1][:]
    new_pose[0] += 0.1
    pose_list.append(new_pose[:])
    new_pose[1] -= 0.1
    pose_list.append(new_pose[:])
    new_pose[0] -= 0.1
    pose_list.append(new_pose[:])
    new_pose[1] -= 0.1
    pose_list.append(new_pose[:])

n.move_pose(*pose_list[0])
slalome_traj = n.compute_trajectory_from_poses(pose_list, 0.001)
# n.execute_moveit_robot_trajectory(slalome_traj)

print("-- Go --")

while True:
    try:
        # Calibrate robot first
        # n.request_new_calibration()
        n.wait(0.1)
        n.calibrate_auto()
        n.update_tool()
        n.grasp_with_tool()
        print "Calibration finished !"

        print("Wave")
        open_gripper()
        n.led_ring.breath(BLUE)
        n.move_joints(*(6 * [0]))
        # Niryo wave
        n.move_pose(*full_traj[0])
        n.set_arm_max_velocity(50)
        n.execute_moveit_robot_trajectory(niryo_wave_traj)
        n.wait(0.5)
        n.set_arm_max_velocity(100)

        print("Moves")
        n.led_ring.solid(GREEN)
        threading.Timer(2, close_gripper).start()
        threading.Timer(3.4, close_gripper).start()
        threading.Timer(6, open_gripper).start()
        n.move_pose(*[0.094, -0.085, 0.3, 0.927, 1.157, 0.899])
        n.move_pose(*[0.029, 0.217, 0.3, 2.254, 1.476, -2.38])
        n.execute_moveit_robot_trajectory(traj1)
        n.move_pose(*[0.179, 0.001, 0.264, 2.532, 1.532, 2.618])

        print("Spiral")
        n.led_ring.snake(BLUE)
        n.move_pose(0.3, 0, 0.3, 0, 0, 0)
        n.move_spiral(0.1, 5, 216, 1)

        print("Moves")
        n.led_ring.breath(BLUE)
        threading.Timer(2.5, close_gripper).start()
        threading.Timer(4.8, close_gripper).start()
        threading.Timer(5.4, open_gripper).start()

        n.execute_moveit_robot_trajectory(traj2)

        print("Circle")
        french_flag()
        n.move_pose(0.3, 0, 0.4, 0, 0, 0)
        n.move_circle(0.3, 0, 0.3)

        print("Moves")
        n.led_ring.rainbow()
        threading.Timer(1, close_gripper).start()
        threading.Timer(2.1, close_gripper).start()
        threading.Timer(6.4, open_gripper).start()
        n.execute_moveit_robot_trajectory(traj3)

        print("Linear")
        n.led_ring.go_up_down(PURPLE)
        n.move_pose(0.2, 0.2, 0.2, 0, 1.57, 0)
        n.move_linear_pose(0.2, -0.2, 0.2, 0, 1.57, 0)

        print("Moves")
        n.led_ring.chase(WHITE)
        threading.Timer(3, close_gripper).start()
        threading.Timer(3.5, close_gripper).start()
        threading.Timer(4, open_gripper).start()
        n.execute_moveit_robot_trajectory(traj2)

        # Slalome
        print("Slalome")
        start_run_flag()
        close_gripper()
        n.move_pose(*pose_list[0])
        n.execute_moveit_robot_trajectory(slalome_traj)

        print("Moves")
        threading.Timer(3, close_gripper).start()
        threading.Timer(5, close_gripper).start()
        threading.Timer(6, open_gripper).start()
        n.execute_moveit_robot_trajectory(traj3)
        stop_flag()

        print("Pick and place")
        n.led_ring.snake(CYAN)
        pick_1 = [
            [0.25, -0.15, 0.25, 0, 1.57, 0],
            [0.25, -0.15, 0.145, 0, 1.57, 0],
        ]
        place_1 = [
            [0.25, -0.15, 0.35, 0, 1.57, 0],
            [0.25, 0.05, 0.35, 0, 1.57, 0],
            [0.25, 0.05, 0.2, 0, 1.57, 0],
        ]

        pick_2 = [
            [0.25, 0.05, 0.25, 0, 1.57, 0],
            [0.25, 0.15, 0.25, 0, 1.57, 0],
            [0.25, 0.15, 0.145, 0, 1.57, 0],
        ]
        place_2 = [
            [0.25, 0.15, 0.35, 0, 1.57, 0],
            [0.25, -0.05, 0.35, 0, 1.57, 0],
            [0.25, -0.05, 0.2, 0, 1.57, 0],
        ]

        end_pose = [
            [0.25, -0.05, 0.25, 0, 1.57, 0],
            [0.2, 0, 0.3, 0, 1.57, 0],
        ]

        n.release_with_tool()
        n.execute_trajectory_from_poses(pick_1, 0.002)
        open_gripper()
        n.execute_trajectory_from_poses(place_1, 0.002)
        n.release_with_tool()
        n.execute_trajectory_from_poses(pick_2, 0.002)
        close_gripper()
        n.execute_trajectory_from_poses(place_2, 0.002)
        n.execute_trajectory_from_poses(end_pose, 0.002)

        print("Wave")
        french_flag()
        n.move_joints(*(6 * [0]))
        # Niryo wave
        n.move_pose(*full_traj[0])
        n.set_arm_max_velocity(50)
        n.execute_moveit_robot_trajectory(niryo_wave_traj)

        n.wait(0.5)
        n.set_arm_max_velocity(100)

    except NiryoRosWrapperException as e:
        print e
        break
        # handle exception here
        # you can also make a try/except for each command separately

print "--- End"<|MERGE_RESOLUTION|>--- conflicted
+++ resolved
@@ -92,15 +92,10 @@
 def random_sounds():
     random_sounds = ["connected.wav", "start2b.wav", "start4abis.wav", "start4a.wav", "connected3.wav",
                      "connected2.wav"]
-<<<<<<< HEAD
-    while not rospy.is_shutdown():
-        n.sound.play(random_sounds[random.randint(0, len(random_sounds)-1)], wait_end=False)
-=======
     global state
     while not (rospy.is_shutdown() or state == PausePlanExecution.CANCEL):
         if not (state == PausePlanExecution.PAUSE):
             n.sound.play(random_sounds[random.randint(0, len(random_sounds) - 1)], wait_end=False)
->>>>>>> 63bb09ff
         rospy.sleep(random.randint(5, 15))
 
 
