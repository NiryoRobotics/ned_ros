from enum import Enum, unique


class ShiftPose:
    def __init__(self):
        pass

    AXIS_X = 0
    AXIS_Y = 1
    AXIS_Z = 2
    ROT_ROLL = 3
    ROT_PITCH = 4
    ROT_YAW = 5


class ToolID:
    """
    Tools IDs (need to match tools ids in niryo_robot_tools_commander package)
    """

    def __init__(self):
        pass

    NONE = 0
    # CALIBRATION_TIP = 1
    GRIPPER_1 = 11
    GRIPPER_2 = 12
    GRIPPER_3 = 13
    GRIPPER_4 = 14
    ELECTROMAGNET_1 = 30
    VACUUM_PUMP_1 = 31


class PinMode:
    """
    Pin Mode is either OUTPUT or INPUT
    """

    def __init__(self):
        pass

    OUTPUT = 0
    INPUT = 1


class PinState:
    """
    Pin State is either LOW or HIGH
    """

    def __init__(self):
        pass

    LOW = False
    HIGH = True


class PinID:
    """
    Pins ID
    """

    def __init__(self):
        pass

    GPIO_1A = "1A"
    GPIO_1B = "1B"
    GPIO_1C = "1C"
    GPIO_2A = "2A"
    GPIO_2B = "2B"
    GPIO_2C = "2C"

    SW_1 = "SW1"
    SW_2 = "SW2"

    DO1 = "DO1"
    DO2 = "DO2"
    DO3 = "DO3"
<<<<<<< HEAD
    DI1 = "DI1"
    DI2 = "DI2"
    DI3 = "DI3"
    ELECTROMAGNET = "ELECTROMAGNET"
=======
    DO4 = "DO4"
    DI1 = "DI1"
    DI2 = "DI2"
    DI3 = "DI3"
    DI4 = "DI4"
    DI5 = "DI5"
>>>>>>> 1bb9c9b7


# - Conveyor

class ConveyorID:
    def __init__(self):
        pass

    NONE = 0
    ID_1 = 12
    ID_2 = 13


class ConveyorDirection:
    def __init__(self):
        pass

    FORWARD = 1
    BACKWARD = -1


# - Vision

class ObjectColor:
    def __init__(self):
        pass

    RED = "RED"
    GREEN = "GREEN"
    BLUE = "BLUE"
    ANY = "ANY"


class ObjectShape:
    def __init__(self):
        pass

    CIRCLE = "CIRCLE"
    SQUARE = "SQUARE"
    ANY = "ANY"


class ProgramLanguage:
    def __init__(self):
        pass

    NONE = -1
    ALL = 0
    PYTHON2 = 1
    PYTHON3 = 2
    BLOCKLY = 66


class AutorunMode:
    def __init__(self):
        pass

    DISABLE = 0
    ONE_SHOT = 1
    LOOP = 2


class ButtonAction:
    def __init__(self):
        pass

    HANDLE_HELD_ACTION = 0
    LONG_PUSH_ACTION = 1
    SINGLE_PUSH_ACTION = 2
    DOUBLE_PUSH_ACTION = 3
    NO_ACTION = 100


@unique
class CommandEnum(Enum):
    """
    Enumeration of all commands used
    """
    # Main purpose
    CALIBRATE = 0
    SET_LEARNING_MODE = 1
    GET_LEARNING_MODE = 2
    SET_ARM_MAX_VELOCITY = 3
    SET_JOG_CONTROL = 4

    # - Move
    # Pose

    GET_JOINTS = 10
    GET_POSE = 11
    GET_POSE_QUAT = 12

    MOVE_JOINTS = 20
    MOVE_POSE = 21
    SHIFT_POSE = 22

    MOVE_LINEAR_POSE = 23
    SHIFT_LINEAR_POSE = 24

    JOG_JOINTS = 25
    JOG_POSE = 26

    FORWARD_KINEMATICS = 27
    INVERSE_KINEMATICS = 28

    # Saved Pose
    GET_POSE_SAVED = 50
    SAVE_POSE = 51
    DELETE_POSE = 52
    GET_SAVED_POSE_LIST = 53

    # Pick & Place

    PICK_FROM_POSE = 60
    PLACE_FROM_POSE = 61
    PICK_AND_PLACE = 62

    # Trajectories
    GET_TRAJECTORY_SAVED = 80
    EXECUTE_TRAJECTORY_FROM_POSES = 81
    EXECUTE_TRAJECTORY_SAVED = 82
    SAVE_TRAJECTORY = 83
    DELETE_TRAJECTORY = 84
    GET_SAVED_TRAJECTORY_LIST = 85
    EXECUTE_TRAJECTORY_FROM_POSES_AND_JOINTS = 86

    # - Tools
    UPDATE_TOOL = 120
    OPEN_GRIPPER = 121
    CLOSE_GRIPPER = 122
    PULL_AIR_VACUUM_PUMP = 123
    PUSH_AIR_VACUUM_PUMP = 124
    SETUP_ELECTROMAGNET = 125
    ACTIVATE_ELECTROMAGNET = 126
    DEACTIVATE_ELECTROMAGNET = 127
    GET_CURRENT_TOOL_ID = 128
    GRASP_WITH_TOOL = 129
    RELEASE_WITH_TOOL = 130
    ENABLE_TCP = 140
    SET_TCP = 141
    RESET_TCP = 142
    TOOL_REBOOT = 145

    # - Hardware
    SET_PIN_MODE = 150
    DIGITAL_WRITE = 151
    DIGITAL_READ = 152
    GET_DIGITAL_IO_STATE = 153
    GET_HARDWARE_STATUS = 154
    ANALOG_WRITE = 155
    ANALOG_READ = 156

    # - Conveyor
    SET_CONVEYOR = 180
    UNSET_CONVEYOR = 181
    CONTROL_CONVEYOR = 182
    GET_CONNECTED_CONVEYORS_ID = 183

    # - Vision
    GET_IMAGE_COMPRESSED = 200
    GET_TARGET_POSE_FROM_REL = 201
    GET_TARGET_POSE_FROM_CAM = 202

    VISION_PICK = 203
    MOVE_TO_OBJECT = 205
    DETECT_OBJECT = 204

    GET_CAMERA_INTRINSICS = 210

    SAVE_WORKSPACE_FROM_POSES = 220
    SAVE_WORKSPACE_FROM_POINTS = 221
    DELETE_WORKSPACE = 222
    GET_WORKSPACE_RATIO = 223
    GET_WORKSPACE_LIST = 224

    SET_IMAGE_BRIGHTNESS = 230
    SET_IMAGE_CONTRAST = 231
    SET_IMAGE_SATURATION = 232
    GET_IMAGE_PARAMETERS = 235

    # - Sound
    PLAY_SOUND = 240
    SET_VOLUME = 241
    STOP_SOUND = 242
    DELETE_SOUND = 243
    IMPORT_SOUND = 244

    # Led Ring
    LED_RING_SOLID = 250
    LED_RING_TURN_OFF = 251
    LED_RING_FLASH = 252
    LED_RING_ALTERNATE = 253
    LED_RING_CHASE = 254
    LED_RING_WIPE = 255
    LED_RING_RAINBOW = 256
    LED_RING_RAINBOW_CYCLE = 257
    LED_RING_RAINBOW_CHASE = 258
    LED_RING_GO_UP = 259
    LED_RING_GO_UP_DOWN = 260<|MERGE_RESOLUTION|>--- conflicted
+++ resolved
@@ -76,19 +76,12 @@
     DO1 = "DO1"
     DO2 = "DO2"
     DO3 = "DO3"
-<<<<<<< HEAD
-    DI1 = "DI1"
-    DI2 = "DI2"
-    DI3 = "DI3"
-    ELECTROMAGNET = "ELECTROMAGNET"
-=======
     DO4 = "DO4"
     DI1 = "DI1"
     DI2 = "DI2"
     DI3 = "DI3"
     DI4 = "DI4"
     DI5 = "DI5"
->>>>>>> 1bb9c9b7
 
 
 # - Conveyor
