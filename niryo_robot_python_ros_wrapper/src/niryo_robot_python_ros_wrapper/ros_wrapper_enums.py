--- conflicted
+++ resolved
@@ -90,10 +90,7 @@
     AI2 = "AI2"
     AO1 = "AO1"
     AO2 = "AO2"
-<<<<<<< HEAD
-=======
-
->>>>>>> 64e57803
+
 
 # - Conveyor
 
