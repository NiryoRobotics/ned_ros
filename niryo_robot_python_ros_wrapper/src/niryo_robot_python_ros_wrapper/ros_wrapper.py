--- conflicted
+++ resolved
@@ -157,48 +157,6 @@
         # Close program
         sys.exit()
 
-<<<<<<< HEAD
-    # -- Subscribers callbacks
-
-    def __callback_sub_joint_states(self, joint_states):
-        self.__joints = list(joint_states.position[:6])
-        self.__joints_name = joint_states.name[:6]
-
-    def __callback_sub_robot_state(self, pose):
-        self.__pose = pose
-
-    def __callback_sub_learning_mode(self, learning_mode):
-        self.__learning_mode_on = learning_mode.data
-
-    def __callback_sub_current_tool_id(self, msg):
-        self.__current_tool_id = msg.data
-
-    def __callback_sub_max_velocity_scaling_factor(self, msg):
-        self.__max_velocity_scaling_factor = msg.data
-
-    def __callback_sub_hardware_status(self, hw_status):
-        self.__hw_status = hw_status
-
-    def __callback_sub_digital_io_state(self, digital_io_state):
-        self.__digital_io_state = digital_io_state
-
-    def __callback_sub_analog_io_state(self, analog_io_state):
-        self.__analog_io_state = analog_io_state
-
-    def __callback_sub_stream_video(self, compressed_image_message):
-        self.__compressed_image_message = compressed_image_message
-
-    def __callback_camera_intrinsics(self, camera_info_message):
-        self.__camera_intrinsics_message = camera_info_message
-
-    def __callback_sub_conveyors_feedback(self, conveyors_feedback):
-        self.__conveyors_feedback = conveyors_feedback
-
-    def __callback_software_versions(self, software_versions):
-        self.__software_versions = software_versions
-
-=======
->>>>>>> 64dfb2a8
     # -- Service & Action executors
     def __call_service(self, service_name, service_msg_type, *args):
         """
