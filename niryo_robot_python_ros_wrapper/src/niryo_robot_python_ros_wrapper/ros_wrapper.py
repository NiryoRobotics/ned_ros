--- conflicted
+++ resolved
@@ -94,16 +94,6 @@
             FollowJointTrajectoryAction, FollowJointTrajectoryGoal)
 
         # Tool action
-<<<<<<< HEAD
-        self.__tool_action_server_name = '/niryo_robot_tools_commander/action_server'
-        self.__tool_action_server_client = actionlib.SimpleActionClient(self.__tool_action_server_name,
-                                                                        ToolAction)
-
-        self.__led_ring = None
-        self.__sound = None
-        self.__custom_button = None
-        if self.__hardware_version == 'ned2':
-=======
         self.__tool_action_nac = NiryoActionClient('/niryo_robot_tools_commander/action_server', ToolAction,
                                                    ToolGoal)
 
@@ -112,20 +102,16 @@
             from niryo_robot_led_ring.api import LedRingRosWrapper
             from niryo_robot_sound.api import SoundRosWrapper
 
->>>>>>> 698ad85a
             # Led Ring
             self.__led_ring = LedRingRosWrapper(self.__hardware_version, self.__service_timeout)
             # Sound
             self.__sound = SoundRosWrapper(self.__hardware_version, self.__service_timeout)
             # - Custom button
             self.__custom_button = CustomButtonRosWrapper(self.__hardware_version)
-<<<<<<< HEAD
-=======
         else:
             self.__led_ring = self.__sound = self.__custom_button = None
 
         rospy.loginfo("Python ROS Wrapper ready")
->>>>>>> 698ad85a
 
     def __del__(self):
         del self
