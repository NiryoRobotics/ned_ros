#!/usr/bin/env python

# Libs
import os
import subprocess

import rospy
import rospkg
from sqlite3 import OperationalError

from niryo_robot_database.SQLiteDAO import SQLiteDAO
from niryo_robot_database.Settings import Settings, UnknownSettingsException
from niryo_robot_database.FilePath import FilePath, UnknownFilePathException

# msg
from niryo_robot_msgs.msg import CommandStatus
from niryo_robot_database.msg import FilePath as FilePathMsg, Setting as SettingMsg

# srv
from niryo_robot_database.srv import SetSettings, GetSettings, AddFilePath, GetAllByType, RmFilePath


class DatabaseNode:
    def __init__(self):
        rospy.logdebug("Database Node - Entering in Init")

<<<<<<< HEAD
        db_path = os.path.expanduser(rospy.get_param('~sqlite_db_file_path'))
=======
        sqlite_db_file_path = os.path.join(rospy.get_param('~database_path'),
                                           rospy.get_param('~hardware_version') + ".db")
        db_path = os.path.expanduser(sqlite_db_file_path)

>>>>>>> 64e57803
        if not os.path.isfile(db_path):
            package_path = rospkg.RosPack().get_path('niryo_robot_database')
            file_path = os.path.join(package_path, 'sql', 'init.sh')
            subprocess.call(['bash', file_path])
            if not os.path.isfile(db_path):
                rospy.logerr('Database Node - Unable to open the database. Did you run sql/init.sh ?')

        sqlite_dao = SQLiteDAO(db_path)

        self.__settings = Settings(sqlite_dao)
        self.__file_paths = FilePath(sqlite_dao)

        rospy.Service('~settings/set', SetSettings, self.__callback_set_settings)
        rospy.Service('~settings/get', GetSettings, self.__callback_get_settings)
        rospy.Service('~file_paths/add', AddFilePath, self.__callback_add_file_path)
        rospy.Service('~file_paths/rm', RmFilePath, self.__callback_rm_file_path)
        rospy.Service('~file_paths/get_all_by_type', GetAllByType, self.__callback_get_all_by_type, )

        self.__setting_update_publisher = rospy.Publisher('~setting_update', SettingMsg, queue_size=5)

        # Set a bool to mentioned this node is initialized
        rospy.set_param('~initialized', True)

        rospy.logdebug("Database Node - Node Started")

    def __callback_set_settings(self, req):
        try:
            self.__settings.set(req.name, req.value, req.type)
        except TypeError as e:
            return CommandStatus.DATABASE_SETTINGS_TYPE_MISMATCH, e.__str__()
        except OperationalError as e:
            return CommandStatus.DATABASE_DB_ERROR, str(e)

        self.__setting_update_publisher.publish(req.name, req.value, req.type)
        return CommandStatus.SUCCESS, 'Settings successfully set'

    def __callback_get_settings(self, req):
        try:
            value, value_type = self.__settings.get(req.name)
        except UnknownSettingsException:
            return CommandStatus.DATABASE_SETTINGS_UNKNOWN, 'Unknown settings', None
        except OperationalError as e:
            return CommandStatus.DATABASE_DB_ERROR, str(e), None
        return CommandStatus.SUCCESS, value, value_type

    def __callback_add_file_path(self, req):
        try:
            row_id = self.__file_paths.add_file_path(
                req.type, req.name, req.path
            )
        except OperationalError as e:
            return CommandStatus.DATABASE_DB_ERROR, str(e)
        return CommandStatus.SUCCESS, str(row_id)

    def __callback_get_all_by_type(self, req):
        try:
            filepaths = self.__file_paths.get_all_by_type(req.type)
        except OperationalError as e:
            rospy.logwarn('[Database Node] OperationalError: {}'.format(str(e)))
            return CommandStatus.DATABASE_DB_ERROR, []

        res = [
            FilePathMsg(id=x['id'], type=x['type'], name=x['name'], date=x['date'], path=x['path'])
            for x in filepaths
        ]

        return CommandStatus.SUCCESS, res

    def __callback_rm_file_path(self, req):
        self.__file_paths.rm_file_path(req.id)
        return CommandStatus.SUCCESS, 'Successfully deleted'


if __name__ == "__main__":
    rospy.init_node('niryo_robot_database', anonymous=False, log_level=rospy.INFO)
    try:
        node = DatabaseNode()
        rospy.spin()
    except rospy.ROSInterruptException:
        pass<|MERGE_RESOLUTION|>--- conflicted
+++ resolved
@@ -24,14 +24,10 @@
     def __init__(self):
         rospy.logdebug("Database Node - Entering in Init")
 
-<<<<<<< HEAD
-        db_path = os.path.expanduser(rospy.get_param('~sqlite_db_file_path'))
-=======
         sqlite_db_file_path = os.path.join(rospy.get_param('~database_path'),
                                            rospy.get_param('~hardware_version') + ".db")
         db_path = os.path.expanduser(sqlite_db_file_path)
 
->>>>>>> 64e57803
         if not os.path.isfile(db_path):
             package_path = rospkg.RosPack().get_path('niryo_robot_database')
             file_path = os.path.join(package_path, 'sql', 'init.sh')
