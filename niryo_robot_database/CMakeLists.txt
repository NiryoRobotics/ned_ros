cmake_minimum_required(VERSION 3.0.2)
project(niryo_robot_database)
message( STATUS "\n## Reading ${PROJECT_NAME}/CMakeLists.txt...")

find_package(catkin REQUIRED COMPONENTS
  message_generation
  rospy
)

add_message_files(
  FILES
  FilePath.msg
<<<<<<< HEAD
  Metric.msg
=======
  Setting.msg
>>>>>>> f20faa57
)

add_service_files(
  DIRECTORY srv
  FILES
<<<<<<< HEAD
  AddFilePath.srv
  GetAllByType.srv
  GetAllMetrics.srv
  GetSettings.srv
  RmFilePath.srv
  SetMetric.srv
=======
  GetSettings.srv
>>>>>>> f20faa57
  SetSettings.srv
)

# enable python module support
catkin_python_setup()

generate_messages(
  DEPENDENCIES
)

catkin_package(
  CATKIN_DEPENDS
  message_runtime
)

include_directories(
  ${catkin_INCLUDE_DIRS}
)

#############
##   Doc   ##
#############

find_program(rosdoc_lite_FOUND rosdoc_lite)
if(rosdoc_lite_FOUND)
    add_custom_target (${PROJECT_NAME}_doc ALL
        rosdoc_lite -o ${CMAKE_CURRENT_BINARY_DIR}/doc ${CMAKE_CURRENT_LIST_DIR}
    )
else()
  message(WARNING "rosdoc_lite not found. Skipping documentation building")
endif()

#############
## Testing ##
#############

if(CATKIN_ENABLE_TESTING)

  ##########################
  ## Static code analysis ##
  ##########################
  find_package(roslint QUIET)

  if(roslint_FOUND)
      set(ROSLINT_PYTHON_OPTS "1>&2")  
      roslint_python()
  else()
      message(WARNING "roslint not found. Skipping roslint target building")
  endif()
endif()

#############
## Install ##
#############

catkin_install_python(PROGRAMS 
    scripts/database_node.py
  DESTINATION ${CATKIN_PACKAGE_BIN_DESTINATION})

# Mark other files for installation

install(
  DIRECTORY launch/
  DESTINATION ${CATKIN_PACKAGE_SHARE_DESTINATION}/launch
)

install(
  DIRECTORY config/
  DESTINATION ${CATKIN_PACKAGE_SHARE_DESTINATION}/config
)

install(
  DIRECTORY sql/
  DESTINATION ${CATKIN_PACKAGE_SHARE_DESTINATION}/sql
  USE_SOURCE_PERMISSIONS
)

if (rosdoc_lite_FOUND)
  install(
    DIRECTORY ${CMAKE_CURRENT_BINARY_DIR}/doc/
    DESTINATION ${CATKIN_PACKAGE_SHARE_DESTINATION}/doc
  )
endif()<|MERGE_RESOLUTION|>--- conflicted
+++ resolved
@@ -10,26 +10,16 @@
 add_message_files(
   FILES
   FilePath.msg
-<<<<<<< HEAD
-  Metric.msg
-=======
   Setting.msg
->>>>>>> f20faa57
 )
 
 add_service_files(
   DIRECTORY srv
   FILES
-<<<<<<< HEAD
   AddFilePath.srv
+  GetSettings.srv
   GetAllByType.srv
-  GetAllMetrics.srv
-  GetSettings.srv
   RmFilePath.srv
-  SetMetric.srv
-=======
-  GetSettings.srv
->>>>>>> f20faa57
   SetSettings.srv
 )
 
