# ned/joint_limits.yaml
# joint_limits.yaml allows the dynamics properties specified in the URDF to be overwritten or augmented as needed
# Specific joint properties can be changed with the keys [max_position, min_position, max_velocity, max_acceleration]
# Joint limits can be turned off with [has_velocity_limits, has_acceleration_limits]
joint_limits:
  joint_1:
    has_velocity_limits: true
<<<<<<< HEAD
    max_velocity: 1.57
    has_acceleration_limits: true
    max_acceleration: 2.0
=======
    max_velocity: 2.0
    has_acceleration_limits: true
    max_acceleration: 5.8
>>>>>>> 08e1b65c
  joint_2:
    has_velocity_limits: true
    max_velocity: 1.047
    has_acceleration_limits: true
<<<<<<< HEAD
    max_acceleration: 2.0
=======
    max_acceleration: 4.0
>>>>>>> 08e1b65c
  joint_3:
    has_velocity_limits: true
    max_velocity: 1.46
    has_acceleration_limits: true
<<<<<<< HEAD
    max_acceleration: 2.0
=======
    max_acceleration: 5.9
>>>>>>> 08e1b65c
  joint_4:
    has_velocity_limits: true
    max_velocity: 6.28
    has_acceleration_limits: true
    max_acceleration: 5.0
  joint_5:
    has_velocity_limits: true
    max_velocity: 6.28
    has_acceleration_limits: true
    max_acceleration: 5.0
  joint_6:
    has_velocity_limits: true
    max_velocity: 4.7
    has_acceleration_limits: true
    max_acceleration: 5.0<|MERGE_RESOLUTION|>--- conflicted
+++ resolved
@@ -5,33 +5,19 @@
 joint_limits:
   joint_1:
     has_velocity_limits: true
-<<<<<<< HEAD
-    max_velocity: 1.57
-    has_acceleration_limits: true
-    max_acceleration: 2.0
-=======
     max_velocity: 2.0
     has_acceleration_limits: true
     max_acceleration: 5.8
->>>>>>> 08e1b65c
   joint_2:
     has_velocity_limits: true
     max_velocity: 1.047
     has_acceleration_limits: true
-<<<<<<< HEAD
-    max_acceleration: 2.0
-=======
     max_acceleration: 4.0
->>>>>>> 08e1b65c
   joint_3:
     has_velocity_limits: true
     max_velocity: 1.46
     has_acceleration_limits: true
-<<<<<<< HEAD
-    max_acceleration: 2.0
-=======
     max_acceleration: 5.9
->>>>>>> 08e1b65c
   joint_4:
     has_velocity_limits: true
     max_velocity: 6.28
