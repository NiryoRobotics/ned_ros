# ned/joint_limits.yaml
# joint_limits.yaml allows the dynamics properties specified in the URDF to be overwritten or augmented as needed
# Specific joint properties can be changed with the keys [max_position, min_position, max_velocity, max_acceleration]
# Joint limits can be turned off with [has_velocity_limits, has_acceleration_limits]
joint_limits:
  joint_1:
    has_velocity_limits: true
<<<<<<< HEAD
    max_velocity: 10.0
    has_acceleration_limits: false
    max_acceleration: 5.1
  joint_2:
    has_velocity_limits: true
    max_velocity: 8.0
    has_acceleration_limits: false
    max_acceleration: 2.05
  joint_3:
    has_velocity_limits: true
    max_velocity: 8.0
    has_acceleration_limits: false
    max_acceleration: 2.55
=======
    max_velocity: 1.257
    has_acceleration_limits: true
    max_acceleration: 8.4
  joint_2:
    has_velocity_limits: true
    max_velocity: 1.05
    has_acceleration_limits: true
    max_acceleration: 3.4
  joint_3:
    has_velocity_limits: true
    max_velocity: 1.05
    has_acceleration_limits: true
    max_acceleration: 4.2
>>>>>>> ac037f09
  joint_4:
    has_velocity_limits: true
    max_velocity: 2.0
    has_acceleration_limits: true
    max_acceleration: 2.0
  joint_5:
    has_velocity_limits: true
    max_velocity: 2.0
    has_acceleration_limits: true
    max_acceleration: 2.0
  joint_6:
    has_velocity_limits: true
    max_velocity: 1.57
    has_acceleration_limits: true
    max_acceleration: 2.0<|MERGE_RESOLUTION|>--- conflicted
+++ resolved
@@ -5,21 +5,6 @@
 joint_limits:
   joint_1:
     has_velocity_limits: true
-<<<<<<< HEAD
-    max_velocity: 10.0
-    has_acceleration_limits: false
-    max_acceleration: 5.1
-  joint_2:
-    has_velocity_limits: true
-    max_velocity: 8.0
-    has_acceleration_limits: false
-    max_acceleration: 2.05
-  joint_3:
-    has_velocity_limits: true
-    max_velocity: 8.0
-    has_acceleration_limits: false
-    max_acceleration: 2.55
-=======
     max_velocity: 1.257
     has_acceleration_limits: true
     max_acceleration: 8.4
@@ -33,7 +18,6 @@
     max_velocity: 1.05
     has_acceleration_limits: true
     max_acceleration: 4.2
->>>>>>> ac037f09
   joint_4:
     has_velocity_limits: true
     max_velocity: 2.0
