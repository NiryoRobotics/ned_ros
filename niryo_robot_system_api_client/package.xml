<?xml version="1.0"?>
<?xml-model
  href="http://download.ros.org/schema/package_format3.xsd"
  schematypens="http://www.w3.org/2001/XMLSchema"?>
<package format="3">
  <name>niryo_robot_system_api_client</name>
  <version>3.1.0</version>
<<<<<<< HEAD
  <description>Provides the system API client for the robot</description>
=======
  <description>It provides a ROS interface to manage the robot wifi hotspot</description>
  <author email="j.mottier@niryo.com">Justin Mottier</author>
>>>>>>> f2e0d91b
  <maintainer email="j.mottier@niryo.com">Justin Mottier</maintainer>
  <maintainer email="c.ducatez@niryo.com">Corentin Ducatez</maintainer>
  <license>GPLv3</license>
  <author email="j.mottier@niryo.com">Justin Mottier</author>
  
  <buildtool_depend>catkin</buildtool_depend>

  <exec_depend>niryo_robot_msgs</exec_depend>
  <exec_depend>rospy</exec_depend>
  <exec_depend>std_msgs</exec_depend>
</package><|MERGE_RESOLUTION|>--- conflicted
+++ resolved
@@ -5,12 +5,7 @@
 <package format="3">
   <name>niryo_robot_system_api_client</name>
   <version>3.1.0</version>
-<<<<<<< HEAD
-  <description>Provides the system API client for the robot</description>
-=======
-  <description>It provides a ROS interface to manage the robot wifi hotspot</description>
-  <author email="j.mottier@niryo.com">Justin Mottier</author>
->>>>>>> f2e0d91b
+  <description>Provides a ROS interface to manage the robot wifi hotspot</description>
   <maintainer email="j.mottier@niryo.com">Justin Mottier</maintainer>
   <maintainer email="c.ducatez@niryo.com">Corentin Ducatez</maintainer>
   <license>GPLv3</license>
