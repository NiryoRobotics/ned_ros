--- conflicted
+++ resolved
@@ -37,8 +37,6 @@
     RobotStatus.PAUSE: 'Pause',
     RobotStatus.LEARNING_MODE_AUTONOMOUS: 'Learning mode autonomous',
     RobotStatus.REBOOT_MOTOR: 'Reboot motor'
-<<<<<<< HEAD
-=======
 }
 
 ROBOT_STATUS_TO_MESSAGE = {
@@ -58,7 +56,6 @@
     RobotStatus.PAUSE: "Program paused",
     RobotStatus.LEARNING_MODE_AUTONOMOUS: "Program is running and learning_mode active",
     RobotStatus.REBOOT_MOTOR: 'Reboot motor'
->>>>>>> 64e57803
 }
 
 LOG_STATUS_TO_STR = {
