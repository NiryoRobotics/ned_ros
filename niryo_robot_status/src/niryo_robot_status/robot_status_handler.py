import rospy

from robot_status_enums import *
from robot_status_observer import RobotStatusObserver
from robot_nodes_observer import RobotNodesObserver
from robot_logs_observer import RobotLogsObserver

# - Messages
from niryo_robot_status.msg import RobotStatus
from niryo_robot_msgs.msg import HardwareStatus
from niryo_robot_msgs.msg import CommandStatus
from niryo_robot_arm_commander.msg import PausePlanExecution

# - Services
from niryo_robot_msgs.srv import AdvertiseShutdown, AdvertiseShutdownRequest
<<<<<<< HEAD
=======


class NoChangesException(Exception):
    pass
>>>>>>> 64e57803


class RobotStatusHandler(object):

    def __init__(self):
        self.__robot_status = RobotStatus.BOOTING
        self.__robot_message = ""
        self.__booting = True
        self.__autonomous_mode = False
        self.__robot_status_pub = None

        # - Observers
        self.__robot_nodes_observer = RobotNodesObserver(self)
        self.__robot_status_observer = RobotStatusObserver(self)
        self.__robot_logs_observer = RobotLogsObserver(self)

        # - Publisher
        self.__robot_status_pub = rospy.Publisher('~robot_status', RobotStatus, latch=True, queue_size=10)

        # - Services
        self.__advertise_shutdown_service = rospy.Service('~advertise_shutdown', AdvertiseShutdown,
                                                          self.__callback_advertise_shutdown)

        # - Handle shutdown
        rospy.on_shutdown(self.__shutdown_advertise)

        # Init Status
        self.__autonomous_mode = self.get_autonomous_status()
        self.__build_robot_status()
        self.__waiting_for_booting()
        self.__robot_status_observer.read_joint_limits()

    @property
    def robot_status(self):
        return self.__robot_status

    def __callback_advertise_shutdown(self, req):
        if req.value == AdvertiseShutdownRequest.SHUTDOWN:
            self.__shutdown_advertise(RobotStatus.SHUTDOWN)
            return CommandStatus.SUCCESS, "Success"
        elif req.value == AdvertiseShutdownRequest.REBOOT:
            self.__shutdown_advertise(RobotStatus.REBOOT)
            return CommandStatus.SUCCESS, "Success"
        elif req.value == AdvertiseShutdownRequest.UPDATE:
            self.__shutdown_advertise(RobotStatus.UPDATE)
            return CommandStatus.SUCCESS, "Success"

        return CommandStatus.FAILURE, "Bad arguments"

    def __waiting_for_booting(self):
        self.__booting = True
        self.__build_robot_status()

        booting_message = ""
        while self.__booting:
            if self.__robot_status_observer.hardware_status is not None \
                    and self.__robot_status_observer.hardware_status.connection_up:

                self.__booting = not self.__robot_nodes_observer.check_nodes_initialization()

                if self.__booting:
                    if self.__robot_nodes_observer.missing_vital_nodes:
                        booting_message = "Missing nodes: {}".format(self.__robot_nodes_observer.missing_vital_nodes)
                    else:
                        booting_message = "Not initialized nodes: {}".format(
                            self.__robot_nodes_observer.not_initialized_nodes)
                    if booting_message != self.__robot_message:
                        self.__robot_message = booting_message
                        self.__publish()

            rospy.sleep(0.1)

        self.__robot_message = ""
        self.__build_robot_status()
        self.__robot_nodes_observer.start_nodes_check_loop()  # Start nodes checker observer

    def get_autonomous_status(self):
        return self.__robot_nodes_observer.check_user_node or \
               self.__robot_status_observer.program_is_running or \
               self.__robot_status_observer.is_tcp_client_connected or \
               self.__robot_nodes_observer.pyniryo_connected

    def advertise_new_state(self):
        if self.__robot_status_pub is not None:
            self.__build_robot_status()

    def advertise_new_logs(self):
        if self.__robot_status_pub is not None and self.__robot_status > RobotStatus.SHUTDOWN:
            self.__publish()

    def advertise_warning(self):
        if self.__robot_status_pub is not None:
            self.__publish()

    def __shutdown_advertise(self, status=RobotStatus.SHUTDOWN):
        self.__robot_status = status
<<<<<<< HEAD
        self.__robot_message = ""
=======
        self.__robot_message = ROBOT_STATUS_TO_MESSAGE[status]
>>>>>>> 64e57803
        self.__booting = False
        self.__log_status = RobotStatus.NONE
        self.__log_msg = ""
        self.__publish()

    def __build_robot_status(self):
<<<<<<< HEAD
        # - Hardware status
        if self.__robot_status <= RobotStatus.SHUTDOWN:
            return
        elif self.__booting:
            new_robot_status, new_robot_message = RobotStatus.BOOTING, "Robot is booting"
        elif not self.__robot_nodes_observer.are_vital_nodes_alive:
            new_robot_status = RobotStatus.FATAL_ERROR
            new_robot_message = "{} nodes are missing".format(self.__robot_nodes_observer.missing_vital_nodes)
        else:
            new_robot_status, new_robot_message = self.__check_hardware_error()

        # - Program or motion errors
        if self.__robot_status_observer.collision_detected:
            new_robot_status, new_robot_message = RobotStatus.COLLISION, "Robot collision detected"
            self.__robot_status_observer.collision_detected = False
        elif self.__robot_status == RobotStatus.COLLISION and \
                (self.__robot_status_observer.program_error or self.__robot_status_observer.learning_mode_state):
            # Stay at collision status
            return
        elif self.__robot_status_observer.program_error:
            new_robot_status = RobotStatus.USER_PROGRAM_ERROR
            new_robot_message = self.__robot_status_observer.program_error_message

        # - Robot status - No errors
        if new_robot_status == RobotStatus.UNKNOWN:
            self.__autonomous_mode = self.get_autonomous_status()
            if self.__robot_status_observer.hardware_status.hardware_state:
                new_robot_status, new_robot_message = RobotStatus.REBOOT_MOTOR, "Rebooting one or more motors"
            elif self.__robot_status_observer.hardware_status.calibration_in_progress:
                new_robot_status, new_robot_message = RobotStatus.CALIBRATION_IN_PROGRESS, "Calibration in progress"
            elif self.__robot_status_observer.hardware_status.calibration_needed:
                new_robot_status, new_robot_message = RobotStatus.CALIBRATION_NEEDED, "Calibration needed"
            elif self.__robot_status_observer.learning_mode_state and not self.__autonomous_mode:
                new_robot_status, new_robot_message = RobotStatus.LEARNING_MODE, "Learning mode activated"
            elif self.__robot_status_observer.pause_state == PausePlanExecution.PAUSE:
                new_robot_status, new_robot_message = RobotStatus.PAUSE, "Program paused"
            elif self.__robot_status_observer.is_debug_motor_active:
                new_robot_status, new_robot_message = RobotStatus.RUNNING_DEBUG, "Debug program is running"
            elif self.__autonomous_mode:
                if self.__robot_status_observer.learning_mode_state:
                    new_robot_status = RobotStatus.LEARNING_MODE_AUTONOMOUS
                    new_robot_message = "Program is running and learning_mode active"
                else:
                    new_robot_status, new_robot_message = RobotStatus.RUNNING_AUTONOMOUS, "Program is running"
            elif self.__robot_status_observer.motion_goal_is_active or self.__robot_status_observer.jog_is_enabled:
                new_robot_status, new_robot_message = RobotStatus.MOVING, "Robot is moving"
            else:
                new_robot_status, new_robot_message = RobotStatus.STANDBY, "Standby, nothing else to say"
=======
        try:
            # - Ros status -> Booting, Node crash, etc..
            new_robot_status, new_robot_message = self.__check_ros_state()

            if new_robot_status == RobotStatus.UNKNOWN:
                # Motor Error
                new_robot_status, new_robot_message = self.__check_hardware_error()

            if new_robot_status == RobotStatus.UNKNOWN:
                # - Program or motion errors
                new_robot_status, new_robot_message = self.__check_motion_errors()

            if new_robot_status == RobotStatus.UNKNOWN:
                # - Robot status - No errors
                new_robot_status, new_robot_message = self.__check_regular_robot_status()
        except NoChangesException:
            return
>>>>>>> 64e57803

        if self.__robot_status != new_robot_status or self.__robot_message != new_robot_message:
            self.__robot_status = new_robot_status
            self.__robot_message = new_robot_message
            self.__publish()

    def __publish(self):
        robot_status_msg = RobotStatus()

        robot_status_msg.robot_status = self.__robot_status
        robot_status_msg.robot_status_str = ROBOT_STATUS_TO_STR[robot_status_msg.robot_status]
        robot_status_msg.robot_message = self.__robot_message

        robot_status_msg.logs_status = self.__robot_logs_observer.log_status
        robot_status_msg.logs_status_str = LOG_STATUS_TO_STR[robot_status_msg.logs_status]
        robot_status_msg.logs_message = self.__robot_logs_observer.log_message

        robot_status_msg.out_of_bounds = self.__robot_status_observer.out_of_bounds
        robot_status_msg.rpi_overheating = self.__robot_status_observer.rpi_overheating

        self.__robot_status_pub.publish(robot_status_msg)

        if RobotStatus.SHUTDOWN < robot_status_msg.robot_status < RobotStatus.NONE:
            rospy.logwarn(
                "[Robot Status] - {} - {}".format(robot_status_msg.robot_status_str, robot_status_msg.robot_message))

    def __check_hardware_error(self):
        new_robot_status = RobotStatus.UNKNOWN
        new_robot_message = ""

        if HardwareStatus.REBOOT == self.__robot_status_observer.hardware_status.hardware_state:
            new_robot_status, new_robot_message = RobotStatus.REBOOT_MOTOR, "Rebooting one or more motors"
        elif self.__robot_status_observer.hardware_status.error_message or \
                HardwareStatus.ERROR == self.__robot_status_observer.hardware_status.hardware_state:
            new_robot_status = RobotStatus.MOTOR_ERROR
            new_robot_message = self.__robot_status_observer.hardware_status.error_message
        else:
            for motor_index, motor_error in enumerate(
                    self.__robot_status_observer.hardware_status.hardware_errors_message):
                if motor_error and not (motor_index > 5 and motor_error == "Overload"):
                    new_robot_status = RobotStatus.MOTOR_ERROR
                    self.__robot_message += "{}: {}\n".format(
                        self.__robot_status_observer.hardware_status.motor_names[motor_index],
                        motor_error)

        return new_robot_status, new_robot_message

    def __check_regular_robot_status(self):
        self.__autonomous_mode = self.get_autonomous_status()
        if self.__robot_status_observer.hardware_status.calibration_in_progress:
            robot_status = RobotStatus.CALIBRATION_IN_PROGRESS
        elif self.__robot_status_observer.hardware_status.calibration_needed:
            robot_status = RobotStatus.CALIBRATION_NEEDED
        elif self.__robot_status_observer.learning_mode_state and not self.__autonomous_mode:
            robot_status = RobotStatus.LEARNING_MODE
        elif self.__robot_status_observer.pause_state == PausePlanExecution.PAUSE:
            robot_status = RobotStatus.PAUSE
        elif self.__robot_status_observer.is_debug_motor_active:
            robot_status = RobotStatus.RUNNING_DEBUG
        elif self.__autonomous_mode:
            if self.__robot_status_observer.learning_mode_state:
                robot_status = RobotStatus.LEARNING_MODE_AUTONOMOUS
            else:
                robot_status = RobotStatus.RUNNING_AUTONOMOUS
        elif self.__robot_status_observer.motion_goal_is_active or self.__robot_status_observer.jog_is_enabled:
            robot_status = RobotStatus.MOVING
        # waiting for user intervention to clear these errors
        elif self.__robot_status not in [RobotStatus.COLLISION, RobotStatus.USER_PROGRAM_ERROR]:
            robot_status = RobotStatus.STANDBY
        else:
            raise NoChangesException

        return robot_status, ROBOT_STATUS_TO_MESSAGE[robot_status]

    def __check_motion_errors(self):
        # - Program or motion errors
        if self.__robot_status_observer.collision_detected:
            robot_status, robot_message = RobotStatus.COLLISION, ROBOT_STATUS_TO_MESSAGE[RobotStatus.COLLISION]
            self.__robot_status_observer.collision_detected = False
        elif self.__robot_status == RobotStatus.COLLISION and self.__robot_status_observer.program_error:
            # Stay at collision status
            raise NoChangesException
        elif self.__robot_status_observer.program_error:
            robot_status = RobotStatus.USER_PROGRAM_ERROR
            robot_message = self.__robot_status_observer.program_error_message
        else:
            robot_status, robot_message = RobotStatus.UNKNOWN, ""

        return robot_status, robot_message

    def __check_ros_state(self):
        if self.__robot_status <= RobotStatus.SHUTDOWN:
            raise NoChangesException
        elif self.__booting:
            robot_status, robot_message = RobotStatus.BOOTING, ROBOT_STATUS_TO_MESSAGE[RobotStatus.BOOTING]
        elif not self.__robot_nodes_observer.are_vital_nodes_alive:
            robot_status = RobotStatus.FATAL_ERROR
            robot_message = "{} nodes are missing".format(self.__robot_nodes_observer.missing_vital_nodes)
        else:
            robot_status, robot_message = RobotStatus.UNKNOWN, ""

        return robot_status, robot_message<|MERGE_RESOLUTION|>--- conflicted
+++ resolved
@@ -13,13 +13,10 @@
 
 # - Services
 from niryo_robot_msgs.srv import AdvertiseShutdown, AdvertiseShutdownRequest
-<<<<<<< HEAD
-=======
 
 
 class NoChangesException(Exception):
     pass
->>>>>>> 64e57803
 
 
 class RobotStatusHandler(object):
@@ -116,67 +113,13 @@
 
     def __shutdown_advertise(self, status=RobotStatus.SHUTDOWN):
         self.__robot_status = status
-<<<<<<< HEAD
-        self.__robot_message = ""
-=======
         self.__robot_message = ROBOT_STATUS_TO_MESSAGE[status]
->>>>>>> 64e57803
         self.__booting = False
         self.__log_status = RobotStatus.NONE
         self.__log_msg = ""
         self.__publish()
 
     def __build_robot_status(self):
-<<<<<<< HEAD
-        # - Hardware status
-        if self.__robot_status <= RobotStatus.SHUTDOWN:
-            return
-        elif self.__booting:
-            new_robot_status, new_robot_message = RobotStatus.BOOTING, "Robot is booting"
-        elif not self.__robot_nodes_observer.are_vital_nodes_alive:
-            new_robot_status = RobotStatus.FATAL_ERROR
-            new_robot_message = "{} nodes are missing".format(self.__robot_nodes_observer.missing_vital_nodes)
-        else:
-            new_robot_status, new_robot_message = self.__check_hardware_error()
-
-        # - Program or motion errors
-        if self.__robot_status_observer.collision_detected:
-            new_robot_status, new_robot_message = RobotStatus.COLLISION, "Robot collision detected"
-            self.__robot_status_observer.collision_detected = False
-        elif self.__robot_status == RobotStatus.COLLISION and \
-                (self.__robot_status_observer.program_error or self.__robot_status_observer.learning_mode_state):
-            # Stay at collision status
-            return
-        elif self.__robot_status_observer.program_error:
-            new_robot_status = RobotStatus.USER_PROGRAM_ERROR
-            new_robot_message = self.__robot_status_observer.program_error_message
-
-        # - Robot status - No errors
-        if new_robot_status == RobotStatus.UNKNOWN:
-            self.__autonomous_mode = self.get_autonomous_status()
-            if self.__robot_status_observer.hardware_status.hardware_state:
-                new_robot_status, new_robot_message = RobotStatus.REBOOT_MOTOR, "Rebooting one or more motors"
-            elif self.__robot_status_observer.hardware_status.calibration_in_progress:
-                new_robot_status, new_robot_message = RobotStatus.CALIBRATION_IN_PROGRESS, "Calibration in progress"
-            elif self.__robot_status_observer.hardware_status.calibration_needed:
-                new_robot_status, new_robot_message = RobotStatus.CALIBRATION_NEEDED, "Calibration needed"
-            elif self.__robot_status_observer.learning_mode_state and not self.__autonomous_mode:
-                new_robot_status, new_robot_message = RobotStatus.LEARNING_MODE, "Learning mode activated"
-            elif self.__robot_status_observer.pause_state == PausePlanExecution.PAUSE:
-                new_robot_status, new_robot_message = RobotStatus.PAUSE, "Program paused"
-            elif self.__robot_status_observer.is_debug_motor_active:
-                new_robot_status, new_robot_message = RobotStatus.RUNNING_DEBUG, "Debug program is running"
-            elif self.__autonomous_mode:
-                if self.__robot_status_observer.learning_mode_state:
-                    new_robot_status = RobotStatus.LEARNING_MODE_AUTONOMOUS
-                    new_robot_message = "Program is running and learning_mode active"
-                else:
-                    new_robot_status, new_robot_message = RobotStatus.RUNNING_AUTONOMOUS, "Program is running"
-            elif self.__robot_status_observer.motion_goal_is_active or self.__robot_status_observer.jog_is_enabled:
-                new_robot_status, new_robot_message = RobotStatus.MOVING, "Robot is moving"
-            else:
-                new_robot_status, new_robot_message = RobotStatus.STANDBY, "Standby, nothing else to say"
-=======
         try:
             # - Ros status -> Booting, Node crash, etc..
             new_robot_status, new_robot_message = self.__check_ros_state()
@@ -194,7 +137,6 @@
                 new_robot_status, new_robot_message = self.__check_regular_robot_status()
         except NoChangesException:
             return
->>>>>>> 64e57803
 
         if self.__robot_status != new_robot_status or self.__robot_message != new_robot_message:
             self.__robot_status = new_robot_status
