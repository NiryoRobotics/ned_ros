import rospy

# - Messages
from std_msgs.msg import Bool
from std_msgs.msg import Header
from sensor_msgs.msg import JointState

from niryo_robot_msgs.msg import HardwareStatus
from niryo_robot_arm_commander.msg import PausePlanExecution
from niryo_robot_programs_manager.msg import ProgramIsRunning

# - Services
from niryo_robot_arm_commander.srv import GetJointLimits


class RobotStatusObserver(object):

    def __init__(self, robot_status_handler):
        """

        :type robot_status_handler: RobotStatusHandler
        """
        self.__robot_status_handler = robot_status_handler

        self.out_of_bounds = False
        self.hardware_status = HardwareStatus()
        self.motion_goal_is_active = False
        self.is_debug_motor_active = False
        self.jog_is_enabled = False
        self.program_is_running = False
        self.program_error = False
        self.program_error_message = ""
        self.is_tcp_client_connected = False
        self.learning_mode_state = False
        self.joint_limits = None
        self.pause_state = PausePlanExecution.STANDBY
        self.collision_detected = False
        self.rpi_overheating = False

        self.rpi_overheating_temperature = rospy.get_param(
            "niryo_robot_hardware_interface/cpu_interface/temperature_warn_threshold", 75)

<<<<<<< HEAD
        # # - Publisher
        # self.__ping_pyniryo_publisher = rospy.Publisher('
        #                               /niryo_robot_pyniryo2/ping', Empty, latch=False, queue_size=10)

        # - Services
        # self.__pong_pniryo_service = rospy.Service('/niryo_robot_pyniryo2/pong',
        #                                            SetString, self.__callback_pong_pyniryo2)
        self.__ping_pniryo_service = rospy.ServiceProxy("/niryo_robot_pyniryo2/ping", GetString)

=======
>>>>>>> 1589c276
        # - Subscribers
        self.hardware_status_sub = rospy.Subscriber('/niryo_robot_hardware_interface/hardware_status',
                                                    HardwareStatus, self.__callback_hardware_status)

        self.__pause_state_sub = rospy.Subscriber('/niryo_robot_rpi/pause_state',
                                                  PausePlanExecution, self.__callback_pause)

        self.motion_goal_is_active_sub = rospy.Subscriber('/niryo_robot_arm_commander/is_active',
                                                          Bool, self.__callback_motion_goal_is_active)

        self.is_debug_motor_active_sub = rospy.Subscriber('/niryo_robot_arm_commander/is_debug_motor_active',
                                                          Bool, self.__callback_is_debug_motor_active)

        self.jog_is_enabled_sub = rospy.Subscriber('/niryo_robot/jog_interface/is_enabled',
                                                   Bool, self.__callback_jog_is_enabled)

        self.program_is_running_sub = rospy.Subscriber('/niryo_robot_programs_manager/program_is_running',
                                                       ProgramIsRunning, self.__callback_program_is_running)

        self.is_tcp_client_connected_sub = rospy.Subscriber('/niryo_robot_user_interface/is_client_connected',
                                                            Bool, self.__callback_is_client_connected)

        self.learning_mode_state_sub = rospy.Subscriber('/niryo_robot/learning_mode/state',
                                                        Bool, self.__callback_learning_mode_state)

        self.__collision_detected_sub = rospy.Subscriber('/niryo_robot_arm_commander/collision_detected',
                                                         Bool, self.__callback_collision_detected)

        self.__joint_state_sub = rospy.Subscriber('/joint_states', JointState, self.__callback_joint_states)

    def __callback_pause(self, msg):
        if self.pause_state != msg.state:
            self.pause_state = msg.state
            self.__robot_status_handler.advertise_new_state()

    def __callback_motion_goal_is_active(self, msg):
        if self.motion_goal_is_active != msg.data:
            self.motion_goal_is_active = msg.data
            self.__robot_status_handler.advertise_new_state()

    def __callback_is_debug_motor_active(self, msg):
        if self.is_debug_motor_active != msg.data:
            self.is_debug_motor_active = msg.data
            self.__robot_status_handler.advertise_new_state()

    def __callback_program_is_running(self, msg):
        if self.program_is_running != msg.program_is_running:
            self.program_is_running = msg.program_is_running
            if not msg.program_is_running:
                self.program_error = True if msg.last_execution_status == msg.EXECUTION_ERROR else False
                self.program_error_message = msg.last_execution_msg
            self.__robot_status_handler.advertise_new_state()

            # Clean error after
            self.program_error = False
            self.program_error_message = ""

    def __callback_jog_is_enabled(self, msg):
        if self.jog_is_enabled != msg.data:
            self.jog_is_enabled = msg.data
            self.__robot_status_handler.advertise_new_state()

    def __callback_hardware_status(self, msg):
        rpi_overheating = msg.rpi_temperature >= self.rpi_overheating_temperature
        # Clean up unused attributes to avoid unwanted callbacks due to their fluctuation.
        msg.header = Header()
        msg.rpi_temperature = 0
        msg.temperatures = []
        msg.voltages = []

        # Todo remove this shit
        msg.error_message = ""

        if self.hardware_status != msg:
            self.hardware_status = msg
            self.rpi_overheating = rpi_overheating
            self.__robot_status_handler.advertise_new_state()
        elif rpi_overheating != self.rpi_overheating:
            self.rpi_overheating = rpi_overheating
            self.__robot_status_handler.advertise_warning()

    def __callback_learning_mode_state(self, msg):
        if self.learning_mode_state != msg.data:
            self.learning_mode_state = msg.data
            self.__robot_status_handler.advertise_new_state()

    def __callback_is_client_connected(self, msg):
        if self.is_tcp_client_connected != msg.data:
            self.is_tcp_client_connected = msg.data
            self.__robot_status_handler.advertise_new_state()

    def __callback_collision_detected(self, msg):
        self.collision_detected = msg.data

<<<<<<< HEAD
    def __callback_rosbridge_connected_clients(self, msg):
        last_pyniryo2_ping = self.pyniryo2_ping
        self.pyniryo2_ping = len(msg.clients) > 0
        # last_pyniryo2_ping = self.pyniryo2_ping
        #
        # if len(msg.clients) == 0:
        #     self.pyniryo2_ping = False
        # else:
        #
        #     print("try ping")
        #     try:
        #         self.__ping_pniryo_service.wait_for_service(timeout=1)
        #         resp = self.__ping_pniryo_service()
        #         rospy.loginfo("Pyniryo2 connected at ip: {}".format(resp.value))
        #         self.pyniryo2_ping = True
        #     except rospy.ROSException:
        #         print("fail ping")
        #         self.pyniryo2_ping = False
        #
        # print self.pyniryo2_ping
        # print (last_pyniryo2_ping, self.pyniryo2_ping)
        if last_pyniryo2_ping != self.pyniryo2_ping:
            self.__robot_status_handler.advertise_new_state()

=======
>>>>>>> 1589c276
    def __callback_joint_states(self, msg):
        if not self.joint_limits:
            return

        current_out_of_bounds_state = False
        if not self.hardware_status.calibration_in_progress and not self.hardware_status.calibration_needed:
            for joint_name, joint_pose in zip(msg.name, msg.position):
                if (joint_name in self.joint_limits and
                        not (self.joint_limits[joint_name].min <= joint_pose <= self.joint_limits[joint_name].max)):
                    current_out_of_bounds_state = True
                    break

        if self.out_of_bounds != current_out_of_bounds_state:
            self.out_of_bounds = current_out_of_bounds_state
            self.__robot_status_handler.advertise_warning()

    def read_joint_limits(self):
        tries = 0
        while not rospy.is_shutdown() and tries < 10:
            try:
                rospy.wait_for_service('/niryo_robot_arm_commander/get_joints_limit', timeout=5)
                joint_limits_service = rospy.ServiceProxy('/niryo_robot_arm_commander/get_joints_limit', GetJointLimits)
                self.joint_limits = {joint_limit.name: joint_limit for joint_limit in
                                     joint_limits_service.call().joint_limits}
            except rospy.ROSException:
                rospy.logwarn("Waiting for '/niryo_robot_arm_commander/get_joints_limit' service")
            tries += 1<|MERGE_RESOLUTION|>--- conflicted
+++ resolved
@@ -40,18 +40,6 @@
         self.rpi_overheating_temperature = rospy.get_param(
             "niryo_robot_hardware_interface/cpu_interface/temperature_warn_threshold", 75)
 
-<<<<<<< HEAD
-        # # - Publisher
-        # self.__ping_pyniryo_publisher = rospy.Publisher('
-        #                               /niryo_robot_pyniryo2/ping', Empty, latch=False, queue_size=10)
-
-        # - Services
-        # self.__pong_pniryo_service = rospy.Service('/niryo_robot_pyniryo2/pong',
-        #                                            SetString, self.__callback_pong_pyniryo2)
-        self.__ping_pniryo_service = rospy.ServiceProxy("/niryo_robot_pyniryo2/ping", GetString)
-
-=======
->>>>>>> 1589c276
         # - Subscribers
         self.hardware_status_sub = rospy.Subscriber('/niryo_robot_hardware_interface/hardware_status',
                                                     HardwareStatus, self.__callback_hardware_status)
@@ -146,33 +134,6 @@
     def __callback_collision_detected(self, msg):
         self.collision_detected = msg.data
 
-<<<<<<< HEAD
-    def __callback_rosbridge_connected_clients(self, msg):
-        last_pyniryo2_ping = self.pyniryo2_ping
-        self.pyniryo2_ping = len(msg.clients) > 0
-        # last_pyniryo2_ping = self.pyniryo2_ping
-        #
-        # if len(msg.clients) == 0:
-        #     self.pyniryo2_ping = False
-        # else:
-        #
-        #     print("try ping")
-        #     try:
-        #         self.__ping_pniryo_service.wait_for_service(timeout=1)
-        #         resp = self.__ping_pniryo_service()
-        #         rospy.loginfo("Pyniryo2 connected at ip: {}".format(resp.value))
-        #         self.pyniryo2_ping = True
-        #     except rospy.ROSException:
-        #         print("fail ping")
-        #         self.pyniryo2_ping = False
-        #
-        # print self.pyniryo2_ping
-        # print (last_pyniryo2_ping, self.pyniryo2_ping)
-        if last_pyniryo2_ping != self.pyniryo2_ping:
-            self.__robot_status_handler.advertise_new_state()
-
-=======
->>>>>>> 1589c276
     def __callback_joint_states(self, msg):
         if not self.joint_limits:
             return
