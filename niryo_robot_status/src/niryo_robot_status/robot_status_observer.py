--- conflicted
+++ resolved
@@ -4,7 +4,6 @@
 from std_msgs.msg import Bool
 from std_msgs.msg import Header
 from sensor_msgs.msg import JointState
-from rosbridge_msgs.msg import ConnectedClients
 
 from niryo_robot_msgs.msg import HardwareStatus
 from niryo_robot_arm_commander.msg import PausePlanExecution
@@ -12,7 +11,6 @@
 
 # - Services
 from niryo_robot_arm_commander.srv import GetJointLimits
-from niryo_robot_msgs.srv import GetString
 
 
 class RobotStatusObserver(object):
@@ -38,18 +36,9 @@
         self.pause_state = PausePlanExecution.STANDBY
         self.collision_detected = False
         self.rpi_overheating = False
-        self.pyniryo2_ping = False
 
         self.rpi_overheating_temperature = rospy.get_param(
             "niryo_robot_hardware_interface/cpu_interface/temperature_warn_threshold", 75)
-
-        # # - Publisher
-        # self.__ping_pyniryo_publisher = rospy.Publisher('/niryo_robot_pyniryo2/ping', Empty, latch=False, queue_size=10)
-
-        # - Services
-        # self.__pong_pniryo_service = rospy.Service('/niryo_robot_pyniryo2/pong',
-        #                                            SetString, self.__callback_pong_pyniryo2)
-        self.__ping_pniryo_service = rospy.ServiceProxy("/niryo_robot_pyniryo2/ping", GetString)
 
         # - Subscribers
         self.hardware_status_sub = rospy.Subscriber('/niryo_robot_hardware_interface/hardware_status',
@@ -78,9 +67,6 @@
 
         self.__collision_detected_sub = rospy.Subscriber('/niryo_robot_arm_commander/collision_detected',
                                                          Bool, self.__callback_collision_detected)
-
-        self.__rosbridge_clients_sub = rospy.Subscriber('/connected_clients',
-                                                        ConnectedClients, self.__callback_rosbridge_connected_clients)
 
         self.__joint_state_sub = rospy.Subscriber('/joint_states', JointState, self.__callback_joint_states)
 
@@ -122,14 +108,6 @@
         msg.header = Header()
         msg.rpi_temperature = 0
         msg.temperatures = []
-<<<<<<< HEAD
-        # TODO remove this shit
-        msg.error_message = ""
-        msg.hardware_errors = len(msg.hardware_errors) * [0]
-        msg.hardware_errors_message = len(msg.hardware_errors_message) * [""]
-        ##
-=======
->>>>>>> 698ad85a
         msg.voltages = []
 
         if self.hardware_status != msg:
@@ -152,30 +130,6 @@
 
     def __callback_collision_detected(self, msg):
         self.collision_detected = msg.data
-
-    def __callback_rosbridge_connected_clients(self, msg):
-        last_pyniryo2_ping = self.pyniryo2_ping
-        self.pyniryo2_ping  = len(msg.clients) > 0
-        # last_pyniryo2_ping = self.pyniryo2_ping
-        #
-        # if len(msg.clients) == 0:
-        #     self.pyniryo2_ping = False
-        # else:
-        #
-        #     print("try ping")
-        #     try:
-        #         self.__ping_pniryo_service.wait_for_service(timeout=1)
-        #         resp = self.__ping_pniryo_service()
-        #         rospy.loginfo("Pyniryo2 connected at ip: {}".format(resp.value))
-        #         self.pyniryo2_ping = True
-        #     except rospy.ROSException:
-        #         print("fail ping")
-        #         self.pyniryo2_ping = False
-        #
-        # print self.pyniryo2_ping
-        print (last_pyniryo2_ping, self.pyniryo2_ping)
-        if last_pyniryo2_ping != self.pyniryo2_ping:
-            self.__robot_status_handler.advertise_new_state()
 
     def __callback_joint_states(self, msg):
         if not self.joint_limits:
