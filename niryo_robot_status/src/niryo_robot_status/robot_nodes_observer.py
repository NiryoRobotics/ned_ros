--- conflicted
+++ resolved
@@ -44,18 +44,10 @@
 
     def check_vital_nodes(self):
         alive_nodes = rosnode.get_node_names()
-<<<<<<< HEAD
-        for vital_node in self.__vital_nodes:
-            if vital_node not in alive_nodes:
-                missing_nodes.append(vital_node)
-            elif not rosnode.rosnode_ping(vital_node, 1):
-                missing_nodes.append(vital_node)
-=======
 
         self.__python_wrapper_nodes = {pywrapper_node for pywrapper_node in self.__python_wrapper_nodes if
                                        pywrapper_node in alive_nodes}
         missing_nodes = [vital_node for vital_node in self.__vital_nodes if vital_node not in alive_nodes]
->>>>>>> 698ad85a
 
         self.__are_vital_nodes_alive = not bool(missing_nodes)
         self.__missing_vital_nodes = missing_nodes
@@ -76,12 +68,8 @@
 
     def start_nodes_check_loop(self):
         if self.__check_nodes_timer is None:
-<<<<<<< HEAD
-            self.__check_nodes_timer = rospy.Timer(rospy.Duration.from_sec(1.0), self.__check_vital_nodes_callback)
-=======
             self.__check_nodes_timer = rospy.Timer(rospy.Duration(1. / rospy.get_param("~check_nodes_frequency")),
                                                    self.__check_vital_nodes_callback)
->>>>>>> 698ad85a
 
     def __check_vital_nodes_callback(self, _):
         self.check_vital_nodes()
