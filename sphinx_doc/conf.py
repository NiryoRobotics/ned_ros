import sys
from sphinx.builders.html import StandaloneHTMLBuilder

import os

# Import ROS Wrapper
sys.path.append(os.path.abspath('../niryo_robot_python_ros_wrapper/src/niryo_robot_python_ros_wrapper/'))
sys.path.append(os.path.abspath('../niryo_robot_led_ring/src/niryo_robot_led_ring/api/'))
sys.path.append(os.path.abspath('../niryo_robot_led_ring/src/niryo_robot_sound/api/'))

# Kindda hack the import to import shared config file
sys.path.append(os.path.abspath('.'))
from front_end.config import shared_conf
from front_end.config import base_conf

# -- Project information -----------------------------------------------------

project = u'Ned ROS Documentation'
copyright = shared_conf.copyright
author = shared_conf.author

# The short X.Y version
version = u'v4.0'
# The full version, including alpha/beta/rc tags
release = u'v4.0.0'

# -- General configuration ---------------------------------------------------

extensions = base_conf.extensions

StandaloneHTMLBuilder.supported_image_types = [
    'image/svg+xml',
    'image/gif',
    'image/png',
    'image/jpeg'
]

# Avoid autosection label to trigger warning on low level titles
autosectionlabel_maxdepth = 3
# Avoid clash between same label in different document
autosectionlabel_prefix_document = True

# Todo_extension
todo_include_todos = True
todo_emit_warnings = True

# Documentation infos
source_suffix = '.rst'
master_doc = 'index'

# Toggle button text
togglebutton_hint = ""

for arg in sys.argv:
    if not arg.startswith("language="):
        continue
    else:
        language = arg.replace("language=", "")
        break
else:
    language = None

translation_object = {}
translation_object["fr"] = {}
translation_object["fr"]["PROJECT_NAME"] = "Documentation de ROS pour le Ned"

translation_object["en"] = {}
translation_object["en"]["PROJECT_NAME"] = "Ned ROS documentation"

html_context = {}

# Only for testing purpose
html_context["BASE_FOLDER_URL"] = "https://docs.niryo.com/dev/ros"

html_context["TRANSLATION"] = translation_object[language if language is not None else 'en']

exclude_patterns = [u'_build', 'Thumbs.db', '.DS_Store']

pygments_style = None

add_module_names = False

# -- Options for HTML output -------------------------------------------------
html_theme = shared_conf.html_theme

templates_path = shared_conf.templates_path
html_static_path = shared_conf.html_static_path[:] + ['_static', '../niryo_robot_sound/niryo_robot_state_sounds']

html_logo = shared_conf.html_logo
html_favicon = shared_conf.html_favicon

html_css_files = shared_conf.html_css_files

html_js_files = shared_conf.html_js_files

html_theme_options = shared_conf.html_theme_options

html_show_sphinx = shared_conf.html_show_sphinx

# -- Internationalization --
locale_dirs = ['locale/']  # path is example but recommended.
gettext_compact = False  # optional.

# -- Options for intersphinx extension ---------------------------------------

extensions += ['sphinxcontrib.ros']
ros_base_path = ['../']

# Example configuration for intersphinx: refer to the Python standard library.
intersphinx_mapping = {'https://docs.python.org/': None}

# Links
ros_distro = 'melodic'
extlinks = {
    'rosdocs': ('http://docs.ros.org/' + ros_distro + '/api/%s', ''),
    'tf2': ('http://docs.ros.org/' + ros_distro + '/api/tf2_ros/html/c++/classtf2__ros_1_1%s.html', ''),
    'msgs_index': ('http://docs.ros.org/' + ros_distro + '/api/%s/html/index-msg.html', ''),
    'moveit_msgs': ('http://docs.ros.org/' + ros_distro + '/api/moveit_msgs/html/msg/%s.html', 'moveit_msgs/'),
    'rosgraph_msgs': ('http://docs.ros.org/' + ros_distro + '/api/rosgraph_msgs/html/msg/%s.html', 'rosgraph_msgs/'),
    'sensor_msgs': ('http://docs.ros.org/' + ros_distro + '/api/sensor_msgs/html/msg/%s.html', 'sensor_msgs/'),
    'control_msgs': ('http://docs.ros.org/' + ros_distro + '/api/control_msgs/html/msg/%s.html', 'control_msgs/'),
    'visualization_msgs': (
    'http://docs.ros.org/' + ros_distro + '/api/visualization_msgs/html/msg/%s.html', 'visualization_msgs/'),
    'std_msgs': ('http://docs.ros.org/' + ros_distro + '/api/std_msgs/html/msg/%s.html', 'std_msgs/'),
    'std_srvs': ('http://docs.ros.org/' + ros_distro + '/api/std_srvs/html/srv/%s.html', 'std_srvs/'),
    'visualization_msgs': (
    'http://docs.ros.org/' + ros_distro + '/api/visualization_msgs/html/msg/%s.html', 'visualization_msgs/'),
    'wiki_ros': ('http://wiki.ros.org/%s', ''),
    'rosconsole': ('http://wiki.ros.org/rosconsole%s', ''),
    'log4cxx': ('https://logging.apache.org/log4cxx/latest_stable/index.html%s', ''),
    'ros_multimachine': ('https://wiki.ros.org/ROS/Tutorials/MultipleMachines%s', ''),
    'doc_niryo_studio': ('https://docs.niryo.com/product/niryo-studio/v3.2.1/en/index.html%s', ''),
    'niryo_studio_simulation': (
        'https://docs.niryo.com/product/niryo-studio/source/connection.html#using-ned-in-simulation-with-niryo-studio/%s',
        None),
<<<<<<< HEAD
    'pymodbus': ('https://pymodbus.readthedocs.io/en/latest/index.html/%s', None),
    'python_website': ('https://www.python.org/%s', None),
    'python_installation': ('https://realpython.com/installing-python/%s', None),
    'pip_website': ('https://pypi.org/project/pip/%s', None),
    'pip_installation': ('https://pip.pypa.io/en/stable/installing/%s', None),
    'ned_ros_stack': ('https://github.com/NiryoRobotics/niryo_one_ros/%s', None),
    'api_modbus_readme': ('https://github.com/NiryoRobotics/niryo_one_ros/tree/master/niryo_one_modbus/%s', None),
    'modbus_examples': ('https://github.com/NiryoRobotics/ned_ros/tree/master/niryo_robot_modbus/examples/%s', None),
=======
    'connecting_to_the_robot': (
        'https://docs.niryo.com/product/niryo-studio/source/connection.html%s',
        None),
>>>>>>> 03539bbb
}

TRANSLATE_CAPTIONS_JS = """
window.onload = function ()
{
    const matches = document.querySelectorAll(".wy-menu-vertical p span");
    // Due to sphinx version problem (sphinxcontribros)
    // Change dynamically titles in left menu
    if (document.documentElement.lang == 'fr') {
        matches[0].innerText = "Introduction"
        matches[1].innerText = "Installation"
        matches[2].innerText = "Packages"
        matches[3].innerText = "Pour aller plus loin..."
    }
}
"""


# Add custom JS that translate captions in left menu bar
def setup(app):
    # 3. Tell Sphinx to add your JS code. Sphinx will insert
    #    the `body` into the html inside a <script> tag:
    app.add_js_file(None, body=TRANSLATE_CAPTIONS_JS)<|MERGE_RESOLUTION|>--- conflicted
+++ resolved
@@ -119,8 +119,6 @@
     'rosgraph_msgs': ('http://docs.ros.org/' + ros_distro + '/api/rosgraph_msgs/html/msg/%s.html', 'rosgraph_msgs/'),
     'sensor_msgs': ('http://docs.ros.org/' + ros_distro + '/api/sensor_msgs/html/msg/%s.html', 'sensor_msgs/'),
     'control_msgs': ('http://docs.ros.org/' + ros_distro + '/api/control_msgs/html/msg/%s.html', 'control_msgs/'),
-    'visualization_msgs': (
-    'http://docs.ros.org/' + ros_distro + '/api/visualization_msgs/html/msg/%s.html', 'visualization_msgs/'),
     'std_msgs': ('http://docs.ros.org/' + ros_distro + '/api/std_msgs/html/msg/%s.html', 'std_msgs/'),
     'std_srvs': ('http://docs.ros.org/' + ros_distro + '/api/std_srvs/html/srv/%s.html', 'std_srvs/'),
     'visualization_msgs': (
@@ -133,7 +131,6 @@
     'niryo_studio_simulation': (
         'https://docs.niryo.com/product/niryo-studio/source/connection.html#using-ned-in-simulation-with-niryo-studio/%s',
         None),
-<<<<<<< HEAD
     'pymodbus': ('https://pymodbus.readthedocs.io/en/latest/index.html/%s', None),
     'python_website': ('https://www.python.org/%s', None),
     'python_installation': ('https://realpython.com/installing-python/%s', None),
@@ -142,11 +139,9 @@
     'ned_ros_stack': ('https://github.com/NiryoRobotics/niryo_one_ros/%s', None),
     'api_modbus_readme': ('https://github.com/NiryoRobotics/niryo_one_ros/tree/master/niryo_one_modbus/%s', None),
     'modbus_examples': ('https://github.com/NiryoRobotics/ned_ros/tree/master/niryo_robot_modbus/examples/%s', None),
-=======
     'connecting_to_the_robot': (
         'https://docs.niryo.com/product/niryo-studio/source/connection.html%s',
         None),
->>>>>>> 03539bbb
 }
 
 TRANSLATE_CAPTIONS_JS = """
