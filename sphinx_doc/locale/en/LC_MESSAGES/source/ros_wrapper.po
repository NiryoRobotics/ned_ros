--- conflicted
+++ resolved
@@ -6,20 +6,11 @@
 # Documentation package.
 # FIRST AUTHOR <EMAIL@ADDRESS>, 2021.
 #
-<<<<<<< HEAD
-=======
-
-
->>>>>>> b94527fe
 msgid ""
 msgstr ""
 "Project-Id-Version: Ned ROS Documentation 1.0\n"
 "Report-Msgid-Bugs-To: \n"
-<<<<<<< HEAD
 "POT-Creation-Date: 2021-12-15 12:28+0100\n"
-=======
-"POT-Creation-Date: 2021-09-13 09:16+0000\n"
->>>>>>> b94527fe
 "PO-Revision-Date: YEAR-MO-DA HO:MI+ZONE\n"
 "Last-Translator: FULL NAME <EMAIL@ADDRESS>\n"
 "Language-Team: LANGUAGE <LL@li.org>\n"
@@ -55,14 +46,9 @@
 #: ../../source/ros_wrapper.rst:22
 msgid ""
 "It generates a :ref:`RobotMove Action "
-<<<<<<< HEAD
 "Goal<source/stack/high_level/niryo_robot_arm_commander:RobotMove "
 "(Action)>` and set it as a joint command with the corresponding joints "
 "value."
-=======
-"Goal<source/ros/niryo_robot_arm_commander:RobotMove (Action)>` and set it"
-" as a joint command with the corresponding joints value."
->>>>>>> b94527fe
 msgstr ""
 
 #: ../../source/ros_wrapper.rst:24
