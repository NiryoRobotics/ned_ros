--- conflicted
+++ resolved
@@ -11,11 +11,7 @@
 msgstr ""
 "Project-Id-Version: Ned ROS Documentation 1.0\n"
 "Report-Msgid-Bugs-To: \n"
-<<<<<<< HEAD
-"POT-Creation-Date: 2022-01-18 13:45+0000\n"
-=======
 "POT-Creation-Date: 2022-01-12 17:18+0000\n"
->>>>>>> 2ebdbfaf
 "PO-Revision-Date: YEAR-MO-DA HO:MI+ZONE\n"
 "Last-Translator: FULL NAME <EMAIL@ADDRESS>\n"
 "Language-Team: LANGUAGE <LL@li.org>\n"
@@ -696,13 +692,8 @@
 msgid "``led_ring_markers_publish_rate``"
 msgstr ""
 
-<<<<<<< HEAD
-#: ../../source/stack/high_level/niryo_robot_led_ring.rst:243
-msgid "Rviz led ring markers publish rate on a real robot"
-=======
 #: ../../source/stack/high_level/niryo_robot_led_ring.rst:258
 msgid "Rviz LED ring markers publishing rate on a real robot"
->>>>>>> 2ebdbfaf
 msgstr ""
 
 #: ../../source/stack/high_level/niryo_robot_led_ring.rst:263
@@ -1634,10 +1625,6 @@
 #~ msgid "to one full rainbow fading accross Leds, unlike the chase method"
 #~ msgstr ""
 
-<<<<<<< HEAD
-#~ msgid "Rviz led ring markers publish rate on a ral robot"
-#~ msgstr ""
-=======
 #~ msgid "Niryo robot Led Ring"
 #~ msgstr ""
 
@@ -1875,4 +1862,3 @@
 
 #~ msgid "Niryo robot LED Ring package"
 #~ msgstr ""
->>>>>>> 2ebdbfaf
