--- conflicted
+++ resolved
@@ -12,11 +12,7 @@
 msgstr ""
 "Project-Id-Version: Ned ROS Documentation 1.0\n"
 "Report-Msgid-Bugs-To: \n"
-<<<<<<< HEAD
 "POT-Creation-Date: 2021-09-13 09:16+0000\n"
-=======
-"POT-Creation-Date: 2021-08-13 09:42+0000\n"
->>>>>>> 8c173b67
 "PO-Revision-Date: YEAR-MO-DA HO:MI+ZONE\n"
 "Last-Translator: FULL NAME <EMAIL@ADDRESS>\n"
 "Language-Team: LANGUAGE <LL@li.org>\n"
@@ -39,21 +35,10 @@
 msgid "You can find their documentations here:"
 msgstr ""
 
-<<<<<<< HEAD
 #: ../../source/ros/niryo_robot_user_interface.rst:7
 msgid ":ref:`TCP Server<source/tcp_server:Use Ned's TCP server>`"
 msgstr ""
 
-=======
-#: ../../source/ros/niryo_robot_user_interface.rst:8
-msgid ":ref:`TCP Server<source/tcp_server:Use Ned's TCP server>`"
-msgstr ""
-
-#: ../../source/ros/niryo_robot_user_interface.rst:9
-msgid ":ref:`Matlab Manager<source/matlab_manager:Matlab Manager>`"
-msgstr ""
-
->>>>>>> 8c173b67
 #~ msgid "Niryo Robot User Interface Package"
 #~ msgstr ""
 
@@ -68,7 +53,6 @@
 
 #~ msgid "Niryo robot user interface package"
 #~ msgstr ""
-<<<<<<< HEAD
 
 #~ msgid ""
 #~ "This packages handles high-level user"
@@ -92,5 +76,18 @@
 #~ "and also system-related features like"
 #~ " I/Os, LED and fans."
 #~ msgstr ""
-=======
->>>>>>> 8c173b67
+
+#~ msgid "Niryo Robot User Interface Package"
+#~ msgstr ""
+
+#~ msgid ":ref:`TCP Server<Use Ned TCP Server>`"
+#~ msgstr ""
+
+#~ msgid ":ref:`Matlab Manager<Matlab Manager>`"
+#~ msgstr ""
+
+#~ msgid ":ref:`TCP Server<source/tcp_server:Use Ned TCP server>`"
+#~ msgstr ""
+
+#~ msgid "Niryo robot user interface package"
+#~ msgstr ""
