--- conflicted
+++ resolved
@@ -10,11 +10,7 @@
 msgstr ""
 "Project-Id-Version: Ned ROS Documentation v3.2\n"
 "Report-Msgid-Bugs-To: \n"
-<<<<<<< HEAD
 "POT-Creation-Date: 2022-01-11 13:17+0000\n"
-=======
-"POT-Creation-Date: 2021-12-23 15:28+0100\n"
->>>>>>> cf2e1758
 "PO-Revision-Date: YEAR-MO-DA HO:MI+ZONE\n"
 "Last-Translator: FULL NAME <EMAIL@ADDRESS>\n"
 "Language-Team: LANGUAGE <LL@li.org>\n"
@@ -45,12 +41,8 @@
 #: ../../source/stack/low_level/tools_interface.rst:9
 msgid "Initialize Tool Interface with configuration parameters."
 msgstr ""
-<<<<<<< HEAD
 "Initialiser l'interface Tool Interface avec les paramètres de "
 "configuration."
-=======
-"Initialiser l'interface Tool Interface avec les paramètres de configuration."
->>>>>>> cf2e1758
 
 #: ../../source/stack/low_level/tools_interface.rst:10
 msgid "Start ROS stuffs like services, topics."
@@ -62,12 +54,7 @@
 
 #: ../../source/stack/low_level/tools_interface.rst:15
 msgid "It is instantiated in :doc:`niryo_robot_hardware_interface` package."
-<<<<<<< HEAD
 msgstr "Il est instancié dans le package :doc:`niryo_robot_hardware_interface`."
-=======
-msgstr ""
-"Il est instancié dans le package :doc:`niryo_robot_hardware_interface`."
->>>>>>> cf2e1758
 
 #: ../../source/stack/low_level/tools_interface.rst:20
 msgid "It has been conceived to:"
@@ -75,19 +62,11 @@
 
 #: ../../source/stack/low_level/tools_interface.rst:18
 msgid "Initialize the Tool Interface."
-<<<<<<< HEAD
 msgstr "Initialiser le Tool Interface."
 
 #: ../../source/stack/low_level/tools_interface.rst:19
 msgid "Provide services for setting and controlling tools."
 msgstr "Procurer les services pour configurer et contrôler les outils."
-=======
-msgstr "Initialise Tool Interface."
-
-#: ../../source/stack/low_level/tools_interface.rst:19
-msgid "Provide services for setting and controlling tools."
-msgstr "Procure les services pour configurer et controller les outils."
->>>>>>> cf2e1758
 
 #: ../../source/stack/low_level/tools_interface.rst:20
 msgid "Publish tool connection state."
@@ -125,16 +104,9 @@
 
 #: ../../source/stack/low_level/tools_interface.rst
 msgid ""
-<<<<<<< HEAD
 "The frequency where tool interface check and publish the state of the "
 "tool connected,"
 msgstr "Fréquence de vérification et de publication de l'état de l'outil connecté,"
-=======
-"The frequency where tool interface check and publish the state of the tool "
-"connected,"
-msgstr ""
-"Fréquence de vérification et de publication de l'état de l'outil connecté,"
->>>>>>> cf2e1758
 
 #: ../../source/stack/low_level/tools_interface.rst
 msgid "or remove tool if it is disconnected."
@@ -148,7 +120,6 @@
 msgid "Tool Interface's hardware specific Parameters"
 msgstr "Paramètres spécifiques à la version matérielle du robot"
 
-<<<<<<< HEAD
 #: ../../source/stack/low_level/tools_interface.rst:43 
 msgid ""
 "These parameters are specific to the hardware version (Ned, One or Ned2)."
@@ -159,17 +130,6 @@
 "Ned2). Ces fichiers sont présents en versions différentes pour chaque "
 "version matérielle. Ils sont situés dans un dossier du nom de la version "
 "matérielle."
-=======
-#: ../../source/stack/low_level/tools_interface.rst:43
-msgid ""
-"These parameters are specific to the hardware version (ned, one or ned2). "
-"This file comes in a different version for each hardware version, located in "
-"a directory of the hardware version name."
-msgstr ""
-"Ces paramètres sont spécifiques à la version matérielle (ned, one ou ned2). "
-"Ces fichiers sont présents en versions différentes pour chaque version "
-"matérielle. Ils sont situés dans un dossier du nom de la version matérielle."
->>>>>>> cf2e1758
 
 #: ../../source/stack/low_level/tools_interface.rst:46
 msgid "tools_params.yaml"
@@ -183,13 +143,8 @@
 msgid "``id_list``"
 msgstr "``id_list``"
 
-<<<<<<< HEAD
 #: ../../source/stack/low_level/tools_interface.rst 
 msgid "List of default IDs of each tool supported by Niryo"
-=======
-#: ../../source/stack/low_level/tools_interface.rst
-msgid "List of default IDs of each tool supported By Niryo"
->>>>>>> cf2e1758
 msgstr "Liste des Ids par défaut de chaque outil supporté par Niryo"
 
 #: ../../source/stack/low_level/tools_interface.rst
@@ -212,19 +167,11 @@
 
 #: ../../source/stack/low_level/tools_interface.rst
 msgid "Default: 'xl320' for NED and ONE"
-<<<<<<< HEAD
 msgstr "Défaut: 'xl320' pour le Ned et le One"
 
 #: ../../source/stack/low_level/tools_interface.rst
 msgid "Default: 'xl330' for NED2"
 msgstr "Défaut: 'xl330' pour le Ned2"
-=======
-msgstr "Défaut: 'xl320' pour le NED et le ONE"
-
-#: ../../source/stack/low_level/tools_interface.rst
-msgid "Default: 'xl330' for NED2"
-msgstr "Défaut: 'xl330' pour le NED2"
->>>>>>> cf2e1758
 
 #: ../../source/stack/low_level/tools_interface.rst
 msgid "Default: 'fakeDxl' for simulation"
@@ -234,7 +181,6 @@
 msgid "``name_list``"
 msgstr "``name_list``"
 
-<<<<<<< HEAD
 #: ../../source/stack/low_level/tools_interface.rst 
 msgid "List of tools's name corresponds to ID list and type list above"
 msgstr ""
@@ -245,18 +191,6 @@
 msgid ""
 "Default: '[\"Standard Gripper\", \"Large Gripper\", \"Adaptive Gripper\","
 " \"Vacuum Pump\", \"Electromagnet\"]'"
-=======
-#: ../../source/stack/low_level/tools_interface.rst
-msgid "List of tools's name corresponds to id list and type list above"
-msgstr ""
-"Liste des noms d'outils correspondant à la liste des ids et des types "
-"ci-dessus"
-
-#: ../../source/stack/low_level/tools_interface.rst
-msgid ""
-"Default: '[\"Standard Gripper\", \"Large Gripper\", \"Adaptive Gripper\", "
-"\"Vacuum Pump\", \"Electromagnet\"]'"
->>>>>>> cf2e1758
 msgstr ""
 "Défaut: '[\"Standard Gripper\", \"Large Gripper\", \"Adaptive Gripper\", "
 "\"Vacuum Pump\", \"Electromagnet\"]'"
@@ -268,19 +202,11 @@
 #: ../../source/stack/low_level/tools_interface.rst:74
 msgid ":msgs_index:`std_msgs`"
 msgstr ":msgs_index:`std_msgs`"
-<<<<<<< HEAD
 
 #: ../../source/stack/low_level/tools_interface.rst:75
 msgid ":msgs_index:`std_srvs`"
 msgstr ":msgs_index:`std_srvs`"
 
-=======
-
-#: ../../source/stack/low_level/tools_interface.rst:75
-msgid ":msgs_index:`std_srvs`"
-msgstr ":msgs_index:`std_srvs`"
-
->>>>>>> cf2e1758
 #: ../../source/stack/low_level/tools_interface.rst:76
 msgid ":doc:`ttl_driver`"
 msgstr ":doc:`ttl_driver`"
@@ -335,13 +261,8 @@
 ":ref:`tools_interface/PingDxlTool<source/stack/low_level/tools_interface:PingDxlTool "
 "(Service)>`"
 msgstr ""
-<<<<<<< HEAD
 ":ref:`tools_interface/PingDxlTool<source/stack/low_level/tools_interface:PingDxlTool"
 " (Service)>`"
-=======
-":ref:`tools_interface/PingDxlTool<source/stack/low_level/tools_interface:PingDxlTool "
-"(Service)>`"
->>>>>>> cf2e1758
 
 #: ../../source/stack/low_level/tools_interface.rst:112
 msgid "Scans and sets for a tool plugged"
@@ -359,13 +280,8 @@
 ":ref:`tools_interface/OpenGripper<source/stack/low_level/tools_interface:ToolCommand "
 "(Service)>`"
 msgstr ""
-<<<<<<< HEAD
 ":ref:`tools_interface/OpenGripper<source/stack/low_level/tools_interface:ToolCommand"
 " (Service)>`"
-=======
-":ref:`tools_interface/OpenGripper<source/stack/low_level/tools_interface:ToolCommand "
-"(Service)>`"
->>>>>>> cf2e1758
 
 #: ../../source/stack/low_level/tools_interface.rst:115
 msgid "Opens the gripper"
@@ -436,13 +352,8 @@
 #~ msgstr ""
 
 #~ msgid ""
-<<<<<<< HEAD
 #~ ":ref:`tools_interface/PushAirVacuumPump<source/stack_hardware/tools_interface:PushAirVacuumPump"
 #~ " (Service)>`"
-=======
-#~ ":ref:`tools_interface/PushAirVacuumPump<source/stack_hardware/tools_interface:PushAirVacuumPump "
-#~ "(Service)>`"
->>>>>>> cf2e1758
 #~ msgstr ""
 
 #~ msgid ""
@@ -520,8 +431,4 @@
 #~ msgstr ""
 
 #~ msgid "Default: '[\"xl320\",\"xl320\",\"xl320\",\"xl320\",\"xl320\"]'"
-<<<<<<< HEAD
-#~ msgstr ""
-=======
-#~ msgstr ""
->>>>>>> cf2e1758
+#~ msgstr ""
