--- conflicted
+++ resolved
@@ -10,11 +10,7 @@
 msgstr ""
 "Project-Id-Version: Ned ROS Documentation v3.2\n"
 "Report-Msgid-Bugs-To: \n"
-<<<<<<< HEAD
 "POT-Creation-Date: 2022-01-11 13:17+0000\n"
-=======
-"POT-Creation-Date: 2021-12-23 15:17+0100\n"
->>>>>>> cf2e1758
 "PO-Revision-Date: YEAR-MO-DA HO:MI+ZONE\n"
 "Last-Translator: FULL NAME <EMAIL@ADDRESS>\n"
 "Language-Team: LANGUAGE <LL@li.org>\n"
@@ -33,7 +29,6 @@
 #: ../../source/stack/low_level/can_driver.rst:4 
 msgid ""
 "This package provides an interface between high level ROS packages and "
-<<<<<<< HEAD
 "handler of CAN Bus. It uses the mcp_can_rpi for CAN bus communication."
 msgstr ""
 "Ce package procure une interface entre les packages ROS haut niveau et le"
@@ -43,21 +38,6 @@
 msgid "It is used by only Ned and the Niryo One."
 msgstr "Utilisé uniquement par le Ned et le One."
 
-=======
-"handler of CAN Bus"
-msgstr ""
-"Ce package procure une interface entre les packages ROS haut niveau et le "
-"gestionnaire de bus CAN"
-
-#: ../../source/stack/low_level/can_driver.rst:5
-msgid "This package uses the mcp_can_rpi for CAN communication."
-msgstr "Ce package utilise la librairie mcp_can_rpi pour la communication CAN."
-
-#: ../../source/stack/low_level/can_driver.rst:6
-msgid "It is used by only NED and ONE."
-msgstr "Utilisé uniquement par le NED et le ONE."
-
->>>>>>> cf2e1758
 #: ../../source/stack/low_level/can_driver.rst:9
 msgid "CAN Driver Node (For only the development and debugging propose)"
 msgstr "CAN Driver Node (Uniquement pour du développement ou du debuguage)"
@@ -68,7 +48,6 @@
 
 #: ../../source/stack/low_level/can_driver.rst:11
 msgid "Initialize CAN Interface."
-<<<<<<< HEAD
 msgstr "Initialiser l'interface CAN."
 
 #: ../../source/stack/low_level/can_driver.rst:14
@@ -100,41 +79,6 @@
 #: ../../source/stack/low_level/can_driver.rst:21
 msgid "Start ROS stuffs like services, topics if they exist."
 msgstr "Démarrer les services et topics ROS s'ils existent."
-=======
-msgstr "Initialise l'interface CAN."
-
-#: ../../source/stack/low_level/can_driver.rst:14
-msgid "CAN Interface Core"
-msgstr "CAN Interface Core"
-
-#: ../../source/stack/low_level/can_driver.rst:15
-msgid "It is instantiated in :doc:`niryo_robot_hardware_interface` package."
-msgstr ""
-"Il est instancié dans le package :doc:`niryo_robot_hardware_interface` pour."
-
-#: ../../source/stack/low_level/can_driver.rst:21
-msgid "It has been conceived to:"
-msgstr "Il a été conçu pour :"
-
-#: ../../source/stack/low_level/can_driver.rst:18
-msgid "Initialize the CAN Interface and physical bus with the configurations."
-msgstr ""
-"Initialiser l'interface CAN et le bus physique avec les configurations."
-
-#: ../../source/stack/low_level/can_driver.rst:19
-msgid "Add, remove and monitor devices on bus."
-msgstr "Ajouter, enlever et surveiller les périphériques sur le bus."
-
-#: ../../source/stack/low_level/can_driver.rst:20
-msgid "Start control loop to get and send data from/to motors."
-msgstr ""
-"Démarre la boucle de contrôle pour récupérer et envoyer des données "
-"depuis/vers les moteurs."
-
-#: ../../source/stack/low_level/can_driver.rst:21
-msgid "Start ROS stuffs like services, topics if they exist."
-msgstr "Démarre les services et topics ROS si ils existent."
->>>>>>> cf2e1758
 
 #: ../../source/stack/low_level/can_driver.rst:23
 msgid "It belongs to the ROS namespace: |namespace_emphasize|."
@@ -144,7 +88,6 @@
 msgid "Parameters"
 msgstr "Paramètres"
 
-<<<<<<< HEAD
 #: ../../source/stack/low_level/can_driver.rst:28 
 msgid ""
 "These configuration parameters are set to work with Niryo's robot. Do not"
@@ -153,16 +96,6 @@
 "Ces paramètres de configuration ont été étudiés pour faire fonctionner "
 "les robots de Niryo de manière optiomale. Il est fortement déconseillé de"
 " les éditer."
-=======
-#: ../../source/stack/low_level/can_driver.rst:28
-msgid ""
-"Theses configuration parameters are set to work with Niryo's robot. Do not "
-"edit them."
-msgstr ""
-"Ces paramètres de configuration ont été étudiés pour faire fonctionner les "
-"robots de Niryo de manière optiomale. Il est fortement déconseillé de les "
-"éditer."
->>>>>>> cf2e1758
 
 #: ../../source/stack/low_level/can_driver.rst:30
 msgid "CAN Driver's Parameters"
@@ -182,11 +115,7 @@
 
 #: ../../source/stack/low_level/can_driver.rst
 msgid "Control loop frequency."
-<<<<<<< HEAD
 msgstr "Frequence de la boucle de contrôle."
-=======
-msgstr "Frequence de la boucle de control."
->>>>>>> cf2e1758
 
 #: ../../source/stack/low_level/can_driver.rst
 msgid "Default: '1500.0'"
@@ -222,11 +151,7 @@
 
 #: ../../source/stack/low_level/can_driver.rst
 msgid "spi channel."
-<<<<<<< HEAD
 msgstr "Canal spi (Serial Peripheral Interface) utilisé pour le bus CAN."
-=======
-msgstr "canal spi (Serial Peripheral Interface) utilisé pour le bus CAN."
->>>>>>> cf2e1758
 
 #: ../../source/stack/low_level/can_driver.rst
 msgid "Default: '0'"
@@ -303,11 +228,10 @@
 #~ msgstr "Envoyer des commandes aux moteurs stepper."
 
 #~ msgid "Receive stepper motors data."
-<<<<<<< HEAD
 #~ msgstr "Recevoir des données des moteurs stepper."
 
 #~ msgid "This package uses the mcp_can_rpi for CAN bus communication."
 #~ msgstr "Ce package utilise la librairie mcp_can_rpi pour la communication CAN."
-=======
-#~ msgstr "Recevoir des données des moteurs stepper."
->>>>>>> cf2e1758
+
+#~ msgid "Receive stepper motors data."
+#~ msgstr "Recevoir des données des moteurs stepper."