--- conflicted
+++ resolved
@@ -11,11 +11,7 @@
 msgstr ""
 "Project-Id-Version: Ned ROS Documentation 1.0\n"
 "Report-Msgid-Bugs-To: \n"
-<<<<<<< HEAD
 "POT-Creation-Date: 2022-01-10 10:56+0000\n"
-=======
-"POT-Creation-Date: 2022-01-07 10:56+0000\n"
->>>>>>> 90411d10
 "PO-Revision-Date: YEAR-MO-DA HO:MI+ZONE\n"
 "Last-Translator: FULL NAME <EMAIL@ADDRESS>\n"
 "Language-Team: LANGUAGE <LL@li.org>\n"
@@ -25,35 +21,19 @@
 "Generated-By: Babel 2.9.1\n"
 
 #: ../../source/stack/high_level/niryo_robot_led_ring.rst:2
-<<<<<<< HEAD
-#, fuzzy
 msgid "Niryo robot LED Ring package"
 msgstr "Anneau Led Robot Niryo "
 
 #: ../../source/stack/high_level/niryo_robot_led_ring.rst:4
-#, fuzzy
 msgid "This package is the one managing the LED Ring of Ned2."
-=======
-msgid "Niryo robot Led Ring"
-msgstr "Anneau Led Robot Niryo "
-
-#: ../../source/stack/high_level/niryo_robot_led_ring.rst:4
-msgid "This package is the one managing the Led Ring of Ned2."
->>>>>>> 90411d10
 msgstr "Ce package permet de contrôler l'anneau LED du Ned2."
 
 #: ../../source/stack/high_level/niryo_robot_led_ring.rst:6
-#, fuzzy
 msgid ""
 "It is composed of one node, receiving commands and the current robot "
-<<<<<<< HEAD
 "status, and publishing LED Ring states."
 msgstr ""
 "Il est composé d'un nœud, recevant les commandes et l'état actuel du "
-=======
-"status, and publishing Led Ring states."
-msgstr "Il est composé d'un nœud, recevant les commandes et l'état actuel du "
->>>>>>> 90411d10
 "robot, et publiant les états de l'anneau Led. "
 
 #: ../../source/stack/high_level/niryo_robot_led_ring.rst:7
@@ -62,47 +42,28 @@
 "The LED Ring is composed of 30 WS2811 RGB LEDs, controlled by the package"
 " with the `rpi_ws281x library <https://github.com/rpi-ws281x/rpi-ws281x-"
 "python>`_."
-<<<<<<< HEAD
 msgstr ""
 "Le Led Ring est composé de 30 Leds RGB WS2811, contrôlées par le package "
 "grâce la bibliothèque `rpi_ws281x <https://github.com/rpi-ws281x/rpi-"
 "ws281x-\"python>`_."
-=======
-msgstr "Le Led Ring est composé de 30 Leds RGB WS2811, contrôlées par le package "
-"grâce la bibliothèque `rpi_ws281x <https://github.com/rpi-ws281x/rpi-"
-"ws281x-\"python>`_."
-
-#: ../../source/stack/high_level/niryo_robot_led_ring.rst:10
-msgid "Led Ring node"
-msgstr "Nœud de l'anneau LED "
->>>>>>> 90411d10
 
 #: ../../source/stack/high_level/niryo_robot_led_ring.rst:11
-#, fuzzy
 msgid "LED Ring node"
 msgstr "Nœud de l'anneau LED "
 
 #: ../../source/stack/high_level/niryo_robot_led_ring.rst:12
-#, fuzzy
 msgid ""
 "The ROS Node is made to manage the LED Ring state, and to publish its "
 "currents status and state on ROS topics. It uses a class implementing "
-<<<<<<< HEAD
 "several animation (11 for now), allowing to control the LED Ring or to "
 "display the current robot status. The LED Ring is also implemented in "
 "Rviz."
 msgstr ""
 "Le nœud ROS est fait pour gérer l'état du Led Ring, et publie son état "
-=======
-"several animation, allowing to control the Led Ring or to display the "
-"current robot status. The Led Ring is also implemented in Rviz."
-msgstr "Le nœud ROS est fait pour gérer l'état du Led Ring, et publie son état "
->>>>>>> 90411d10
 "actuel sur un topic ROS. Il utilise une classe implémentant plusieurs "
 "animations, permettant de contrôler le Led Ring ou d'afficher l'état "
 "actuel du robot. L'anneau Led est également implémenté dans ``Rviz``. "
 
-<<<<<<< HEAD
 #: ../../source/stack/high_level/niryo_robot_led_ring.rst:17
 #, fuzzy
 msgid "The LED Ring can either be:"
@@ -116,15 +77,6 @@
 #: ../../source/stack/high_level/niryo_robot_led_ring.rst:24
 msgid "in **USER** mode"
 msgstr ""
-=======
-#: ../../source/stack/high_level/niryo_robot_led_ring.rst:16
-msgid "The Led Ring can either be:"
-msgstr "L'anneau Led peut être : "
-
-#: ../../source/stack/high_level/niryo_robot_led_ring.rst:18
-msgid "in **ROBOT STATUS** mode : the Led is displaying the status of the robot."
-msgstr "en mode **ROBOT STATUS** : la Led affiche l'état du robot. "
->>>>>>> 90411d10
 
 #: ../../source/stack/high_level/niryo_robot_led_ring.rst:21
 msgid ""
@@ -134,12 +86,8 @@
 ":ref:`Python ROS Wrapper "
 "<source/python_ros_wrapper/ros_wrapper_doc:Python ROS Wrapper "
 "documentation>` ."
-<<<<<<< HEAD
 msgstr ""
 "en mode **USER** : l'utilisateur peut contrôler le Led Ring avec les "
-=======
-msgstr "en mode **USER** : l'utilisateur peut contrôler le Led Ring avec les "
->>>>>>> 90411d10
 "différentes méthodes mises en œuvre, via `Blockly "
 "<https://docs.niryo.com/product/niryo-"
 "studio/v3.2.1/en/source/blockly_api.html>`_ , `Pyniryo "
@@ -166,7 +114,6 @@
 "``/niryo_robot_status/robot_status``, publié par le package "
 ":ref:`RobotStatus<source/stack/high_level/niryo_robot_status:RobotStatus>`."
 
-<<<<<<< HEAD
 #: ../../source/stack/high_level/niryo_robot_led_ring.rst:33
 msgid "Todo"
 msgstr ""
@@ -174,20 +121,6 @@
 #: ../../source/stack/high_level/niryo_robot_led_ring.rst:33
 msgid "add a link to the niryo robot status package once it is documented"
 msgstr ""
-=======
-#: ../../source/stack/high_level/niryo_robot_led_ring.rst:37
-msgid "Animation and color"
-msgstr "Animation et couleur "
-
-#: ../../source/stack/high_level/niryo_robot_led_ring.rst:38
-#: ../../source/stack/high_level/niryo_robot_led_ring.rst:165
-#: ../../source/stack/high_level/niryo_robot_led_ring.rst:200
-#: ../../source/stack/high_level/niryo_robot_led_ring.rst:261
-#: ../../source/stack/high_level/niryo_robot_led_ring.rst:284
-#: ../../source/stack/high_level/niryo_robot_led_ring.rst:309
-msgid "Description"
-msgstr "Description "
->>>>>>> 90411d10
 
 #: ../../source/stack/high_level/niryo_robot_led_ring.rst:41
 msgid "Animation and color"
@@ -233,11 +166,7 @@
 msgid "Calibration is needed"
 msgstr "Un étalonnage est nécessaire "
 
-<<<<<<< HEAD
 #: ../../source/stack/high_level/niryo_robot_led_ring.rst:49
-=======
-#: ../../source/stack/high_level/niryo_robot_led_ring.rst:45
->>>>>>> 90411d10
 msgid "Press the *Custom* button, or launch a calibration"
 msgstr "Appuyez sur le bouton *Custom*, ou lancez un étalonnage "
 
@@ -289,11 +218,7 @@
 msgid "Program paused"
 msgstr "Programme suspendu "
 
-<<<<<<< HEAD
 #: ../../source/stack/high_level/niryo_robot_led_ring.rst:67
-=======
-#: ../../source/stack/high_level/niryo_robot_led_ring.rst:63
->>>>>>> 90411d10
 #, fuzzy
 msgid "Long press on the TOP button to cancel the program, short press to resume"
 msgstr ""
@@ -331,14 +256,9 @@
 
 #: ../../source/stack/high_level/niryo_robot_led_ring.rst:76
 msgid "Switch to free motion mode to bring the joints within limits."
-<<<<<<< HEAD
 msgstr ""
 "Passez en mode mouvement libre pour ramener les articulationsdans les "
 "limites."
-=======
-msgstr "Passez en mode mouvement libre pour ramener les articulations"
-"dans les limites."
->>>>>>> 90411d10
 
 #: ../../source/stack/high_level/niryo_robot_led_ring.rst:77
 msgid "1 Purple :ref:`Flashing <Flashing>`"
@@ -370,11 +290,7 @@
 
 #: ../../source/stack/high_level/niryo_robot_led_ring.rst:86
 msgid ":ref:`Solid <Solid>` Red"
-<<<<<<< HEAD
 msgstr "Rouge :ref:`Fixe <Solid>`"
-=======
-msgstr "Rouge :ref:`fixe <Solide>`"
->>>>>>> 90411d10
 
 #: ../../source/stack/high_level/niryo_robot_led_ring.rst:87
 msgid "ROS Crash"
@@ -396,12 +312,8 @@
 " (see :ref:`the service "
 "section<source/stack/high_level/niryo_robot_led_ring:Services - Led "
 "Ring>`)"
-<<<<<<< HEAD
 msgstr ""
 "Plusieurs animations sont implémentées pour permettre à l'utilisateur "
-=======
-msgstr "Plusieurs animations sont implémentées pour permettre à l'utilisateur "
->>>>>>> 90411d10
 "différentes manières de contrôler le Led Ring. Reportez-vous au tableau "
 "suivant. Le nœud reçoit des commandes via le service "
 "``/niryo_robot_led_ring/set_user_animation`` (voir :ref:`la section "
@@ -412,21 +324,15 @@
 #, fuzzy
 msgid ""
 "Ned must be in autonomous mode in order to allow the user to control the "
-<<<<<<< HEAD
 "LED Ring."
 msgstr ""
 "Ned doit être en mode autonome afin de permettre à l'utilisateur de "
-=======
-"Led Ring."
-msgstr "Ned doit être en mode autonome afin de permettre à l'utilisateur de "
->>>>>>> 90411d10
 "contrôler l'anneau LED. "
 
 #: ../../source/stack/high_level/niryo_robot_led_ring.rst:104
 msgid "Animation"
 msgstr "Animation "
 
-<<<<<<< HEAD
 #: ../../source/stack/high_level/niryo_robot_led_ring.rst:105
 msgid "Appearance"
 msgstr "Apparence "
@@ -452,33 +358,6 @@
 msgstr "Réglez l'ensemble de l'anneau Led sur la même couleur à la fois "
 
 #: ../../source/stack/high_level/niryo_robot_led_ring.rst:114
-=======
-#: ../../source/stack/high_level/niryo_robot_led_ring.rst:101
-msgid "Appearance"
-msgstr "Apparence "
-
-#: ../../source/stack/high_level/niryo_robot_led_ring.rst:102
-msgid "Gif"
-msgstr "Gif "
-
-#: ../../source/stack/high_level/niryo_robot_led_ring.rst:104
-msgid "_`None`"
-msgstr "_`None` "
-
-#: ../../source/stack/high_level/niryo_robot_led_ring.rst:105
-msgid "Leds are turned off"
-msgstr "Les leds sont éteintes "
-
-#: ../../source/stack/high_level/niryo_robot_led_ring.rst:107
-msgid "_`Solid`"
-msgstr "_`Solid` "
-
-#: ../../source/stack/high_level/niryo_robot_led_ring.rst:108
-msgid "Set the whole Led Ring to the same color at once"
-msgstr "Réglez l'ensemble de l'anneau Led sur la même couleur à la fois "
-
-#: ../../source/stack/high_level/niryo_robot_led_ring.rst:110
->>>>>>> 90411d10
 msgid "_`Flashing`"
 msgstr "_`Flashing` "
 
@@ -486,11 +365,7 @@
 msgid "Flashes a color according to a frequency"
 msgstr "Clignote une couleur selon une fréquence."
 
-<<<<<<< HEAD
 #: ../../source/stack/high_level/niryo_robot_led_ring.rst:117
-=======
-#: ../../source/stack/high_level/niryo_robot_led_ring.rst:113
->>>>>>> 90411d10
 msgid "_`Alternate`"
 msgstr "_`Alternate` "
 
@@ -498,11 +373,7 @@
 msgid "The different colors are alternated one after the other."
 msgstr "Les différentes couleurs s'aleternent les unes après les autres. "
 
-<<<<<<< HEAD
 #: ../../source/stack/high_level/niryo_robot_led_ring.rst:120
-=======
-#: ../../source/stack/high_level/niryo_robot_led_ring.rst:116
->>>>>>> 90411d10
 msgid "_`Chase`"
 msgstr "_`Chase` "
 
@@ -510,11 +381,7 @@
 msgid "Movie theater light style chase animation."
 msgstr "Animation dans le style d'une salle de cinéma. "
 
-<<<<<<< HEAD
 #: ../../source/stack/high_level/niryo_robot_led_ring.rst:123
-=======
-#: ../../source/stack/high_level/niryo_robot_led_ring.rst:119
->>>>>>> 90411d10
 msgid "_`Color Wipe`"
 msgstr "_`Color Wipe` "
 
@@ -526,11 +393,7 @@
 msgid "Similar to go_up, but Leds are not turned off at the end."
 msgstr "Similaire à *Go Up*, mais les Leds ne sont pas éteintes à la fin. "
 
-<<<<<<< HEAD
 #: ../../source/stack/high_level/niryo_robot_led_ring.rst:127
-=======
-#: ../../source/stack/high_level/niryo_robot_led_ring.rst:123
->>>>>>> 90411d10
 msgid "_`Rainbow`"
 msgstr "_`Rainbow` "
 
@@ -538,11 +401,7 @@
 msgid "Draws rainbow that fades across all Leds at once."
 msgstr "Dessine un arc-en-ciel qui s'estompe sur toutes les LED à la fois. "
 
-<<<<<<< HEAD
 #: ../../source/stack/high_level/niryo_robot_led_ring.rst:130
-=======
-#: ../../source/stack/high_level/niryo_robot_led_ring.rst:126
->>>>>>> 90411d10
 msgid "_`Rainbow cycle`"
 msgstr "_`Rainbow cycle` "
 
@@ -552,11 +411,7 @@
 msgid "Draw rainbow that uniformly distributes itself across all Leds."
 msgstr "Dessine un arc-en-ciel qui se répartit sur toutes les Leds. "
 
-<<<<<<< HEAD
 #: ../../source/stack/high_level/niryo_robot_led_ring.rst:133
-=======
-#: ../../source/stack/high_level/niryo_robot_led_ring.rst:129
->>>>>>> 90411d10
 msgid "_`Rainbow chase`"
 msgstr "_`Rainbow chase` "
 
@@ -564,50 +419,31 @@
 msgid "Rainbow chase animation."
 msgstr "Animation de *chase* arc-en-ciel. "
 
-<<<<<<< HEAD
 #: ../../source/stack/high_level/niryo_robot_led_ring.rst:136
-=======
-#: ../../source/stack/high_level/niryo_robot_led_ring.rst:132
->>>>>>> 90411d10
 msgid "_`Go up`"
 msgstr "_`Go up` "
 
 #: ../../source/stack/high_level/niryo_robot_led_ring.rst
 msgid "Leds turn on like a loading circle until lighting up the whole Led Ring."
-<<<<<<< HEAD
 msgstr ""
 "Les Leds s'allument comme un cercle de chargement jusqu'à allumer tout "
-=======
-msgstr "Les Leds s'allument comme un cercle de chargement jusqu'à allumer tout "
->>>>>>> 90411d10
 "l'anneau Led. "
 
 #: ../../source/stack/high_level/niryo_robot_led_ring.rst
 msgid "and are then all turned off at the same time."
 msgstr "et sont ensuite tous éteints en même temps."
 
-<<<<<<< HEAD
 #: ../../source/stack/high_level/niryo_robot_led_ring.rst:140
-=======
-#: ../../source/stack/high_level/niryo_robot_led_ring.rst:136
->>>>>>> 90411d10
 msgid "_`Go up and down`"
 msgstr "_`Go up and down` "
 
 #: ../../source/stack/high_level/niryo_robot_led_ring.rst
 msgid "Like go_up, but Leds are turned off the same way they are turned on."
-<<<<<<< HEAD
 msgstr ""
 "Comme *Go UP*, mais les Leds sont éteintes de la même manière qu'elles "
 "sont allumées. "
 
 #: ../../source/stack/high_level/niryo_robot_led_ring.rst:143
-=======
-msgstr "Comme *Go UP*, mais les Leds sont éteintes de la même manière qu'elles sont"
-" allumées. "
-
-#: ../../source/stack/high_level/niryo_robot_led_ring.rst:139
->>>>>>> 90411d10
 msgid "_`Breath`"
 msgstr "_`Breath` "
 
@@ -615,11 +451,7 @@
 msgid "Variation of light intensity to imitate breathing."
 msgstr "Variation de l'intensité lumineuse pour imiter la respiration. "
 
-<<<<<<< HEAD
 #: ../../source/stack/high_level/niryo_robot_led_ring.rst:146
-=======
-#: ../../source/stack/high_level/niryo_robot_led_ring.rst:142
->>>>>>> 90411d10
 msgid "_`Snake`"
 msgstr "_`Snake` "
 
@@ -627,15 +459,10 @@
 msgid "Luminous snake that turns around the LED Ring."
 msgstr "Serpent lumineux qui tourne autour de l'anneau LED. "
 
-<<<<<<< HEAD
 #: ../../source/stack/high_level/niryo_robot_led_ring.rst:152
-=======
-#: ../../source/stack/high_level/niryo_robot_led_ring.rst:148
->>>>>>> 90411d10
 msgid ""
 "When displaying the robot status, the LED Ring commander uses those "
 "methods, with the defaults parameters defined below."
-<<<<<<< HEAD
 msgstr ""
 "Lors de l'affichage de l'état du robot, le Led Ring commander utilise ces"
 " méthodes, avec les paramètres par défaut définis ci-dessous. "
@@ -650,26 +477,11 @@
 msgstr "Paramètres - Anneau Led "
 
 #: ../../source/stack/high_level/niryo_robot_led_ring.rst:159
-=======
-msgstr "Lors de l'affichage de l'état du robot, le Led Ring commander utilise ces"
-" méthodes, avec les paramètres par défaut définis ci-dessous. "
-
-#: ../../source/stack/high_level/niryo_robot_led_ring.rst:150
-msgid "It belongs to the ROS namespace: |namespace_emphasize|."
-msgstr "Il appartient à l'espace de noms ROS : |namespace_emphasize|. "
-
-#: ../../source/stack/high_level/niryo_robot_led_ring.rst:153
-msgid "Parameters - Led Ring"
-msgstr "Paramètres - Anneau Led "
-
-#: ../../source/stack/high_level/niryo_robot_led_ring.rst:155
->>>>>>> 90411d10
 msgid ""
 "Firstly, the LED Ring component, controlled with  the `rpi_ws281x library"
 " <https://github.com/rpi-ws281x/rpi-ws281x-python>`_, through the Python "
 "class PixelStrip, is parameterizable. Default parameters are set in the "
 "`led_strim_params.yaml` file of the  `/config` folder of the package"
-<<<<<<< HEAD
 msgstr ""
 "Tout d'abord, le composant Led Ring, contrôlé avec la librairie "
 "`rpi_ws281x <https://github.com/rpi-ws281x/rpi-ws281x-python>`_, via la "
@@ -706,43 +518,6 @@
 msgstr "30 "
 
 #: ../../source/stack/high_level/niryo_robot_led_ring.rst:175
-=======
-msgstr "Tout d'abord, le composant Led Ring, contrôlé avec la librairie "
-"`rpi_ws281x <https://github.com/rpi-ws281x/rpi-ws281x-python>`_, via la "
-"classe Python PixelStrip. Les paramètres par défaut "
-"sont définis dans le fichier `led_strim_params.yaml` du dossier "
-"`/config` du package."
-
-#: ../../source/stack/high_level/niryo_robot_led_ring.rst:158
-msgid "Parameters of the Led Ring component"
-msgstr "Paramètres du composant Led Ring "
-
-#: ../../source/stack/high_level/niryo_robot_led_ring.rst:164
-#: ../../source/stack/high_level/niryo_robot_led_ring.rst:199
-#: ../../source/stack/high_level/niryo_robot_led_ring.rst:259
-#: ../../source/stack/high_level/niryo_robot_led_ring.rst:282
-msgid "Name"
-msgstr "Nom "
-
-#: ../../source/stack/high_level/niryo_robot_led_ring.rst:166
-#: ../../source/stack/high_level/niryo_robot_led_ring.rst:201
-msgid "Default value"
-msgstr "Valeur par défaut "
-
-#: ../../source/stack/high_level/niryo_robot_led_ring.rst:168
-msgid "``led_count``"
-msgstr "``led_count`` "
-
-#: ../../source/stack/high_level/niryo_robot_led_ring.rst:169
-msgid "Number of LED pixels in the Led Ring"
-msgstr "Nombre de pixels LED dans l'anneau LED "
-
-#: ../../source/stack/high_level/niryo_robot_led_ring.rst:170
-msgid "30"
-msgstr "30 "
-
-#: ../../source/stack/high_level/niryo_robot_led_ring.rst:171
->>>>>>> 90411d10
 msgid "``led_pin``"
 msgstr "``led_pin`` "
 
@@ -754,7 +529,6 @@
 msgid "It must support PWM."
 msgstr "Il doit prendre en charge PWM. "
 
-<<<<<<< HEAD
 #: ../../source/stack/high_level/niryo_robot_led_ring.rst:178
 msgid "13"
 msgstr "13 "
@@ -1033,311 +807,36 @@
 "(Service)>`"
 msgstr ""
 ":ref:`LedUser<source/stack/high_level/niryo_robot_led_ring:LedUser "
-=======
-#: ../../source/stack/high_level/niryo_robot_led_ring.rst:174
-msgid "13"
-msgstr "13 "
-
-#: ../../source/stack/high_level/niryo_robot_led_ring.rst:175
-msgid "``led_freq_hs``"
-msgstr "``led_freq_hs`` "
-
-#: ../../source/stack/high_level/niryo_robot_led_ring.rst:176
-msgid "LED signal frequency in Hertz"
-msgstr "Fréquence du signal LED en Hertz "
-
-#: ../../source/stack/high_level/niryo_robot_led_ring.rst:177
-msgid "800khz"
-msgstr "800 kHz "
-
-#: ../../source/stack/high_level/niryo_robot_led_ring.rst:178
-msgid "``led_dma``"
-msgstr "``led_dma`` "
-
-#: ../../source/stack/high_level/niryo_robot_led_ring.rst:179
-msgid "DMA channel to use for generating signal"
-msgstr "Canal DMA à utiliser pour générer un signal "
-
-#: ../../source/stack/high_level/niryo_robot_led_ring.rst:180
-msgid "10"
-msgstr "10 "
-
-#: ../../source/stack/high_level/niryo_robot_led_ring.rst:181
-msgid "``led_brightness``"
-msgstr "``led_luminosité`` "
-
-#: ../../source/stack/high_level/niryo_robot_led_ring.rst:182
-msgid "Leds brightness. Set to 0 for darkest and 255 for brightest"
-msgstr "Luminosité des leds. Réglé sur 0 pour le plus sombre et 255 pour le plus "
-"clair "
-
-#: ../../source/stack/high_level/niryo_robot_led_ring.rst:183
-msgid "255"
-msgstr "255 "
-
-#: ../../source/stack/high_level/niryo_robot_led_ring.rst:184
-msgid "``led_invert``"
-msgstr "``led_invert`` "
-
-#: ../../source/stack/high_level/niryo_robot_led_ring.rst:185
-msgid "True to invert the signal (when using NPN transistor level shift)"
-msgstr "True pour inverser le signal (lors de l'utilisation du décalage de niveau"
-" du transistor NPN) "
-
-#: ../../source/stack/high_level/niryo_robot_led_ring.rst:186
-msgid "True"
-msgstr "True "
-
-#: ../../source/stack/high_level/niryo_robot_led_ring.rst:187
-msgid "``led_channel``"
-msgstr "``led_channel`` "
-
-#: ../../source/stack/high_level/niryo_robot_led_ring.rst:188
-msgid "the PWM channel to use"
-msgstr "le canal PWM à utiliser "
-
-#: ../../source/stack/high_level/niryo_robot_led_ring.rst:189
-msgid "0"
-msgstr "0 "
-
-#: ../../source/stack/high_level/niryo_robot_led_ring.rst:191
-msgid ""
-"Another configuration file, the `led_ring_params.yaml`, sets the default "
-"parameters of Led Ring animations."
-msgstr "Un autre fichier de configuration, le `led_ring_params.yaml`, définit les"
-" paramètres par défaut des animations de l'anneau LED."
-
-#: ../../source/stack/high_level/niryo_robot_led_ring.rst:193
-msgid "Parameters of the Led Ring animations"
-msgstr "Paramètres des animations de l'anneau LED"
-
-#: ../../source/stack/high_level/niryo_robot_led_ring.rst:203
-msgid "``default_flashing_period``"
-msgstr "``default_flashing_period`` "
-
-#: ../../source/stack/high_level/niryo_robot_led_ring.rst:204
-msgid "Default :ref:`Flashing <Flashing>`  animation period in seconds"
-msgstr "Période par défault en secondes de l'animation :ref:`Flashing <Flashing>`"
-
-#: ../../source/stack/high_level/niryo_robot_led_ring.rst:205
-msgid "0.25"
-msgstr "0.25 "
-
-#: ../../source/stack/high_level/niryo_robot_led_ring.rst:206
-msgid "``default_alternate_period``"
-msgstr "``default_alternate_period`` "
-
-#: ../../source/stack/high_level/niryo_robot_led_ring.rst:207
-msgid "Default :ref:`Alternate <Alternate>`  animation period in seconds"
-msgstr "Période par défault en secondes de l'animation :ref:`Alternate <Alternate>`."
-
-#: ../../source/stack/high_level/niryo_robot_led_ring.rst:208
-msgid "1"
-msgstr "1 "
-
-#: ../../source/stack/high_level/niryo_robot_led_ring.rst:209
-msgid "``default_chase_period``"
-msgstr "``default_chase_period`` "
-
-#: ../../source/stack/high_level/niryo_robot_led_ring.rst:210
-msgid "Default :ref:`Chase <Chase>`  animation period in seconds"
-msgstr "Période par défault en secondes de l'animation :ref:`Chase <Chase>`."
-
-#: ../../source/stack/high_level/niryo_robot_led_ring.rst:211
-#: ../../source/stack/high_level/niryo_robot_led_ring.rst:232
-msgid "4"
-msgstr "4 "
-
-#: ../../source/stack/high_level/niryo_robot_led_ring.rst:212
-msgid "``default_colorwipe_period``"
-msgstr "``default_colorwipe_period`` "
-
-#: ../../source/stack/high_level/niryo_robot_led_ring.rst:213
-msgid "Default :ref:`Wipe <Color Wipe>`  animation period in seconds"
-msgstr "Période par défault en secondes de l'animation :ref:`Wipe <Color Wipe>`."
-
-#: ../../source/stack/high_level/niryo_robot_led_ring.rst:214
-#: ../../source/stack/high_level/niryo_robot_led_ring.rst:217
-#: ../../source/stack/high_level/niryo_robot_led_ring.rst:220
-#: ../../source/stack/high_level/niryo_robot_led_ring.rst:223
-#: ../../source/stack/high_level/niryo_robot_led_ring.rst:226
-#: ../../source/stack/high_level/niryo_robot_led_ring.rst:229
-#: ../../source/stack/high_level/niryo_robot_led_ring.rst:244
-msgid "5"
-msgstr "5 "
-
-#: ../../source/stack/high_level/niryo_robot_led_ring.rst:215
-msgid "``default_rainbow_period``"
-msgstr "``default_rainbow_period`` "
-
-#: ../../source/stack/high_level/niryo_robot_led_ring.rst:216
-msgid "Default :ref:`Rainbow <Rainbow>`  animation period in seconds"
-msgstr "Période par défault en secondes de l'animation :ref:`Rainbow <Rainbow>`."
-
-#: ../../source/stack/high_level/niryo_robot_led_ring.rst:218
-msgid "``default_rainbowcycle_period``"
-msgstr "``default_rainbowcycle_period`` "
-
-#: ../../source/stack/high_level/niryo_robot_led_ring.rst:219
-msgid "Default :ref:`Rainbow cycle <Rainbow cycle>`  animation period in seconds"
-msgstr "Période par défault en secondes de l'animation :ref:`Rainbow cycle <Rainbow cycle>`"
-
-#: ../../source/stack/high_level/niryo_robot_led_ring.rst:221
-msgid "``default_rainbowchase_period``"
-msgstr "``default_rainbowchase_period`` "
-
-#: ../../source/stack/high_level/niryo_robot_led_ring.rst:222
-msgid "Default :ref:`Rainbow chase <Rainbow chase>`  animation period in seconds"
-msgstr "Période par défault en secondes de l'animation :ref:`Rainbow chase <Rainbow chase>`"
-
-#: ../../source/stack/high_level/niryo_robot_led_ring.rst:224
-msgid "``default_goup_period``"
-msgstr "``default_goup_period`` "
-
-#: ../../source/stack/high_level/niryo_robot_led_ring.rst:225
-msgid "Default :ref:`Go up <Go up>`  animation period in seconds"
-msgstr "Période par défault en secondes de l'animation :ref:`Go up <Go up>`."
-
-#: ../../source/stack/high_level/niryo_robot_led_ring.rst:227
-msgid "``default_goupanddown_period``"
-msgstr "``default_goupanddown_period`` "
-
-#: ../../source/stack/high_level/niryo_robot_led_ring.rst:228
-msgid ""
-"Default :ref:`Go up and down <Go up and down>`  animation period in "
-"seconds"
-msgstr "Période par défault en secondes de l'animation :ref:`Go up and down <Go up and down>`."
-
-#: ../../source/stack/high_level/niryo_robot_led_ring.rst:230
-msgid "``default_breath_period``"
-msgstr "``default_breath_period`` "
-
-#: ../../source/stack/high_level/niryo_robot_led_ring.rst:231
-msgid "Default :ref:`Breath <Breath>`  animation period in seconds"
-msgstr "Période par défault en secondes de l'animation :ref:`Breath <Breath>`."
-
-#: ../../source/stack/high_level/niryo_robot_led_ring.rst:233
-msgid "``default_snake_period``"
-msgstr "``default_snake_period`` "
-
-#: ../../source/stack/high_level/niryo_robot_led_ring.rst:234
-msgid "Default :ref:`Snake <Snake>` animation period in seconds"
-msgstr "Période par défault en secondes de l'animationt :ref:`Snake <Snake>`."
-
-#: ../../source/stack/high_level/niryo_robot_led_ring.rst:235
-msgid "1.5"
-msgstr "1.5 "
-
-#: ../../source/stack/high_level/niryo_robot_led_ring.rst:236
-msgid "``led_offset``"
-msgstr "``led_offset`` "
-
-#: ../../source/stack/high_level/niryo_robot_led_ring.rst:237
-msgid ""
-"Offset ID between the LED with the ID 0 and the ID of the led at the back"
-" of the robot."
-msgstr "ID de décalage entre la LED avec l'ID 0 et l'ID de la led à l'arrière "
-"du robot."
-
-#: ../../source/stack/high_level/niryo_robot_led_ring.rst:238
-msgid "8"
-msgstr "8 "
-
-#: ../../source/stack/high_level/niryo_robot_led_ring.rst:239
-msgid "``simulation_led_ring_markers_publish_rate``"
-msgstr "``simulation_led_ring_markers_publish_rate`` "
-
-#: ../../source/stack/high_level/niryo_robot_led_ring.rst:240
-msgid "Rviz led ring markers publish rate in simulation mode"
-msgstr "Taux de publication des marqueurs annulaires Rviz en mode simulation "
-
-#: ../../source/stack/high_level/niryo_robot_led_ring.rst:241
-msgid "20"
-msgstr "20 "
-
-#: ../../source/stack/high_level/niryo_robot_led_ring.rst:242
-msgid "``led_ring_markers_publish_rate``"
-msgstr "``led_ring_markers_publish_rate`` "
-
-#: ../../source/stack/high_level/niryo_robot_led_ring.rst:243
-msgid "Rviz led ring markers publish rate on a real robot"
-msgstr "Les marqueurs d'anneau à led Rviz publient le taux sur un robot real "
-
-#: ../../source/stack/high_level/niryo_robot_led_ring.rst:248
-msgid "Services - Led Ring"
-msgstr "Services - Anneau Led "
-
-#: ../../source/stack/high_level/niryo_robot_led_ring.rst:251
-msgid ""
-"The ROS node implements one service, designed for the user to control the"
-" Led Ring."
-msgstr "Le nœud ROS implémente un service, conçu pour que l'utilisateur contrôle "
-"l'anneau LED. "
-
-#: ../../source/stack/high_level/niryo_robot_led_ring.rst:253
-msgid "Led Ring Package services"
-msgstr "Services de paquet d'anneau de led "
-
-#: ../../source/stack/high_level/niryo_robot_led_ring.rst:260
-#: ../../source/stack/high_level/niryo_robot_led_ring.rst:283
-#: ../../source/stack/high_level/niryo_robot_led_ring.rst:308
-msgid "Message type"
-msgstr "Message type "
-
-#: ../../source/stack/high_level/niryo_robot_led_ring.rst:262
-msgid "``set_user_animation``"
-msgstr "``set_user_animation`` "
-
-#: ../../source/stack/high_level/niryo_robot_led_ring.rst:263
-msgid ""
-":ref:`LedUser<source/stack/high_level/niryo_robot_led_ring:LedUser "
-"(Service)>`"
-msgstr ":ref:`LedUser<source/stack/high_level/niryo_robot_led_ring:LedUser "
->>>>>>> 90411d10
 "(Service)>`"
 
 #: ../../source/stack/high_level/niryo_robot_led_ring.rst
 msgid ""
 "Allow user to control the Led Ring, with implemented animations. A new "
 "request"
-<<<<<<< HEAD
 msgstr ""
 "Permet à l'utilisateur de contrôler l'anneau Led, avec des animations "
-=======
-msgstr "Permet à l'utilisateur de contrôler l'anneau Led, avec des animations "
->>>>>>> 90411d10
 "implémentées. Une nouvelle demande "
 
 #: ../../source/stack/high_level/niryo_robot_led_ring.rst
 msgid ""
 "will **interrupt** the previous one, if still playing. Depending on the "
 "``wait`` boolean field"
-<<<<<<< HEAD
 msgstr ""
 "va **interrompre** le précédent, s'il est toujours en cours de lecture. "
-=======
-msgstr "va **interrompre** le précédent, s'il est toujours en cours de lecture. "
->>>>>>> 90411d10
 "En fonction du champ booléen ``wait`` "
 
 #: ../../source/stack/high_level/niryo_robot_led_ring.rst
 msgid ""
 "and the ``iterations`` field of the request, the service will either "
 "**answer immediately** after"
-<<<<<<< HEAD
 msgstr ""
 "et le champ ``itérations`` de la requête, le service sera soit **répondre"
 " immédiatement** après "
-=======
-msgstr "et le champ ``itérations`` de la requête, le service sera soit "
-"**répondre immédiatement** après "
->>>>>>> 90411d10
 
 #: ../../source/stack/high_level/niryo_robot_led_ring.rst
 msgid ""
 "launching the animation, or **wait for the animation to finish** to "
 "answer."
-<<<<<<< HEAD
 msgstr ""
 "avoir lancé l'animation, ou **attendre que l'animation se termine** pour "
 "répondre. "
@@ -1378,86 +877,36 @@
 " (Message)>`"
 msgstr ""
 ":ref:`LedRingStatus<source/stack/high_level/niryo_robot_led_ring:LedRingStatus"
-=======
-msgstr "avoir lancé l'animation, ou **attendre que l'animation se termine** pour "
-"répondre. "
-
-#: ../../source/stack/high_level/niryo_robot_led_ring.rst:268
-msgid "``set_led_color``"
-msgstr "``set_led_color`` "
-
-#: ../../source/stack/high_level/niryo_robot_led_ring.rst:269
-msgid ""
-":ref:`SetLedColor<source/stack/high_level/niryo_robot_led_ring:SetLedColor"
-" (Service)>`"
-msgstr ":ref:`SetLedColor<source/stack/high_level/niryo_robot_led_ring:SetLedColor"
-" (Service)>` "
-
-#: ../../source/stack/high_level/niryo_robot_led_ring.rst:270
-msgid "Light up a led identified by an ID"
-msgstr "Allume une led identifiée par un identifiant "
-
-#: ../../source/stack/high_level/niryo_robot_led_ring.rst:274
-msgid "Publishers - Led Ring"
-msgstr "Publishers - Anneau Led "
-
-#: ../../source/stack/high_level/niryo_robot_led_ring.rst:276
-msgid "Led Ring Package publishers"
-msgstr "Publishers du package d'anneau LED"
-
-#: ../../source/stack/high_level/niryo_robot_led_ring.rst:285
-msgid "``led_ring_status``"
-msgstr "``led_ring_status`` "
-
-#: ../../source/stack/high_level/niryo_robot_led_ring.rst:286
-msgid ""
-":ref:`LedRingStatus<source/stack/high_level/niryo_robot_led_ring:LedRingStatus"
-" (Message)>`"
-msgstr ":ref:`LedRingStatus<source/stack/high_level/niryo_robot_led_ring:LedRingStatus"
->>>>>>> 90411d10
 " (Message)>`"
 
 #: ../../source/stack/high_level/niryo_robot_led_ring.rst
 msgid ""
 "Publishes the **status** of the Led Ring, providing information on the "
 "**current mode**"
-<<<<<<< HEAD
 msgstr ""
 "Publie le **statut** du Led Ring fournissant des informations sur le "
-=======
-msgstr "Publie le **statut** du Led Ring fournissant des informations sur le "
->>>>>>> 90411d10
 "**mode actuel** "
 
 #: ../../source/stack/high_level/niryo_robot_led_ring.rst
 msgid ""
 "(displaying robot status or controlled by user if the robot works in "
 "AUTONOMOUS mode),"
-<<<<<<< HEAD
 msgstr ""
 "(affichage de l'état du robot ou contrôlé par l'utilisateur si le robot "
-=======
-msgstr "(affichage de l'état du robot ou contrôlé par l'utilisateur si le robot "
->>>>>>> 90411d10
 "fonctionne en mode AUTONOME) "
 
 #: ../../source/stack/high_level/niryo_robot_led_ring.rst
 msgid ""
 "the **current animation played** and the animation color (except for "
 "rainbow methods, where"
-<<<<<<< HEAD
 msgstr ""
 "l'**animation en cours jouée** et la couleur de l'animation (sauf pour "
-=======
-msgstr "l'**animation en cours jouée** et la couleur de l'animation (sauf pour "
->>>>>>> 90411d10
 "les méthodes *Rainbow*, où "
 
 #: ../../source/stack/high_level/niryo_robot_led_ring.rst
 msgid ""
 "the animation color is not defined). Publishes every time at least **one "
 "field changed**."
-<<<<<<< HEAD
 msgstr ""
 "la couleur de l'animation n'est pas définie). Publie à chaque fois au "
 "moins **un champ modifié**. "
@@ -1467,16 +916,6 @@
 msgstr "``visualization_marker_array`` "
 
 #: ../../source/stack/high_level/niryo_robot_led_ring.rst:296
-=======
-msgstr "la couleur de l'animation n'est pas définie). Publie à chaque fois au "
-"moins **un champ modifié**. "
-
-#: ../../source/stack/high_level/niryo_robot_led_ring.rst:291
-msgid "``visualization_marker_array``"
-msgstr "``visualization_marker_array`` "
-
-#: ../../source/stack/high_level/niryo_robot_led_ring.rst:292
->>>>>>> 90411d10
 msgid ":visualization_msgs:`visualization_msgs/MarkerArray<MarkerArray>`"
 msgstr ":visualization_msgs:`visualization_msgs/MarkerArray<MarkerArray>` "
 
@@ -1484,19 +923,14 @@
 msgid ""
 "Publishes shapes representing LEDs when Ned is used in simulation with "
 "**Rviz**,"
-<<<<<<< HEAD
 msgstr ""
 "Publie des formes représentant des Leds lorsque Ned est utilisé en "
-=======
-msgstr "Publie des formes représentant des Leds lorsque Ned est utilisé en "
->>>>>>> 90411d10
 "simulation avec **Rviz**, "
 
 #: ../../source/stack/high_level/niryo_robot_led_ring.rst
 msgid ""
 "as a list of 30 :visualization_msgs:`visualization_msgs/Marker<Marker>` "
 "of size 30."
-<<<<<<< HEAD
 msgstr ""
 "sous forme de liste de 30 "
 ":visualization_msgs:`visualization_msgs/Marker<Marker>` de taille 30. "
@@ -1524,38 +958,10 @@
 msgstr ":ref:`RobotStatus<source/stack/high_level/niryo_robot_status:RobotStatus>`"
 
 #: ../../source/stack/high_level/niryo_robot_led_ring.rst:316
-=======
-msgstr "sous forme de liste de 30 "
-":visualization_msgs:`visualization_msgs/Marker<Marker>` de taille 30."
-" "
-
-#: ../../source/stack/high_level/niryo_robot_led_ring.rst:298
-msgid "Subscribers - Led Ring"
-msgstr "Subscribers - Anneau Led "
-
-#: ../../source/stack/high_level/niryo_robot_led_ring.rst:301
-msgid "Led Ring Package subscribers"
-msgstr "Subscribers du package anneau LED "
-
-#: ../../source/stack/high_level/niryo_robot_led_ring.rst:307
-msgid "Topic name"
-msgstr "Nom du topic "
-
-#: ../../source/stack/high_level/niryo_robot_led_ring.rst:310
-msgid "``/niryo_robot_status/robot_status``"
-msgstr "``/niryo_robot_status/robot_status`` "
-
-#: ../../source/stack/high_level/niryo_robot_led_ring.rst:311
-msgid ":ref:`RobotStatus<source/stack/high_level/niryo_robot_status:RobotStatus>`"
-msgstr ":ref:`RobotStatus<source/stack/high_level/niryo_robot_status:RobotStatus>`"
-
-#: ../../source/stack/high_level/niryo_robot_led_ring.rst:312
->>>>>>> 90411d10
 msgid ""
 "Retrieves the current robot status, and control Led accordingly (see "
 ":ref:`Niryo_robot_status "
 "<source/stack/high_level/niryo_robot_status:Niryo_robot_status>` section)"
-<<<<<<< HEAD
 msgstr ""
 "Récupère l'état actuel du robot et contrôle la Led en conséquence (voir "
 "la section :ref:`Niryo_robot_status "
@@ -1671,116 +1077,6 @@
 msgstr "Liste des sous-sections de fonctions :"
 
 #: ../../source/stack/high_level/niryo_robot_led_ring.rst:399
-=======
-msgstr "Récupère l'état actuel du robot et contrôle la Led en conséquence (voir "
-"la section :ref:`Niryo_robot_status "
-"<source/stack/high_level/niryo_robot_status:Niryo_robot_status>`) "
-
-#: ../../source/stack/high_level/niryo_robot_led_ring.rst:313
-msgid "``/niryo_robot/blockly/save_current_point``"
-msgstr "``/niryo_robot/blockly/save_current_point`` "
-
-#: ../../source/stack/high_level/niryo_robot_led_ring.rst:314
-msgid ":std_msgs:`std_msgs/Int32<Int32>`"
-msgstr ":std_msgs:`std_msgs/Int32<Int32>` "
-
-#: ../../source/stack/high_level/niryo_robot_led_ring.rst:315
-msgid "Catch the 'Save Point' action to make the LED ring blink."
-msgstr "Capturez l'action *Enregistrer le point* pour faire clignoter l'anneau "
-"LED. "
-
-#: ../../source/stack/high_level/niryo_robot_led_ring.rst:316
-msgid "``/niryo_studio_connection``"
-msgstr "``/niryo_studio_connection`` "
-
-#: ../../source/stack/high_level/niryo_robot_led_ring.rst:317
-msgid ":std_msgs:`std_msgs/Empty<Empty>`"
-msgstr ":std_msgs:`std_msgs/Vide<Vide>` "
-
-#: ../../source/stack/high_level/niryo_robot_led_ring.rst:318
-msgid "Catch the Niryo Studio connection to make the LED ring blink."
-msgstr "Récupère la connection Niryo Studio pour faire clignotter l'anneau LED."
-
-#: ../../source/stack/high_level/niryo_robot_led_ring.rst:322
-msgid "Dependencies - Led Ring"
-msgstr "Dépendances - Anneau Led "
-
-#: ../../source/stack/high_level/niryo_robot_led_ring.rst:324
-msgid ""
-":ref:`niryo_robot_msgs "
-"<source/stack/high_level/niryo_robot_msgs:Niryo_robot_msgs>`"
-msgstr ":ref:`niryo_robot_msgs <source/stack/high_level/niryo_robot_msgs:Niryo_robot_msgs>`"
-
-#: ../../source/stack/high_level/niryo_robot_led_ring.rst:325
-msgid ":msgs_index:`std_msgs`"
-msgstr ":msgs_index:`std_msgs` "
-
-#: ../../source/stack/high_level/niryo_robot_led_ring.rst:326
-msgid ":msgs_index:`visualization_msgs`"
-msgstr ":msgs_index:`visualization_msgs` "
-
-#: ../../source/stack/high_level/niryo_robot_led_ring.rst:330
-msgid "Services files - Led Ring"
-msgstr "Fichiers de service - Anneau LED "
-
-#: ../../source/stack/high_level/niryo_robot_led_ring.rst:333
-msgid "LedUser (Service)"
-msgstr "LedUser (Service) "
-
-#: ../../source/stack/high_level/niryo_robot_led_ring.rst:339
-msgid "SetLedColor (Service)"
-msgstr "SetLedColor (Service) "
-
-#: ../../source/stack/high_level/niryo_robot_led_ring.rst:346
-msgid "Messages files - Led Ring"
-msgstr "Messages files - Led Ring "
-
-#: ../../source/stack/high_level/niryo_robot_led_ring.rst:349
-msgid "LedRingAnimation (Message)"
-msgstr "LedRingAnimation (Message) "
-
-#: ../../source/stack/high_level/niryo_robot_led_ring.rst:355
-msgid "LedRingCurrentState (Message)"
-msgstr "LedRingCurrentState (Message) "
-
-#: ../../source/stack/high_level/niryo_robot_led_ring.rst:361
-msgid "LedRingStatus (Message)"
-msgstr "LedRingStatus (Message) "
-
-#: ../../source/stack/high_level/niryo_robot_led_ring.rst:369
-msgid "Led Ring API functions"
-msgstr "Fonctions de l'API de l'anneau LED "
-
-#: ../../source/stack/high_level/niryo_robot_led_ring.rst:371
-msgid ""
-"In order to control the robot more easily than calling each topics & "
-"services one by one, a Python ROS Wrapper has been built on top of ROS."
-msgstr "Afin de contrôler le robot plus facilement que d'appeler chaque"
-"Topic et Service un par un, un Python ROS Wrapper de ROS a été développé."
-
-
-#: ../../source/stack/high_level/niryo_robot_led_ring.rst:374
-msgid ""
-"For instance, a script turning on the Led Ring via Python ROS Wrapper "
-"will look like: ::"
-msgstr "Par exemple, un script activant le Led Ring via Python ROS Wrapper"
-"" ressemblera à : :: ""
-
-
-#: ../../source/stack/high_level/niryo_robot_led_ring.rst:382
-msgid "This class allows you to control the robot via internal API."
-msgstr "Cette classe vous permet de contrôler le robot via une API interne."
-
-#: ../../source/stack/high_level/niryo_robot_led_ring.rst:383
-msgid "By controlling, we mean using the LED ring"
-msgstr "Par contrôle, nous entendons utiliser l'anneau LED"
-
-#: ../../source/stack/high_level/niryo_robot_led_ring.rst:385
-msgid "List of functions subsections:"
-msgstr "Liste des sous-sections de fonctions :"
-
-#: ../../source/stack/high_level/niryo_robot_led_ring.rst:395
->>>>>>> 90411d10
 msgid "Custom animations functions"
 msgstr "Fonctions d'animations personnalisées"
 
@@ -1832,15 +1128,9 @@
 msgid ""
 "Led color in a list of size 3[R, G, B] or in an ColorRGBA object. RGB "
 "channels from 0 to 255."
-<<<<<<< HEAD
 msgstr ""
 "Couleur de la led dans une liste de taille 3 [R, V, B] ou dansun objet "
 "ColorRGBA. Les canaux RVB ont une valeur comprise entre 0 et 255."
-=======
-msgstr "Couleur de la led dans une liste de taille 3 [R, V, B] ou dans"
-"un objet ColorRGBA. Les canaux RVB ont une valeur comprise entre 0 et 255."
-
->>>>>>> 90411d10
 
 #: niryo_robot_led_ring.api.led_ring_ros_wrapper.LedRingRosWrapper.alternate
 #: niryo_robot_led_ring.api.led_ring_ros_wrapper.LedRingRosWrapper.breath
@@ -1900,35 +1190,20 @@
 msgid ""
 "Sends a colour command to all LEDs of the LED ring. The function expects "
 "a list of colours for the 30 LEDs  of the robot."
-<<<<<<< HEAD
 msgstr ""
 "Envoie une commande de couleur à toutes les LED de l'anneau LED.La "
 "fonction attend une liste de couleurs pour les 30 LED durobot."
-=======
-msgstr "Envoie une commande de couleur à toutes les LED de l'anneau LED."
-"La fonction attend une liste de couleurs pour les 30 LED du
-"robot."
-
->>>>>>> 90411d10
 
 #: niryo_robot_led_ring.api.led_ring_ros_wrapper.LedRingRosWrapper.custom:9 of
 msgid ""
 "List of size 30 of led color in a list of size 3[R, G, B] or in an "
 "ColorRGBA object. RGB channels from 0 to 255."
-<<<<<<< HEAD
 msgstr ""
 "Liste de taille 30 de couleur de led dans une liste de taille3[R, V, B] "
 "ou dans un objet ColorRGBA. Les canaux RVB ont une valeur comprise entre "
 "0 et 255.\""
 
 #: ../../source/stack/high_level/niryo_robot_led_ring.rst:406
-=======
-msgstr "Liste de taille 30 de couleur de led dans une liste de taille"
-"3[R, V, B] ou dans un objet ColorRGBA. Les canaux RVB ont une valeur comprise entre 0 et 255.""
-
-
-#: ../../source/stack/high_level/niryo_robot_led_ring.rst:402
->>>>>>> 90411d10
 msgid "Pre-made animations functions"
 msgstr "Fonctions d'animations prédéfinies"
 
@@ -1943,17 +1218,10 @@
 "The service wait for the animation to finish or not to answer. For this "
 "method, the action is quickly done, so waiting doesn't take a lot of "
 "time."
-<<<<<<< HEAD
 msgstr ""
 "Le service attend que l'animation se termine ou ne réponde pas.Pour cette"
 " méthode, l'action se fait rapidement, donc l'attentene prend pas "
 "beaucoup de temps."
-=======
-msgstr "Le service attend que l'animation se termine ou ne réponde pas."
-"Pour cette "méthode, l'action se fait rapidement, donc l'attente"
-"ne prend pas beaucoup de temps."
-
->>>>>>> 90411d10
 
 #: niryo_robot_led_ring.api.led_ring_ros_wrapper.LedRingRosWrapper.turn_off:1
 #: of
@@ -1965,15 +1233,9 @@
 msgid ""
 "Flashes a color according to a frequency. The frequency is equal to 1 / "
 "period."
-<<<<<<< HEAD
 msgstr ""
 "Clignote une couleur selon une fréquence. La fréquence est égaleà "
 "1/période."
-=======
-msgstr "Clignote une couleur selon une fréquence. La fréquence est égale"
-"à 1/période."
-
->>>>>>> 90411d10
 
 #: niryo_robot_led_ring.api.led_ring_ros_wrapper.LedRingRosWrapper.alternate:3
 #: niryo_robot_led_ring.api.led_ring_ros_wrapper.LedRingRosWrapper.breath:3
@@ -2002,27 +1264,16 @@
 msgid ""
 "Execution time for a pattern in seconds. If 0, the default time will be "
 "used."
-<<<<<<< HEAD
 msgstr ""
 "Temps d'exécution d'un motif en secondes. Si 0, la période par défautsera"
 " utilisée."
-=======
-msgstr "Temps d'exécution d'un motif en secondes. Si 0, la période par défaut"
-"sera utilisée."
-
->>>>>>> 90411d10
 
 #: niryo_robot_led_ring.api.led_ring_ros_wrapper.LedRingRosWrapper.flashing:19
 #: of
 msgid "Number of consecutive flashes. If 0, the Led Ring flashes endlessly."
-<<<<<<< HEAD
 msgstr ""
 "Nombre de clignotements consécutifs. Si 0, la Led Ring clignotesans "
 "indéfiniment."
-=======
-msgstr "Nombre de clignotements consécutifs. Si 0, la Led Ring clignote"
-"sans indéfiniment."
->>>>>>> 90411d10
 
 #: niryo_robot_led_ring.api.led_ring_ros_wrapper.LedRingRosWrapper.alternate:23
 #: niryo_robot_led_ring.api.led_ring_ros_wrapper.LedRingRosWrapper.chase:18
@@ -2031,16 +1282,10 @@
 msgid ""
 "The service wait for the animation to finish all iterations or not to "
 "answer. If iterations is 0, the service answers immediately."
-<<<<<<< HEAD
 msgstr ""
 "Le service attend que l'animation termine toutes les itérationsou non "
 "pour répondre. Si le nombre d'itérations est à 0, le service "
 "répondimmédiatement."
-=======
-msgstr "Le service attend que l'animation termine toutes les itérations"
-"ou non pour répondre. Si le nombre d'itérations est à 0, le service répond"
-"immédiatement."
->>>>>>> 90411d10
 
 #: niryo_robot_led_ring.api.led_ring_ros_wrapper.LedRingRosWrapper.alternate:1
 #: of
@@ -2052,26 +1297,16 @@
 msgid ""
 "Led color list of lists of size 3[R, G, B] or ColorRGBA objects. RGB "
 "channels from 0 to 255."
-<<<<<<< HEAD
 msgstr ""
 "Liste des couleurs des leds des listes d'objets de taille 3[R,G, B] ou "
 "ColorRGBA. Les canaux RVB ont une valeur comprise entre 0 et 255."
-=======
-msgstr "Liste des couleurs des leds des listes d'objets de taille 3[R,"
-"G, B] ou ColorRGBA. Les canaux RVB ont une valeur comprise entre 0 et 255."
->>>>>>> 90411d10
 
 #: niryo_robot_led_ring.api.led_ring_ros_wrapper.LedRingRosWrapper.alternate:21
 #: of
 msgid ""
 "Number of consecutive alternations. If 0, the Led Ring alternates "
 "endlessly."
-<<<<<<< HEAD
 msgstr "Nombre d'alternances consécutives. Si 0, le Led Ring alterneindéfiniment."
-=======
-msgstr "Nombre d'alternances consécutives. Si 0, le Led Ring alterne"
-"indéfiniment."
->>>>>>> 90411d10
 
 #: niryo_robot_led_ring.api.led_ring_ros_wrapper.LedRingRosWrapper.chase:1 of
 msgid "Movie theater light style chaser animation."
@@ -2081,14 +1316,9 @@
 msgid ""
 "Number of consecutive chase. If 0, the animation continues endlessly. One"
 " chase just lights one Led every 3 Leds."
-<<<<<<< HEAD
 msgstr ""
 "Nombre de Chase consécutives. Si 0, l'animation continueindéfiniment. Un "
 "Chase allume juste une Led sur 3.\""
-=======
-msgstr "Nombre de Chase consécutives. Si 0, l'animation continue"
-"indéfiniment. Un Chase allume juste une Led sur 3.""
->>>>>>> 90411d10
 
 #: niryo_robot_led_ring.api.led_ring_ros_wrapper.LedRingRosWrapper.wipe:1 of
 msgid "Wipe a color across the Led Ring, light a Led at a time."
@@ -2100,22 +1330,12 @@
 
 #: niryo_robot_led_ring.api.led_ring_ros_wrapper.LedRingRosWrapper.rainbow:1 of
 msgid "Draw rainbow that fades across all Leds at once."
-<<<<<<< HEAD
 msgstr "Dessinez un arc-en-ciel qui s'estompe sur toutes les LED à lafois."
-=======
-msgstr "Dessinez un arc-en-ciel qui s'estompe sur toutes les LED à la"
-"fois."
->>>>>>> 90411d10
 
 #: niryo_robot_led_ring.api.led_ring_ros_wrapper.LedRingRosWrapper.rainbow:11
 #: of
 msgid "Number of consecutive rainbows. If 0, the animation continues endlessly."
-<<<<<<< HEAD
 msgstr "Nombre d'arcs-en-ciel consécutifs. Si 0, l'animation continueindéfiniment."
-=======
-msgstr "Nombre d'arcs-en-ciel consécutifs. Si 0, l'animation continue"
-"indéfiniment."
->>>>>>> 90411d10
 
 #: niryo_robot_led_ring.api.led_ring_ros_wrapper.LedRingRosWrapper.breath:18
 #: niryo_robot_led_ring.api.led_ring_ros_wrapper.LedRingRosWrapper.go_up:19
@@ -2127,20 +1347,9 @@
 msgid ""
 "The service wait for the animation to finish or not to answer. If "
 "iterations is 0, the service answers immediately."
-<<<<<<< HEAD
 msgstr ""
 "Le service attend que l'animation se termine ou ne réponde pas.Si le "
 "nombre d'itérations vaut 0, le service est non bloquant."
-=======
-msgstr "Le service attend que l'animation se termine ou ne réponde pas."
-"Si le nombre d'itérations vaut 0, le service est non bloquant."
-
-#: niryo_robot_led_ring.api.led_ring_ros_wrapper.LedRingRosWrapper.rainbow_cycle:1
-#: of
-msgid "Draw rainbow that uniformly distributes itself across all Leds."
-msgstr "Dessinez un arc-en-ciel qui se répartit uniformément sur toutes"
-"les LED."
->>>>>>> 90411d10
 
 #: niryo_robot_led_ring.api.led_ring_ros_wrapper.LedRingRosWrapper.rainbow_chase:11
 #: niryo_robot_led_ring.api.led_ring_ros_wrapper.LedRingRosWrapper.rainbow_cycle:11
@@ -2148,14 +1357,9 @@
 msgid ""
 "Number of consecutive rainbow cycles. If 0, the animation continues "
 "endlessly."
-<<<<<<< HEAD
 msgstr ""
 "Nombre de cycles arc-en-ciel consécutifs. Si 0, l'animation "
 "continueindéfiniment."
-=======
-msgstr "Nombre de cycles arc-en-ciel consécutifs. Si 0, l'animation continue"
-"indéfiniment."
->>>>>>> 90411d10
 
 #: niryo_robot_led_ring.api.led_ring_ros_wrapper.LedRingRosWrapper.rainbow_chase:1
 #: of
@@ -2164,14 +1368,9 @@
 
 #: niryo_robot_led_ring.api.led_ring_ros_wrapper.LedRingRosWrapper.go_up:1 of
 msgid "Leds turn on like a loading circle, and are then all turned off at once."
-<<<<<<< HEAD
 msgstr ""
 "Les LED s'allument comme un cercle de chargement, puis s'éteignenttoutes "
 "en même temps."
-=======
-msgstr "Les LED s'allument comme un cercle de chargement, puis s'éteignent"
-"toutes en même temps."
->>>>>>> 90411d10
 
 #: niryo_robot_led_ring.api.led_ring_ros_wrapper.LedRingRosWrapper.breath:15
 #: niryo_robot_led_ring.api.led_ring_ros_wrapper.LedRingRosWrapper.go_up:16
@@ -2180,32 +1379,21 @@
 msgid ""
 "Number of consecutive turns around the Led Ring. If 0, the animation "
 "continues endlessly."
-<<<<<<< HEAD
 msgstr ""
 "Nombre de tours consécutifs autour du Led Ring. Si 0, l'animationcontinue"
 " indéfiniment."
-=======
-msgstr "Nombre de tours consécutifs autour du Led Ring. Si 0, l'animation"
-"continue indéfiniment."
->>>>>>> 90411d10
 
 #: niryo_robot_led_ring.api.led_ring_ros_wrapper.LedRingRosWrapper.go_up_down:1
 #: of
 msgid "Leds turn on like a loading circle, and are turned off the same way."
-<<<<<<< HEAD
 msgstr ""
 "Les LED s'allument comme un cercle de chargement et s'éteignentde la même"
 " manière."
-=======
-msgstr "Les LED s'allument comme un cercle de chargement et s'éteignent"
-"de la même manière."
->>>>>>> 90411d10
 
 #: niryo_robot_led_ring.api.led_ring_ros_wrapper.LedRingRosWrapper.breath:1 of
 msgid ""
 "Variation of the light intensity of the LED ring, similar to human "
 "breathing."
-<<<<<<< HEAD
 msgstr ""
 "Variation de l'intensité lumineuse de l'anneau LED, similaireà la "
 "respiration humaine."
@@ -2215,25 +1403,11 @@
 msgstr ""
 "Un petit serpent coloré (certainement un python :D ) se déplace autourde "
 "l'anneau LED."
-=======
-msgstr "Variation de l'intensité lumineuse de l'anneau LED, similaire"
-"à la respiration humaine."
-
-#: niryo_robot_led_ring.api.led_ring_ros_wrapper.LedRingRosWrapper.snake:1 of
-msgid "A small coloured snake (certainly a python :D ) runs around the LED ring."
-msgstr "Un petit serpent coloré (certainement un python :D ) se déplace autour"
-"de l'anneau LED."
->>>>>>> 90411d10
 
 #: niryo_robot_led_ring.api.led_ring_ros_wrapper.LedRingRosWrapper.snake:13 of
 msgid ""
 "Execution time for a pattern in seconds. If 0, the default duration will "
 "be used."
-<<<<<<< HEAD
 msgstr ""
 "Temps d'exécution d'un motif en secondes. Si 0, la durée pardéfaut sera "
 "utilisée."
-=======
-msgstr "Temps d'exécution d'un motif en secondes. Si 0, la durée par"
-"défaut sera utilisée."
->>>>>>> 90411d10
