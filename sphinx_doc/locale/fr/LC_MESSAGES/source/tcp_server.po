--- conflicted
+++ resolved
@@ -10,11 +10,7 @@
 msgstr ""
 "Project-Id-Version: Ned ROS Documentation 1.0\n"
 "Report-Msgid-Bugs-To: \n"
-<<<<<<< HEAD
 "POT-Creation-Date: 2022-01-14 15:51+0100\n"
-=======
-"POT-Creation-Date: 2022-01-10 10:56+0000\n"
->>>>>>> 2ebdbfaf
 "PO-Revision-Date: YEAR-MO-DA HO:MI+ZONE\n"
 "Last-Translator: FULL NAME <EMAIL@ADDRESS>\n"
 "Language-Team: LANGUAGE <LL@li.org>\n"
@@ -336,9 +332,5 @@
 #~ msgstr "Commandes enum pour TCP Server"
 
 #~ msgid "Enumeration of all commands used"
-<<<<<<< HEAD
 #~ msgstr "Enumération de toutes les commandes utilisées"
-=======
-#~ msgstr ""
-
->>>>>>> 2ebdbfaf
+
