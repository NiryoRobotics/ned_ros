# SOME DESCRIPTIVE TITLE.
# Copyright (C) 2021, Niryo All rights reserved. No part of this document
# may be reproduced or transmitted in any form or by any means without prior
# written consent of Niryo SAS
# This file is distributed under the same license as the Ned ROS
# Documentation package.
# FIRST AUTHOR <EMAIL@ADDRESS>, 2021.
#
msgid ""
msgstr ""
"Project-Id-Version: Ned ROS Documentation 1.0\n"
"Report-Msgid-Bugs-To: \n"
"POT-Creation-Date: 2022-01-07 12:19+0100\n"
"PO-Revision-Date: YEAR-MO-DA HO:MI+ZONE\n"
"Last-Translator: FULL NAME <EMAIL@ADDRESS>\n"
"Language-Team: LANGUAGE <LL@li.org>\n"
"MIME-Version: 1.0\n"
"Content-Type: text/plain; charset=UTF-8\n"
"Content-Transfer-Encoding: 8bit\n"
"Generated-By: Babel 2.9.1\n"
"Plural-Forms: nplurals=2; plural=(n != 1);\n"
"X-Language: en_US\n"
"X-Source-Language: C\n"

#: ../../source/modbus_tcp_server.rst:2
msgid "Use the Modbus TCP server"
msgstr "Découvrez le serveur Modbus TCP"

#: ../../source/modbus_tcp_server.rst:4
msgid ""
"Ned is permanently running a Modbus TCP Server that enables Ned to "
"communicate with a PLC, or another computer in the same network."
msgstr ""
"Ned exécute en permanence un serveur Modbus TCP qui permet à Ned de "
"communiquer avec une API ou un autre ordinateur du même réseau."

#: ../../source/modbus_tcp_server.rst:7
msgid "Connection - Modbus TCP server"
msgstr "Connexion - Serveur Modbus TCP"

#: ../../source/modbus_tcp_server.rst:8
msgid "The Modbus TCP server is running on port 5020 by default."
msgstr "Le serveur Modbus TCP s'exécute par défaut sur le port 5020."

#: ../../source/modbus_tcp_server.rst:11
msgid "Description -  Modbus TCP server"
msgstr "Description - Serveur Modbus TCP"

#: ../../source/modbus_tcp_server.rst:12
msgid ""
"It has been built on top of the `pymodbus library "
"<https://pymodbus.readthedocs.io/en/latest/index.html>`_."
msgstr ""
"Il a été construit au-dessus de la `librairie Pymodbus "
"<https://pymodbus.readthedocs.io/en/latest/index.html>`_."

#: ../../source/modbus_tcp_server.rst:18
msgid "All 4 Modbus datastores are implemented:"
msgstr "Les 4 types de données suivants sont implémentés :"

#: ../../source/modbus_tcp_server.rst:15
msgid "Coil."
msgstr "Coil (bobine)."

#: ../../source/modbus_tcp_server.rst:16
msgid "Discrete Input."
msgstr "Entrée discrète."

#: ../../source/modbus_tcp_server.rst:17
msgid "Holding Register."
msgstr "Registre de détention."

#: ../../source/modbus_tcp_server.rst:18
msgid "Input Register."
msgstr "Registre d'entrée."

#: ../../source/modbus_tcp_server.rst:20
msgid ""
"Each datastore has a different set of functionalities. Note that each "
"datastore contains a completely different set of data."
msgstr ""
"Chaque type de données a un ensemble différent de fonctionnalités. Il est "
"important de noter que chaque type de données contient un ensemble de "
"données complètement différent."

#: ../../source/modbus_tcp_server.rst:22
msgid "Address tables start at 0."
msgstr "Les tables d'adresses commencent à 0."

#: ../../source/modbus_tcp_server.rst:25
msgid "Coil"
msgstr "Coil (Bobine)"

#: ../../source/modbus_tcp_server.rst:26 ../../source/modbus_tcp_server.rst:60
msgid "Each address contains a 1bit value."
msgstr "Chaque adresse contient une valeur de 1bit."

#: ../../source/modbus_tcp_server.rst:28
msgid ""
"READ/WRITE (the stored values correspond to the last given command, not the "
"current robot state)."
msgstr ""
"READ/WRITE (les valeurs stockées correspondent à la dernière commande "
"donnée, non pas à l'état actuel du robot)."

#: ../../source/modbus_tcp_server.rst:32 ../../source/modbus_tcp_server.rst:65
#: ../../source/modbus_tcp_server.rst:97 ../../source/modbus_tcp_server.rst:211
msgid "Accepted Modbus functions:"
msgstr "Les fonctions Modbus acceptées :"

#: ../../source/modbus_tcp_server.rst:31
msgid "0x01: READ_COILS"
msgstr "0x01: READ_COILS"

#: ../../source/modbus_tcp_server.rst:32
msgid "0x05: WRITE_SINGLE_COIL"
msgstr "0x05: WRITE_SINGLE_COIL"

#: ../../source/modbus_tcp_server.rst:34
msgid "This datastore can be used to set Digital I/O mode and state."
msgstr ""
"Ce type de données peut être utilisé pour définir le mode et l'état des "
"entrées et sorties numériques."

#: ../../source/modbus_tcp_server.rst:42 ../../source/modbus_tcp_server.rst:73
msgid "Digital I/O numbers used for Modbus:"
msgstr "Nombre d'entrées et sorties numériques utilisées pour Modbus :"

#: ../../source/modbus_tcp_server.rst:37 ../../source/modbus_tcp_server.rst:68
msgid "0/100: 1A"
msgstr "0/100: 1A"

#: ../../source/modbus_tcp_server.rst:38 ../../source/modbus_tcp_server.rst:69
msgid "1/101: 1B"
msgstr "1/101: 1B"

#: ../../source/modbus_tcp_server.rst:39 ../../source/modbus_tcp_server.rst:70
msgid "2/102: 1C"
msgstr "2/102: 1C"

#: ../../source/modbus_tcp_server.rst:40 ../../source/modbus_tcp_server.rst:71
msgid "3/103: 2A"
msgstr "3/103: 2A"

#: ../../source/modbus_tcp_server.rst:41 ../../source/modbus_tcp_server.rst:72
msgid "4/104: 2B"
msgstr "4/104: 2B"

#: ../../source/modbus_tcp_server.rst:42 ../../source/modbus_tcp_server.rst:73
msgid "5/105: 2C"
msgstr "5/105: 2C"

#: ../../source/modbus_tcp_server.rst:49 ../../source/modbus_tcp_server.rst:80
#: ../../source/modbus_tcp_server.rst:104
#: ../../source/modbus_tcp_server.rst:218
msgid "Address"
msgstr "Adresses"

#: ../../source/modbus_tcp_server.rst:50 ../../source/modbus_tcp_server.rst:81
#: ../../source/modbus_tcp_server.rst:105
#: ../../source/modbus_tcp_server.rst:219
msgid "Description"
msgstr "Description"

#: ../../source/modbus_tcp_server.rst:51 ../../source/modbus_tcp_server.rst:82
#: ../../source/modbus_tcp_server.rst:106
#: ../../source/modbus_tcp_server.rst:220
msgid "0-5"
msgstr "0-5"

#: ../../source/modbus_tcp_server.rst:52 ../../source/modbus_tcp_server.rst:83
msgid "Digital I/O mode (Input = 1, Output = 0)"
msgstr "Mode Entrée/Sortie numérique (entrée = 1, sortie = 0)"

#: ../../source/modbus_tcp_server.rst:53 ../../source/modbus_tcp_server.rst:84
msgid "100-105"
msgstr "100-105"

#: ../../source/modbus_tcp_server.rst:54 ../../source/modbus_tcp_server.rst:85
msgid "Digital I/O state (High = 1, Low = 0)"
msgstr "État Entrée/Sortie numérique (élevé = 1, faible = 0)"

#: ../../source/modbus_tcp_server.rst:55 ../../source/modbus_tcp_server.rst:132
msgid "200-299"
msgstr "200-299"

#: ../../source/modbus_tcp_server.rst:56 ../../source/modbus_tcp_server.rst:133
msgid "Can be used to store your own variables"
msgstr "Peut être utilisé pour stocker vos propres variables"

#: ../../source/modbus_tcp_server.rst:59
msgid "Discrete input"
msgstr "Entrée discrète"

#: ../../source/modbus_tcp_server.rst:62 ../../source/modbus_tcp_server.rst:208
msgid "READ-ONLY"
msgstr "READ-ONLY"

#: ../../source/modbus_tcp_server.rst:65
msgid "0x02: READ_DISCRETE_INPUTS"
msgstr "0x02: READ_DISCRETE_INPUTS"

#: ../../source/modbus_tcp_server.rst:87
msgid ""
"This datastore can be used to read Digital I/O mode and state of the robot. "
"See :ref:`source/modbus_tcp_server:Coil` above for digital I/O number "
"mapping."
msgstr ""
"Ce type de données peut être utilisé pour lire le mode d'E/S numériques et "
"l'état du robot. Se référer à la section "
":ref:`source/modbus_tcp_server:Coil` ci-dessus pour le mappage des numéros "
"d'E/S numériques."

#: ../../source/modbus_tcp_server.rst:90
msgid "Holding register"
msgstr "Registre de détention"

#: ../../source/modbus_tcp_server.rst:91 ../../source/modbus_tcp_server.rst:206
msgid "Each address contains a 16bits value."
msgstr "Chaque adresse contient une valeur de 16bits."

#: ../../source/modbus_tcp_server.rst:93
msgid ""
"READ/WRITE (the stored values correspond to the last given command, not the "
"current robot state)"
msgstr ""
"READ/WRITE (les valeurs stockées correspondent à la dernière commande "
"donnée, non pas à l'état actuel du robot)."

#: ../../source/modbus_tcp_server.rst:96
msgid "0x03: READ_HOLDING_REGISTERS"
msgstr "0x03: READ_HOLDING_REGISTERS"

#: ../../source/modbus_tcp_server.rst:97
msgid "0x06: WRITE_SINGLE_REGISTER"
msgstr "0x06: WRITE_SINGLE_REGISTER"

#: ../../source/modbus_tcp_server.rst:107
#: ../../source/modbus_tcp_server.rst:221
msgid "Joints (mrad)"
msgstr "Joints (mrad)"

#: ../../source/modbus_tcp_server.rst:108
#: ../../source/modbus_tcp_server.rst:222
msgid "10-12"
msgstr "10-12"

#: ../../source/modbus_tcp_server.rst:109
#: ../../source/modbus_tcp_server.rst:223
msgid "Position x,y,z (mm)"
msgstr "Position x,y,z (mm)"

#: ../../source/modbus_tcp_server.rst:110
#: ../../source/modbus_tcp_server.rst:224
msgid "13-15"
msgstr "13-15"

#: ../../source/modbus_tcp_server.rst:111
#: ../../source/modbus_tcp_server.rst:225
msgid "Orientation roll, pitch, yaw (mrad)"
msgstr "Orientation roll, pitch, yaw (mrad)"

#: ../../source/modbus_tcp_server.rst:112
msgid "100"
msgstr "100"

#: ../../source/modbus_tcp_server.rst:113
msgid "Sends Joint Move command with stored joints"
msgstr "Envoie la commande de déplacement d'axe avec les axes stockés"

#: ../../source/modbus_tcp_server.rst:114
msgid "101"
msgstr "101"

#: ../../source/modbus_tcp_server.rst:115
msgid "Sends Pose Move command with stored position and orientation"
msgstr ""
"Envoie la commande Pose Move avec les positions et les orientations "
"enregistrées"

#: ../../source/modbus_tcp_server.rst:116
msgid "102"
msgstr "102"

#: ../../source/modbus_tcp_server.rst:117
msgid "Sends Pose Linear Move command with stored position and orientation"
msgstr ""
"Envoie la commande Pose Move avec les positions et les orientations "
"enregistrées"

#: ../../source/modbus_tcp_server.rst:118
msgid "110"
msgstr "110"

#: ../../source/modbus_tcp_server.rst:119
msgid "Stops current command execution"
msgstr "Arrête l'exécution de la commande en cours"

#: ../../source/modbus_tcp_server.rst:120
msgid "150"
msgstr "150"

#: ../../source/modbus_tcp_server.rst:121
msgid "Is executing command flag"
msgstr "Exécute l'indicateur de commande"

#: ../../source/modbus_tcp_server.rst:122
msgid "151"
msgstr "151"

#: ../../source/modbus_tcp_server.rst:123
msgid "Last command result (status of the last command)"
msgstr "Résultat de la dernière commande (état de la dernière commande)"

#: ../../source/modbus_tcp_server.rst:124
msgid "152"
msgstr "152"

#: ../../source/modbus_tcp_server.rst:125
msgid "Contains data retrieved from last cmd (depends of the cmd)"
msgstr ""
"Contient les données extraites de la dernière commande (dépend de la "
"commande)"

#: ../../source/modbus_tcp_server.rst:126
msgid "153 - 158"
msgstr "153 - 158"

#: ../../source/modbus_tcp_server.rst:127
msgid "Vision - Target pose result"
msgstr "Vision - Résultat de la Pose cible"

#: ../../source/modbus_tcp_server.rst:128
msgid "159"
msgstr "159"

#: ../../source/modbus_tcp_server.rst:129
msgid ""
"Vision - Shape of the object found (-1: ANY, 1: CIRCLE, 2: SQUARE, 3: "
"TRIANGLE, 0: NONE)"
msgstr ""
"Vision - Forme de l'objet trouvé (-1: ANY, 1: CIRCLE, 2: SQUARE, 3: "
"TRIANGLE, 0: NONE)"

#: ../../source/modbus_tcp_server.rst:130
msgid "160"
msgstr "160"

#: ../../source/modbus_tcp_server.rst:131
msgid ""
"Vision - Color of the object found (-1: ANY, 1: BLUE, 2: RED, 3: GREEN, 0: "
"NONE)"
msgstr ""
"Vision - Couleur de l'objet trouvé (-1: ANY, 1: BLUE, 2: RED, 3: GREEN, 0: "
"NONE)"

#: ../../source/modbus_tcp_server.rst:134
#: ../../source/modbus_tcp_server.rst:228
msgid "300"
msgstr "300"

#: ../../source/modbus_tcp_server.rst:135
msgid "Learning Mode (On = 1, Off = 0)"
msgstr "Mode apprentissage (On = 1, Off = 0)"

#: ../../source/modbus_tcp_server.rst:136
msgid "301"
msgstr "301"

#: ../../source/modbus_tcp_server.rst:137
msgid "Joystick Enabled (On = 1, Off = 0)"
msgstr "Joystick activé (On = 1, Off = 0)"

#: ../../source/modbus_tcp_server.rst:138
msgid "310"
msgstr "310"

#: ../../source/modbus_tcp_server.rst:139
msgid "Requests new calibration"
msgstr "Demande une nouvelle calibration"

#: ../../source/modbus_tcp_server.rst:140
msgid "311"
msgstr "311"

#: ../../source/modbus_tcp_server.rst:141
msgid "Starts auto calibration"
msgstr "Démarre une calibration automatique"

#: ../../source/modbus_tcp_server.rst:142
msgid "312"
msgstr "312"

#: ../../source/modbus_tcp_server.rst:143
msgid "Starts manual calibration"
msgstr "Démarre une calibration manuelle"

#: ../../source/modbus_tcp_server.rst:144
#: ../../source/modbus_tcp_server.rst:232
msgid "401"
msgstr "401"

#: ../../source/modbus_tcp_server.rst:145
msgid "Gripper open speed (100-1000)"
msgstr "Vitesse d'ouverture du gripper (100-1000)"

#: ../../source/modbus_tcp_server.rst:146
#: ../../source/modbus_tcp_server.rst:234
msgid "402"
msgstr "402"

#: ../../source/modbus_tcp_server.rst:147
msgid "Gripper close speed (100-1000)"
msgstr "Vitesse de fermeture du gripper (100-1000)"

#: ../../source/modbus_tcp_server.rst:148
msgid "500"
msgstr "500"

#: ../../source/modbus_tcp_server.rst:149
msgid ""
"Updates the tool id according to the gripper plugged (gripper 1: 11, gripper "
"2: 12, gripper 3: 13, vaccum pump: 31)"
msgstr ""
"Met à jour l'ID du tool équipé en fonction de l'outil branché au robot "
"(gripper 1: 11, gripper 2: 12, gripper 3: 13, vaccum pump: 31)"

#: ../../source/modbus_tcp_server.rst:150
msgid "501"
msgstr "501"

#: ../../source/modbus_tcp_server.rst:151
msgid "Stores the tool id"
msgstr "Enregistre l'ID de l'outil"

#: ../../source/modbus_tcp_server.rst:152
msgid "510"
msgstr "510"

#: ../../source/modbus_tcp_server.rst:153
msgid "Opens gripper previously updated"
msgstr "Ouvre le gripper précédemment équipé / scanné"

#: ../../source/modbus_tcp_server.rst:154
msgid "511"
msgstr "511"

#: ../../source/modbus_tcp_server.rst:155
msgid "Closes gripper with given id"
msgstr "Ferme le gripper avec un identifiant donné"

#: ../../source/modbus_tcp_server.rst:156
msgid "512"
msgstr "512"

#: ../../source/modbus_tcp_server.rst:157
msgid "Pulls air vacuum pump from given id"
msgstr "Active la pompe à vide d'air avec un identifiant donné"

#: ../../source/modbus_tcp_server.rst:158
msgid "513"
msgstr "513"

#: ../../source/modbus_tcp_server.rst:159
msgid "Pushes air vacuum pump from given id"
msgstr "Vide la pompe à vide de son air avec un identifiant donné"

#: ../../source/modbus_tcp_server.rst:160
msgid "520"
msgstr "520"

<<<<<<< HEAD
#: ../../source/modbus_tcp_server.rst:161
msgid "Enables a Conveyor Belt newly connected [on success: store its ID at 152]"
=======
#: ../../source/modbus_tcp_server.rst:163
msgid ""
"Enables a Conveyor Belt newly connected [on success: store its ID at 152]"
>>>>>>> cf2e1758
msgstr ""
"Active un Convoyeur récemment connecté [en cas de succès : enregistrer son "
"ID à 152]"

#: ../../source/modbus_tcp_server.rst:162
msgid "521"
msgstr "521"

<<<<<<< HEAD
#: ../../source/modbus_tcp_server.rst:163
msgid "Detaches / disables Conveyor Belt with the Conveyor Belt ID given at 525"
=======
#: ../../source/modbus_tcp_server.rst:165
msgid ""
"Detaches / disables Conveyor Belt with the Conveyor Belt ID given at 525"
>>>>>>> cf2e1758
msgstr "Détache / désactive le Convoyeur avec l'ID du Convoyeur donné à 525"

#: ../../source/modbus_tcp_server.rst:164
msgid "522"
msgstr "522"

#: ../../source/modbus_tcp_server.rst:165
msgid "Control Conveyor Belt with the Conveyor Belt ID given at 525"
msgstr "Contrôle le Convoyeur avec l'ID du Convoyeur donné à 525"

#: ../../source/modbus_tcp_server.rst:166
msgid "523 [related to 522]"
msgstr "523 [lié à 522]"

#: ../../source/modbus_tcp_server.rst:167
msgid "Conveyor Belt direction (backward = -1 , forward = 1)"
msgstr "Direction du Convoyeur (vers l'arrière = -1, vers l'avant = 1)"

#: ../../source/modbus_tcp_server.rst:168
msgid "524 [related to 522]"
msgstr "524 [lié à 522]"

#: ../../source/modbus_tcp_server.rst:169
msgid "Conveyor Belt speed (0-100)(%)"
msgstr "Vitesse du Convoyeur (0-100)(%)"

#: ../../source/modbus_tcp_server.rst:170
msgid "525 [related to 520/521/522/526]"
msgstr "525 [lié à 520/521/522/526]"

#: ../../source/modbus_tcp_server.rst:171
msgid "Stores the Conveyor Belt ID for all related command"
msgstr "Stocke l'ID du Convoyeur pour toutes les commandes associées"

#: ../../source/modbus_tcp_server.rst:172
msgid "526"
msgstr "526"

#: ../../source/modbus_tcp_server.rst:173
msgid "Stops Conveyor Belt with the Conveyor Belt ID given at 525"
msgstr "Arrête le Convoyeur avec l'ID du Convoyeur donné à 525"

#: ../../source/modbus_tcp_server.rst:174
msgid "600"
msgstr "600"

#: ../../source/modbus_tcp_server.rst:175
msgid "TCP - Enables or disables the TCP function (Tool Center Point)."
msgstr ""
"PCO - Active ou désactive la fonction de PCO (Point Central de l'Outil)."

#: ../../source/modbus_tcp_server.rst:176
msgid "601"
msgstr "601"

#: ../../source/modbus_tcp_server.rst:177
msgid ""
"Activates the TCP function (Tool Center Point) and defines the "
"transformation between the tool_link frame and the TCP frame."
msgstr ""
"Active la fonction du PCO (Point Central de l'Outil) et défini la "
"transformation entre le repère 'tool_link' et le repère du PCO."

#: ../../source/modbus_tcp_server.rst:178
msgid "610"
msgstr "610"

#: ../../source/modbus_tcp_server.rst:179
msgid ""
"Vision - Gets target pose from relative pose, with stored relative pose and "
"height_offset"
msgstr ""
"Vision - Récupére la 'target_pose' avec le nom du workspace enregistré, sa "
"hauteur, la forme et la couleur enregistrées"

#: ../../source/modbus_tcp_server.rst:180
msgid "611"
msgstr "611"

#: ../../source/modbus_tcp_server.rst:181
msgid ""
"Vision - Gets target pose from camera, with stored workspace name, height "
"offset, shape and color"
msgstr ""
"Vision - Obtient la pose avec le nom du workspace enregistré, sa hauteur, la "
"forme et la couleur enregistrées"

#: ../../source/modbus_tcp_server.rst:182
msgid "612"
msgstr "612"

#: ../../source/modbus_tcp_server.rst:183
msgid ""
"Vision - Vision pick, with stored workspace name, height offset, shape and "
"color"
msgstr ""
"Vision - Vision pick avec le nom du workspace enregistré, sa hauteur, la "
"forme et la couleur enregistrées"

#: ../../source/modbus_tcp_server.rst:184
msgid "613"
msgstr "613"

#: ../../source/modbus_tcp_server.rst:185
msgid ""
"Vision - Moves to object, with stored workspace name, height offset, shape "
"and color"
msgstr ""
"Vision - Déplacement jusque l'objet avec le nom du workspace enregistré, sa "
"hauteur, la forme et la couleur enregistrées"

#: ../../source/modbus_tcp_server.rst:186
msgid "614"
msgstr "614"

#: ../../source/modbus_tcp_server.rst:187
msgid "Vision - Detects object, with stored workspace name, shape and color"
msgstr ""
"Vision - Détecte l'objet avec le nom du workspace enregistré, sa hauteur, la "
"forme et la couleur enregistrées"

#: ../../source/modbus_tcp_server.rst:188
msgid "620"
msgstr "620"

#: ../../source/modbus_tcp_server.rst:189
msgid "Vision - Stores workspace's height offset"
msgstr "Vision - Enregistrr la hauteur de l'offset du workspace"

#: ../../source/modbus_tcp_server.rst:190
msgid "621"
msgstr "621"

#: ../../source/modbus_tcp_server.rst:191
msgid "Vision - Stores relative pose x_rel"
msgstr "Vision - Enregistre la position relative x_rel"

#: ../../source/modbus_tcp_server.rst:192
msgid "622"
msgstr "622"

#: ../../source/modbus_tcp_server.rst:193
msgid "Vision - Stores relative pose y_rel"
msgstr "Vision - Enregistre la position relative y_rel"

#: ../../source/modbus_tcp_server.rst:194
msgid "623"
msgstr "623"

#: ../../source/modbus_tcp_server.rst:195
msgid "Vision - Stores relative pose yaw_rel"
msgstr "Vision - Enregistre la position relative yaw_rel"

#: ../../source/modbus_tcp_server.rst:196
msgid "624"
msgstr "624"

#: ../../source/modbus_tcp_server.rst:197
msgid ""
"Vision - Stores requested shape (-1: ANY, 1: CIRCLE, 2: SQUARE, 3: TRIANGLE)"
msgstr ""
"Vision - Enregistre la forme demandée (-1: TOUTES, 1: CERCLE, 2: CARRÉ 3: "
"TRIANGLE)"

#: ../../source/modbus_tcp_server.rst:198
msgid "625"
msgstr "625"

#: ../../source/modbus_tcp_server.rst:199
msgid "Vision - Stores requested color (-1: ANY, 1: BLUE, 2: RED, 3: GREEN)"
msgstr ""
"Vision - Enregistre la couleur demandée (-1: TOUTES, 1: BLEU, 2: ROUGE 3: "
"VERT)"

#: ../../source/modbus_tcp_server.rst:200
msgid "626 - max 641"
msgstr "626 - max 641"

#: ../../source/modbus_tcp_server.rst:201
msgid ""
"Vision - Stores workspace's name, as a string encoded in 16 bits hex (see "
"examples on how to store a workspace name from a client)"
msgstr ""
"Vision - Enregistre le nom du worspace, comme une string encodée en 16 bits "
"hex (voir l'exemple sur comment stocker le nom du workspace depuis un client)"

#: ../../source/modbus_tcp_server.rst:204
msgid "Input Register"
msgstr "Registre d'entrée"

#: ../../source/modbus_tcp_server.rst:211
msgid "0x04: READ_INPUT_REGISTERS"
msgstr "0x04: READ_INPUT_REGISTERS"

#: ../../source/modbus_tcp_server.rst:226
msgid "200"
msgstr "200"

#: ../../source/modbus_tcp_server.rst:227
msgid "Selected tool ID (0 for no tool)"
msgstr "ID de l'outil sélectionné (0 pour aucun outil)"

#: ../../source/modbus_tcp_server.rst:229
msgid "Learning Mode activated"
msgstr "Mode apprentissage activé"

#: ../../source/modbus_tcp_server.rst:230
msgid "400"
msgstr "400"

#: ../../source/modbus_tcp_server.rst:231
msgid "Motors connection up (Ok = 1, Not ok = 0)"
msgstr "Connexion des moteurs (Ok = 1, Pas OK = 0)"

#: ../../source/modbus_tcp_server.rst:233
msgid "Calibration needed flag"
msgstr "Indicateur calibration nécessaire"

#: ../../source/modbus_tcp_server.rst:235
msgid "Calibration in progress flag"
msgstr "Indicateur calibration en cours"

#: ../../source/modbus_tcp_server.rst:236
msgid "403"
msgstr "403"

#: ../../source/modbus_tcp_server.rst:237
msgid "Raspberry Pi temperature"
msgstr "Température de la Raspberry Pi"

#: ../../source/modbus_tcp_server.rst:238
msgid "404"
msgstr "404"

#: ../../source/modbus_tcp_server.rst:239
msgid "Raspberry Pi available disk size"
msgstr "Taille de disque disponible pour Raspberry Pi"

#: ../../source/modbus_tcp_server.rst:240
msgid "405"
msgstr "405"

#: ../../source/modbus_tcp_server.rst:241
msgid "Raspberry Pi ROS log size"
msgstr "Taille du log Raspberry Pi ROS"

#: ../../source/modbus_tcp_server.rst:242
msgid "406"
msgstr "406"

#: ../../source/modbus_tcp_server.rst:243
msgid "RPI software version n.1"
msgstr "Version n.1 du logiciel RPI"

#: ../../source/modbus_tcp_server.rst:244
msgid "407"
msgstr "407"

#: ../../source/modbus_tcp_server.rst:245
msgid "RPI software version n.2"
msgstr "Version n.2 du logiciel RPI"

#: ../../source/modbus_tcp_server.rst:246
msgid "408"
msgstr "408"

#: ../../source/modbus_tcp_server.rst:247
msgid "RPI software version n.3"
msgstr "Version n.3 du logiciel RPI"

#: ../../source/modbus_tcp_server.rst:248
msgid "409"
msgstr "409"

#: ../../source/modbus_tcp_server.rst:249
msgid "Hardware version (1 or 2)"
msgstr "Version matériel (1 ou 2)"

#: ../../source/modbus_tcp_server.rst:250
msgid "530"
msgstr "530"

#: ../../source/modbus_tcp_server.rst:251
msgid "Conveyor 1 connection state (Connected = 1 , Not connected = 0)"
msgstr "État de la connexion du Convoyeur 1 (Connecté = 1, Pas connecté = 0)"

#: ../../source/modbus_tcp_server.rst:252
msgid "531"
msgstr "531"

#: ../../source/modbus_tcp_server.rst:253
msgid "Conveyor 1 control status ( On = 0, Off = 1)"
msgstr "État de la commande du Convoyeur 1 (On = 0, Off = 1)"

#: ../../source/modbus_tcp_server.rst:254
msgid "532"
msgstr "532"

#: ../../source/modbus_tcp_server.rst:255
msgid "Conveyor 1 Speed (0-100 (%))"
msgstr "Vitesse du Convoyeur 1 (0-100)(%)"

#: ../../source/modbus_tcp_server.rst:256
msgid "533"
msgstr "533"

#: ../../source/modbus_tcp_server.rst:257
msgid "Conveyor 1 direction (Backward = -1, Forward = 1)"
msgstr "Direction du Convoyeur 1 (vers l'arrière = -1, vers l'avant = 1)"

#: ../../source/modbus_tcp_server.rst:258
msgid "540"
msgstr "540"

#: ../../source/modbus_tcp_server.rst:259
msgid "Conveyor 2 connection state (Connected = 1 , Not connected = 0)"
msgstr "État de la connexion du Convoyeur 1 (Connecté = 1, Pas connecté = 0)"

#: ../../source/modbus_tcp_server.rst:260
msgid "541"
msgstr "541"

#: ../../source/modbus_tcp_server.rst:261
msgid "Conveyor 2 control status ( On = 0, Off = 1)"
msgstr "État de la commande du Convoyeur 1 (On = 0, Off = 1)"

#: ../../source/modbus_tcp_server.rst:262
msgid "542"
msgstr "542"

#: ../../source/modbus_tcp_server.rst:263
msgid "Conveyor 2 Speed (0-100 (%))"
msgstr "Vitesse du Convoyeur 2 (0-100)(%)"

#: ../../source/modbus_tcp_server.rst:264
msgid "543"
msgstr "543"

#: ../../source/modbus_tcp_server.rst:265
msgid "Conveyor 2 direction (Backward = -1, Forward = 1)"
msgstr "Direction du Convoyeur 2 (vers l'arrière = -1, vers l'avant = 1)"

#: ../../source/modbus_tcp_server.rst:268
msgid "Dependencies - Modbus TCP Server"
msgstr "Les dépendances - Serveur Modbus TCP"

<<<<<<< HEAD
#: ../../source/modbus_tcp_server.rst:270
msgid "`pymodbus library <https://pymodbus.readthedocs.io/en/latest/index.html>`_"
=======
#: ../../source/modbus_tcp_server.rst:272
msgid ""
"`pymodbus library <https://pymodbus.readthedocs.io/en/latest/index.html>`_"
>>>>>>> cf2e1758
msgstr ""
"Il a été construit au-dessus de la `librairie Pymodbus "
"<https://pymodbus.readthedocs.io/en/latest/index.html>`_"

#: ../../source/modbus_tcp_server.rst:271
msgid ":doc:`stack/high_level/niryo_robot_msgs`"
msgstr ":doc:`stack/high_level/niryo_robot_msgs`"

#: ../../source/modbus_tcp_server.rst:272
msgid ":msgs_index:`std_msgs`"
msgstr ":msgs_index:`std_msgs`"

#~ msgid "Use Modbus TCP Server"
#~ msgstr "Utilisation du serveur Modbus TCP"

#~ msgid "Connection - Modbus TCP Server"
#~ msgstr "Connexion - Serveur Modbus TCP"

#~ msgid "Description -  Modbus TCP Server"
#~ msgstr "Description - Modbus TCP server"

#~ msgid "All 4 Modbus datastores are implemented :"
#~ msgstr "Les 4 banques de données Modbus sont implémentées :"

#~ msgid "Discrete Input"
#~ msgstr "Entrée discrète"

#~ msgid "Holding Register"
#~ msgstr "Registre de détention"

#~ msgid "Enable a Conveyor newly connected [on success: store it's ID at 152]"
#~ msgstr ""
#~ "Activer un Convoyeur récemment connecté [en cas de succès : enregistrer "
#~ "son ID à 152]"

#~ msgid "Detach / disable Conveyor with the conveyor ID given at 525"
#~ msgstr ""
#~ "Détacher / désactiver le Convoyeur avec l’ID du Convoyeur donné à 525"

#~ msgid "Control Conveyor with the conveyor ID given at 525"
#~ msgstr "Contrôler le Convoyeur avec l’ID du Convoyeur donné à 525"

#~ msgid "Conveyor direction (backward = -1 , forward = 1)"
#~ msgstr "Direction du Convoyeur (vers l’arrière = -1, vers l’avant = 1)"

#~ msgid "Conveyor speed (0-100)(%)"
#~ msgstr "Vitesse du Convoyeur (0-100)(%)"

#~ msgid "Store the Conveyor ID for all related command"
#~ msgstr "Stocker l’ID du Convoyeur pour toutes les commandes associées"

#~ msgid "Stop Conveyor with the conveyor ID given at 525"
#~ msgstr "Arrêter le Convoyeur avec l’ID du Convoyeur donné à 525"

#~ msgid "Axes (mrad)"
#~ msgstr ""

#~ msgid ""
#~ "`librairie Pymodbus "
#~ "<https://pymodbus.readthedocs.io/en/latest/index.html>`_"
#~ msgstr ""

#~ msgid ":ref:`niryo_robot_msgs <Niryo Robot Messages Package>`"
#~ msgstr ""

#~ msgid ""
#~ ":ref:`niryo_robot_msgs <source/ros/niryo_robot_msgs:Niryo Robot Messages "
#~ "Package>`"
#~ msgstr ""

#~ msgid ":ref:`niryo_robot_msgs <source/ros/niryo_robot_msgs>`"
#~ msgstr ""

#~ msgid ":ref:`niryo_robot_msgs <niryo_robot_msgs>`"
#~ msgstr ""

#~ msgid "Select tool from given id"
#~ msgstr "Sélectionner l'outil à partir de l'identifiant donné **"

#~ msgid "Open gripper with given id"
#~ msgstr "Ouvrir le gripper avec un identifiant donné"

#~ msgid ""
#~ "Vision - Move to object, with stored workspace name, height offset, shape "
#~ "and color"
#~ msgstr ""

#~ msgid "Vision - Detect object, with stored workspace name, shape and color"
#~ msgstr ""

#~ msgid "Vision - Store workspace's height offset"
#~ msgstr ""

#~ msgid "Vision - Store relative pose x_rel"
#~ msgstr ""

#~ msgid "Vision - Store relative pose y_rel"
#~ msgstr ""

#~ msgid "Vision - Store relative pose yaw_rel"
#~ msgstr ""

#~ msgid ""
#~ "Vision - Store requested shape (-1: ANY, 1: CIRCLE, 2: SQUARE, 3: "
#~ "TRIANGLE)"
#~ msgstr ""

#~ msgid "Vision - Store requested color (-1: ANY, 1: BLUE, 2: RED, 3: GREEN)"
#~ msgstr ""

#~ msgid ""
<<<<<<< HEAD
#~ "Vision - Store workspace's name, as "
#~ "a string encoded in 16 bits hex"
#~ " (see examples on how to store "
#~ "a workspace name from a client)"
#~ msgstr ""

#~ msgid "todo"
#~ msgstr "todo"

#~ msgid ""
#~ "vu avec Etienne, supprimer la partie "
#~ "Modbus d'ici et mettre en place "
#~ "une redirection vers doc Modbus."
#~ msgstr ""
#~ "vu avec Etienne, supprimer la partie "
#~ "Modbus d'ici et mettre en place "
#~ "une redirection vers doc Modbus."
=======
#~ "Vision - Store workspace's name, as a string encoded in 16 bits hex (see "
#~ "examples on how to store a workspace name from a client)"
#~ msgstr ""
>>>>>>> cf2e1758
<|MERGE_RESOLUTION|>--- conflicted
+++ resolved
@@ -469,14 +469,8 @@
 msgid "520"
 msgstr "520"
 
-<<<<<<< HEAD
 #: ../../source/modbus_tcp_server.rst:161
 msgid "Enables a Conveyor Belt newly connected [on success: store its ID at 152]"
-=======
-#: ../../source/modbus_tcp_server.rst:163
-msgid ""
-"Enables a Conveyor Belt newly connected [on success: store its ID at 152]"
->>>>>>> cf2e1758
 msgstr ""
 "Active un Convoyeur récemment connecté [en cas de succès : enregistrer son "
 "ID à 152]"
@@ -485,14 +479,8 @@
 msgid "521"
 msgstr "521"
 
-<<<<<<< HEAD
 #: ../../source/modbus_tcp_server.rst:163
 msgid "Detaches / disables Conveyor Belt with the Conveyor Belt ID given at 525"
-=======
-#: ../../source/modbus_tcp_server.rst:165
-msgid ""
-"Detaches / disables Conveyor Belt with the Conveyor Belt ID given at 525"
->>>>>>> cf2e1758
 msgstr "Détache / désactive le Convoyeur avec l'ID du Convoyeur donné à 525"
 
 #: ../../source/modbus_tcp_server.rst:164
@@ -839,14 +827,8 @@
 msgid "Dependencies - Modbus TCP Server"
 msgstr "Les dépendances - Serveur Modbus TCP"
 
-<<<<<<< HEAD
 #: ../../source/modbus_tcp_server.rst:270
 msgid "`pymodbus library <https://pymodbus.readthedocs.io/en/latest/index.html>`_"
-=======
-#: ../../source/modbus_tcp_server.rst:272
-msgid ""
-"`pymodbus library <https://pymodbus.readthedocs.io/en/latest/index.html>`_"
->>>>>>> cf2e1758
 msgstr ""
 "Il a été construit au-dessus de la `librairie Pymodbus "
 "<https://pymodbus.readthedocs.io/en/latest/index.html>`_"
@@ -958,11 +940,8 @@
 #~ msgstr ""
 
 #~ msgid ""
-<<<<<<< HEAD
-#~ "Vision - Store workspace's name, as "
-#~ "a string encoded in 16 bits hex"
-#~ " (see examples on how to store "
-#~ "a workspace name from a client)"
+#~ "Vision - Store workspace's name, as a string encoded in 16 bits hex (see "
+#~ "examples on how to store a workspace name from a client)"
 #~ msgstr ""
 
 #~ msgid "todo"
@@ -976,8 +955,3 @@
 #~ "vu avec Etienne, supprimer la partie "
 #~ "Modbus d'ici et mettre en place "
 #~ "une redirection vers doc Modbus."
-=======
-#~ "Vision - Store workspace's name, as a string encoded in 16 bits hex (see "
-#~ "examples on how to store a workspace name from a client)"
-#~ msgstr ""
->>>>>>> cf2e1758
