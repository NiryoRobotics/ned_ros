--- conflicted
+++ resolved
@@ -6,11 +6,6 @@
 # Documentation package.
 # FIRST AUTHOR <EMAIL@ADDRESS>, 2021.
 #
-<<<<<<< HEAD
-=======
-
-
->>>>>>> b94527fe
 msgid ""
 msgstr ""
 "Project-Id-Version: Ned ROS Documentation 1.0\n"
@@ -61,11 +56,7 @@
 
 #: ../../source/more.rst:12
 msgid "Check out Niryo Studio."
-<<<<<<< HEAD
 msgstr "Découvrez Niryo Studio."
-=======
-msgstr "Découvrez Niryo Studio"
->>>>>>> b94527fe
 
 #: ../../source/more.rst:15
 msgid "PyNiryo"
@@ -75,15 +66,9 @@
 
 
 msgid ""
-<<<<<<< HEAD
 "As explained in the page :ref:`source/tcp_server:Use Ned's TCP server`, a "
 "TCP Server is running on Ned, which allows it to receive commands from any "
 "external device."
-=======
-"As explained in the page :ref:`source/tcp_server:Use Ned's TCP server`, a"
-" TCP Server is running on Ned, which allows it to receive commands from "
-"any external device."
->>>>>>> b94527fe
 msgstr ""
 "Comme expliqué dans la page :ref:`Utilisation du serveur Ned TCP "
 "<source/tcp_server:Use Ned's TCP server>`, un serveur TCP s'exécute sur Ned, "
@@ -95,20 +80,11 @@
 "PyNiryo is a Python package available on Pip which allows to command the "
 "Niryo Robots with easy Python Binding."
 msgstr ""
-<<<<<<< HEAD
 "PyNiryo est un package Python disponible sur Pip qui permet de commander les "
 "robots Niryo avec une liaison Python facile."
-=======
-"PyNiryo est un package Python disponible sur Pip qui permet de commander "
-"les robots Niryo avec une liaison Python facile."
->>>>>>> b94527fe
 
 #~ msgid "Check out Niryo Studio"
 #~ msgstr "Découvrez Niryo Studio"
 
 #~ msgid "Check out Niryo Studio :ref:`Niryo Studio <Niryo Studio>`"
-<<<<<<< HEAD
-#~ msgstr ""
-=======
-#~ msgstr ""
->>>>>>> b94527fe
+#~ msgstr ""