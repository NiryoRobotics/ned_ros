# SOME DESCRIPTIVE TITLE.
# Copyright (C) 2021, Niryo All rights reserved. No part of this document
# may be reproduced or transmitted in any form or by any means without prior
# written consent of Niryo SAS
# This file is distributed under the same license as the Ned ROS
# Documentation package.
# FIRST AUTHOR <EMAIL@ADDRESS>, 2021.
#
msgid ""
msgstr ""
"Project-Id-Version: Ned ROS Documentation v3.2\n"
"Report-Msgid-Bugs-To: \n"
"POT-Creation-Date: 2022-01-18 10:17+0000\n"
"PO-Revision-Date: YEAR-MO-DA HO:MI+ZONE\n"
"Last-Translator: FULL NAME <EMAIL@ADDRESS>\n"
"Language-Team: LANGUAGE <LL@li.org>\n"
"MIME-Version: 1.0\n"
"Content-Type: text/plain; charset=utf-8\n"
"Content-Transfer-Encoding: 8bit\n"
"Generated-By: Babel 2.9.1\n"

#: ../../source/changelog.rst:2
msgid ""
"January 2022 release - Niryo One & Ned compatibility - Hardware Stack "
"refinement"
msgstr "Release de Janvier 2022 - Compatibilité Niryo One et NED - Refonte Stack Hardware"

#: ../../source/changelog.rst:5
msgid "Requirements"
msgstr "Prérequis"

#: ../../source/changelog.rst:7
msgid "Ubuntu packages"
msgstr "Paquets Ubuntu"

#: ../../source/changelog.rst:8
msgid "sqlite3"
msgstr "sqlite3"

#: ../../source/changelog.rst:9
msgid "ffmpeg"
msgstr "ffmpeg"

#: ../../source/changelog.rst:10
msgid "build-essential"
msgstr "build-essential"

#: ../../source/changelog.rst:11
msgid "catkin"
msgstr "catkin"

#: ../../source/changelog.rst:12
msgid "python-catkin-pkg"
msgstr "python-catkin-pkg"

#: ../../source/changelog.rst:13
msgid "python-pymodbus"
msgstr "python-pymodbus"

#: ../../source/changelog.rst:14
msgid "python-rosdistro"
msgstr "python-rosdistro"

#: ../../source/changelog.rst:15
msgid "python-rospkg"
msgstr "python-rospkg"

#: ../../source/changelog.rst:16
msgid "python-rosdep-modules"
msgstr "python-rosdep-modules"

#: ../../source/changelog.rst:17
msgid "python-rosinstall python-rosinstall-generator"
msgstr "python-rosinstall python-rosinstall-generator"

#: ../../source/changelog.rst:18
msgid "python-wstool"
msgstr "python-wstool"

#: ../../source/changelog.rst:19
msgid "ros-melodic-moveit"
msgstr "ros-melodic-moveit"

#: ../../source/changelog.rst:20
msgid "ros-melodic-control"
msgstr "ros-melodic-control"

#: ../../source/changelog.rst:21
msgid "ros-melodic-controllers"
msgstr "ros-melodic-controllers"

#: ../../source/changelog.rst:22
msgid "ros-melodic-tf2-web-republisher"
msgstr "ros-melodic-tf2-web-republisher"

#: ../../source/changelog.rst:23
msgid "ros-melodic-rosbridge-server"
msgstr "ros-melodic-rosbridge-server"

#: ../../source/changelog.rst:24
msgid "ros-melodic-joint-state-publisher-gui"
msgstr "ros-melodic-joint-state-publisher-gui"

#: ../../source/changelog.rst:27
msgid "Python libraries"
msgstr "Librairies Python"

#: ../../source/changelog.rst:29
msgid "See *src/requirements_ned2.txt* file"
msgstr "Voir le fichier *src/requirements_ned2.txt*"

#: ../../source/changelog.rst:32
msgid "Packages"
msgstr "Packages"

#: ../../source/changelog.rst:35
msgid "New packages"
msgstr "Nouveaux packages"

#: ../../source/changelog.rst:36
msgid "niryo_robot_database"
msgstr "niryo_robot_database"

#: ../../source/changelog.rst:37
msgid "niryo_robot_led_ring"
msgstr "niryo_robot_led_ring"

#: ../../source/changelog.rst:38
msgid "niryo_robot_metrics"
msgstr "niryo_robot_metrics"

#: ../../source/changelog.rst:39
msgid "niryo_robot_reports"
msgstr "niryo_robot_reports"

#: ../../source/changelog.rst:40
msgid "niryo_robot_sound"
msgstr "niryo_robot_sound"

#: ../../source/changelog.rst:41
msgid "niryo_robot_status"
msgstr "niryo_robot_status"

#: ../../source/changelog.rst:42
msgid "niryo_robot_hardware_stack/can_debug_tools"
msgstr "niryo_robot_hardware_stack/can_debug_tools"

#: ../../source/changelog.rst:43
msgid "niryo_robot_hardware_stack/common"
msgstr "niryo_robot_hardware_stack/common"

#: ../../source/changelog.rst:44
msgid "niryo_robot_hardware_stack/end_effector_interface"
msgstr "niryo_robot_hardware_stack/end_effector_interface"

#: ../../source/changelog.rst:45
msgid "niryo_robot_hardware_stack/serial"
msgstr "niryo_robot_hardware_stack/serial"

#: ../../source/changelog.rst:48
msgid "Renamed packages"
msgstr "Packages renommés"

#: ../../source/changelog.rst:49
msgid "niryo_ned_moveit_config_standalone becomes niryo_moveit_config_standalone"
msgstr "niryo_ned_moveit_config_standalone devient niryo_moveit_config_standalone"

#: ../../source/changelog.rst:50
msgid "niryo_ned_moveit_config_w_gripper1 becomes niryo_moveit_config_w_gripper1"
msgstr "niryo_ned_moveit_config_w_gripper1 devient niryo_moveit_config_w_gripper1"

#: ../../source/changelog.rst:51
msgid ""
"niryo_robot_hardware_stack/stepper_driver becomes "
"niryo_robot_hardware_stack/can_driver"
msgstr ""
"niryo_robot_hardware_stack/stepper_driver becomes "
"niryo_robot_hardware_stack/can_driver"

#: ../../source/changelog.rst:52
msgid ""
"niryo_robot_hardware_stack/dynamixel_driver becomes "
"niryo_robot_hardware_stack/ttl_driver"
msgstr ""
"niryo_robot_hardware_stack/dynamixel_driver devient "
"niryo_robot_hardware_stack/ttl_driver"

#: ../../source/changelog.rst:53
msgid ""
"niryo_robot_hardware_stack/niryo_robot_debug becomes "
"niryo_robot_hardware_stack/ttl_debug_tools"
msgstr ""
"niryo_robot_hardware_stack/niryo_robot_debug devient "
"niryo_robot_hardware_stack/ttl_debug_tools"

#: ../../source/changelog.rst:56
msgid "Removed packages"
msgstr "Packages supprimés"

#: ../../source/changelog.rst:57
msgid "niryo_robot_serial_number"
msgstr "niryo_robot_serial_number"

#: ../../source/changelog.rst:58
msgid "niryo_robot_unit_tests"
msgstr "niryo_robot_unit_tests"

#: ../../source/changelog.rst:59
msgid "niryo_robot_hardware_stack/fake_interface"
msgstr "niryo_robot_hardware_stack/fake_interface"

#: ../../source/changelog.rst:62
msgid "Cleaning and Refactoring"
msgstr "Nettoyage et refonte"

#: ../../source/changelog.rst:63
msgid "roslint compliant"
msgstr "Conformité avec roslint"

#: ../../source/changelog.rst:64
msgid "catkin lint compliant for most part"
msgstr "Conformité avec catkin lint pour une majorité des points"

#: ../../source/changelog.rst:65
msgid "add xsd validation for launch files and package.xml files"
msgstr ""
"Ajout d'une validation xsd pour les fichiers launch et les fichiers "
"packages.xml"

#: ../../source/changelog.rst:66
msgid "updated packages format to version 3"
msgstr "Mise à jour des formats des packages à la version 3"

#: ../../source/changelog.rst:67
msgid "updated c++ version to c++14"
msgstr "Mise à jour de C++ en version C++14"

#: ../../source/changelog.rst:68
msgid "clang and clazy compliance improvement"
msgstr "Amélioration de la conformité avec Clang et Clazy"

#: ../../source/changelog.rst:69
msgid "rosdoc_lite set up in all packages"
msgstr "Mise en place de rosdoc_lite dans tous les packages"

#: ../../source/changelog.rst:70
msgid "catkin_tools compliant"
msgstr "Conformité avec catkin_tools"

#: ../../source/changelog.rst:71
msgid "install space working"
msgstr "Fonctionnalité \"install\" fonctionnelle"

#: ../../source/changelog.rst:72
msgid "sphinx_doc restructuration"
msgstr "Restructuration de sphinx_doc"

#: ../../source/changelog.rst:73
msgid "add hardware_version discrimination between ned, one and ned2"
msgstr ""
"Ajout de la différentiation entre les versions matérielles Ned, One et "
"Ned2"

#: ../../source/changelog.rst:74
msgid "add ned2 configuration files in all packages"
msgstr "Ajout des fichiers de configuration Ned2 dans tous les packages"

#: ../../source/changelog.rst:75
msgid "niryo_robot_arm_commmander refactoring"
msgstr "Refonte de niryo_robot_arm_commander"

#: ../../source/changelog.rst:76
msgid "niryo_robot_python_ros_wrapper refactoring"
msgstr "Refonte de niryo_robot_python_ros_wrapper"

#: ../../source/changelog.rst:79
msgid "Features (for Ned and One only)"
msgstr "Fonctionnalités (Pour Ned et One seulement)"

#: ../../source/changelog.rst:80
msgid "add VERSION file at root"
msgstr "Ajout du fichier VERSION à la racine"

#: ../../source/changelog.rst:81
msgid "add CHANGELOG.rst in every package (using catkin_generate_changelog tool)"
msgstr ""
"Ajout du fichier CHANGELOG.rst dans chaque package (avec l'outil "
"catkin_generate_changelog)"

#: ../../source/changelog.rst:82
msgid "update PID values for Dynamixels"
msgstr "Mise à jour des valeurs de PID pour les Dynamixels"

#: ../../source/changelog.rst:83
msgid "Replace fake interface by mock drivers for steppers and Dynamixels"
msgstr ""
"Remplacement de fake_interface par des faux drivers (mock driver) pour "
"les steppers et les dynamixels"

#: ../../source/changelog.rst:84
msgid "Add compatibility for TTL conveyor belts (upcoming)"
msgstr "Ajout de la compatibilité avec les tapis convoyeurs TTL (à venir)"

#: ../../source/changelog.rst:85
msgid "Add Ned2 features (upcoming)"
msgstr "Ajout des fonctionnalités Ned2 (à venir)"

#: ../../source/changelog.rst:86
msgid "niryo_robot_bringup refactoring"
msgstr "Refonte de niryo_robot_bringup"

#: ../../source/changelog.rst:87
msgid "improve control loops for ttl_driver and joints interface"
msgstr "Amélioration des boucles de contrôle pour ttl_driver et joints_interface"

#: ../../source/changelog.rst:90
msgid "Know issues (for Ned and One only)"
msgstr "Problèmes connus (pour le Ned et le One seulement)"

<<<<<<< HEAD
#: ../../source/changelog.rst:91
msgid "No known issues detected"
msgstr "Pas d'erreurs connues détectées"
=======
#: ../../source/changelog.rst:92
msgid ""
"Can't scan 2 conveyors at the same time. Please scan the conveyors one by"
" one."
msgstr "Impossibilité de détecter 2 convoyeurs branchés en même temps. Merci de scanner les convoyeurs un par un."
>>>>>>> 2ebdbfaf

#: ../../source/changelog.rst:95
msgid "Limitations"
msgstr "Limitations"

#: ../../source/changelog.rst:96
msgid "Calibration deactivated on Simulated Ned and One"
msgstr "Calibration désactivée sur le One et le Ned simulés"

#: ../../source/changelog.rst:97
msgid "Not officially supporting Ned2 hardware version"
msgstr "Non supporté officiellement sur la version matérielle Ned2"

#: ../../source/changelog.rst:98
msgid "Hotspot mode is always on by default on reboot for the Niryo One"
msgstr "Le mode Hotspot est toujours activé par défaut au redémarrage du Niryo One"

#: ../../source/changelog.rst:101
msgid "Niryo Studio"
msgstr "Niryo Studio"

#: ../../source/changelog.rst:104
msgid "New features"
msgstr "Nouvelles Fonctionnalités"

#: ../../source/changelog.rst:106
msgid "Network settings (DHCP / Static IP)"
msgstr "Configurations réseau (DHCP / Static IP)"

#: ../../source/changelog.rst:107
msgid "Hardware detection One / Ned / Ned2"
msgstr "Détection de la version matérielle One / Ned / Ned2"

#: ../../source/changelog.rst:108
msgid "Display TCP Speed"
msgstr "Affichage de la vitesse TCP"

#: ../../source/changelog.rst:109
msgid "Blockly - Dynamic blocks (Saved pose, workspace)"
msgstr "Blockly - Blocs dynamiques (position sauvée, workspace)"

#: ../../source/changelog.rst:112
msgid "Bugs fix"
msgstr "Bugs fixés"

#: ../../source/changelog.rst:113
msgid "Blockly - Conversion RAD / DEG in block"
msgstr "Blockly - Conversion RAD / DEG dans les blocs"

#: ../../source/changelog.rst:117
msgid "September release - New features batch"
msgstr "Version septembre - Nouvelles fonctionnalités"

#: ../../source/changelog.rst:120
msgid "Features"
msgstr "Fonctionnalités"

#: ../../source/changelog.rst:123
msgid "Tool commander package"
msgstr "Package Tool Commander"

#: ../../source/changelog.rst:125
msgid "TCP service settings"
msgstr "Service de configuration du PCO"

#: ../../source/changelog.rst:127
msgid "TCP.msg"
msgstr "TCP.msg"

#: ../../source/changelog.rst:129
msgid "SetTCP.srv"
msgstr "SetTCP.srv"

#: ../../source/changelog.rst:133
msgid "Arm commander package"
msgstr "package Arm Commander"

#: ../../source/changelog.rst:135
msgid "New movements available in ArmMoveCommand.msg"
msgstr "Nouveaux mouvements disponibles dans ArmMoveCommand.msg"

#: ../../source/changelog.rst:137 ../../source/changelog.rst:151
msgid "linear pose"
msgstr "linear pose"

#: ../../source/changelog.rst:139 ../../source/changelog.rst:157
msgid "shift linear pose"
msgstr "shift linear pose"

#: ../../source/changelog.rst:141
msgid "trajectory"
msgstr "trajectoire"

#: ../../source/changelog.rst:145
msgid "Python ROS Wrapper package"
msgstr "Package Python ROS Wrapper"

#: ../../source/changelog.rst:147
msgid "New movement functions available"
msgstr "Nouvelles fonctions de mouvement"

#: ../../source/changelog.rst:149
msgid "move linear pose"
msgstr "move linear pose"

#: ../../source/changelog.rst:153
msgid "jog pose shift"
msgstr "jog pose shift"

#: ../../source/changelog.rst:155
msgid "jog joints shift"
msgstr "jog joints shift"

#: ../../source/changelog.rst:159
msgid "execute trajectory from pose"
msgstr "exécuter une trajectoire depuis une position"

#: ../../source/changelog.rst:161
msgid "New TCP functions available"
msgstr "Nouvelles fonctions PCO"

#: ../../source/changelog.rst:163
msgid "set_tcp"
msgstr "set_tcp"

#: ../../source/changelog.rst:165
msgid "enable_tcp"
msgstr "enable_tcp"

#: ../../source/changelog.rst:167
msgid "reset_tcp"
msgstr "reset_tcp"

#: ../../source/changelog.rst:169
msgid "New camera settings functions available"
msgstr "Nouvelles fonctions de configuration de la caméra"

#: ../../source/changelog.rst:171
msgid "set_brightness"
msgstr "set_brightness"

#: ../../source/changelog.rst:173
msgid "set_contrast"
msgstr "set_contrast"

#: ../../source/changelog.rst:175
msgid "set_saturation"
msgstr "set_saturation"

#: ../../source/changelog.rst:178
msgid "Improvements"
msgstr "Améliorations"

#: ../../source/changelog.rst:180
msgid "Refactoring Tool Commander and Robot Commander packages."
msgstr "Refactorisation des packages Tool Commander et Robot Commander."

#: ../../source/changelog.rst:182
msgid "Remove Robot Commander package"
msgstr "Suppression du package Robot Commander"

#: ../../source/changelog.rst:184
msgid ""
"Reorder Robot Commander package between Tool Commander and Arm Commander "
"packages."
msgstr ""
"Redistribution du package Robot Commander entre les packages Tool "
"Commander et Arm Commander."

#: ../../source/changelog.rst:186
msgid "Self collision detection"
msgstr "Détection d'auto-collision"

#: ../../source/changelog.rst:188
msgid "Add self-collision detection via MoveIt."
msgstr "Ajout de la fonction de détection d'auto-collision via MoveIt."

#: ../../source/changelog.rst:190
msgid "Collision detection"
msgstr "Détection de collision"

#: ../../source/changelog.rst:192
msgid "Collision detection improvement on each joints."
msgstr "Amélioration de la détection de collision du robot sur tous ses axes."

#: ../../source/changelog.rst:194
msgid "Learning mode activation in case of a collision."
msgstr "Le robot se met en Mode Apprentissage en cas de collision."
<|MERGE_RESOLUTION|>--- conflicted
+++ resolved
@@ -317,17 +317,11 @@
 msgid "Know issues (for Ned and One only)"
 msgstr "Problèmes connus (pour le Ned et le One seulement)"
 
-<<<<<<< HEAD
-#: ../../source/changelog.rst:91
-msgid "No known issues detected"
-msgstr "Pas d'erreurs connues détectées"
-=======
 #: ../../source/changelog.rst:92
 msgid ""
 "Can't scan 2 conveyors at the same time. Please scan the conveyors one by"
 " one."
 msgstr "Impossibilité de détecter 2 convoyeurs branchés en même temps. Merci de scanner les convoyeurs un par un."
->>>>>>> 2ebdbfaf
 
 #: ../../source/changelog.rst:95
 msgid "Limitations"
