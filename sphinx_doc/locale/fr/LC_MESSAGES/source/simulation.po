--- conflicted
+++ resolved
@@ -10,11 +10,7 @@
 msgstr ""
 "Project-Id-Version: Ned ROS Documentation 1.0\n"
 "Report-Msgid-Bugs-To: \n"
-<<<<<<< HEAD
 "POT-Creation-Date: 2022-01-12 17:40+0000\n"
-=======
-"POT-Creation-Date: 2021-12-23 14:24+0100\n"
->>>>>>> cf2e1758
 "PO-Revision-Date: YEAR-MO-DA HO:MI+ZONE\n"
 "Last-Translator: FULL NAME <EMAIL@ADDRESS>\n"
 "Language-Team: LANGUAGE <LL@li.org>\n"
@@ -41,16 +37,10 @@
 msgstr "Ned dans la simulation de Gazebo"
 
 #: ../../source/simulation.rst:13
-<<<<<<< HEAD
 msgid ""
 "In this tutorial, you will learn how to setup a robot simulation on a "
 "computer."
 msgstr "Avec ce tutoriel, apprenez à configurer une simulation sur un ordinateur."
-=======
-msgid "In this tutorial, you will learn how to setup simulation on a computer."
-msgstr ""
-"Avec ce tutoriel, apprenez à configurer une simulation sur un ordinateur."
->>>>>>> cf2e1758
 
 #: ../../source/simulation.rst:16
 msgid ""
@@ -68,7 +58,6 @@
 #: ../../source/simulation.rst:24
 msgid ""
 "The whole ROS Stack is developed and tested on ROS **Melodic** which "
-<<<<<<< HEAD
 "requires **Ubuntu 18.04** to run correctly. The using of another ROS "
 "version or OS may lead to malfunctions of some packages. Please follow "
 "the steps in :ref:`source/installation/ubuntu_18:Ubuntu 18 Installation` "
@@ -81,18 +70,6 @@
 "packages. Veuillez suivre les étapes indiquées dans "
 ":ref:`source/installation/ubuntu_18:Ubuntu 18 Installation` pour "
 "installer un environnement fonctionnel."
-=======
-"requires **Ubuntu 18.04** to run correctly. The using of another ROS version "
-"or OS may lead to malfunctions of some packages. Please follow the steps in "
-":ref:`source/installation/ubuntu_18:Ubuntu 18 Installation`."
-msgstr ""
-"L'ensemble de la stack ROS est développée et testée sur ROS **Melodic** qui "
-"nécessite **Ubuntu 18.04** pour fonctionner correctement. L'utilisation "
-"d'une autre version de ROS ou d'un autre système d'exploitation peut "
-"entraîner les dysfonctionnements de certains packages. Veuillez suivre les "
-"étapes indiquées dans :ref:`source/installation/ubuntu_18:Ubuntu 18 "
-"Installation` pour installer un environnement fonctionnel."
->>>>>>> cf2e1758
 
 #: ../../source/simulation.rst:30
 msgid "Simulation usage"
@@ -116,13 +93,8 @@
 
 #: ../../source/simulation.rst:39
 msgid ""
-<<<<<<< HEAD
 "The simulation is a powerful tool allowing to test new programs directly "
 "on your computer which prevents to transfer new code on the robot."
-=======
-"The simulation is a powerful tool allowing to test new programs directly on "
-"your computer which prevent to transfer new code on the robot."
->>>>>>> cf2e1758
 msgstr ""
 "La simulation est un outil puissant qui permet de tester de nouveaux "
 "programmes directement sur votre ordinateur en évitant de transférer un "
@@ -152,26 +124,17 @@
 "pour toutes les architectures actuellement supportées. Vous pouvez y accéder "
 "par la commande :"
 
-<<<<<<< HEAD
 #: ../../source/simulation.rst:50
 msgid "One simulation: ::"
 msgstr "Simulation du One : ::"
 
 #: ../../source/simulation.rst:54
-=======
-#: ../../source/simulation.rst:51
-msgid "One simulation: ::"
-msgstr "Simulation du One : ::"
-
-#: ../../source/simulation.rst:55
->>>>>>> cf2e1758
 msgid "Ned simulation: ::"
 msgstr "Simulation du One : ::"
 
 #: ../../source/simulation.rst:58
 msgid "Ned2 simulation: ::"
 msgstr "Simulation du Ned2 : ::"
-<<<<<<< HEAD
 
 #: ../../source/simulation.rst:63
 msgid ""
@@ -312,152 +275,10 @@
 msgstr "simu_conveyor"
 
 #: ../../source/simulation.rst:100
-=======
-
-#: ../../source/simulation.rst:64
-msgid ""
-"This mode is useful if your CPU capacity is limited or if you don't have X "
-"server available."
-msgstr ""
-"Ce mode est utile si vos capacités de calcul sont limitées ou si vous n'avez "
-"pas de serveur X disponible."
-
-#: ../../source/simulation.rst:67
-msgid "Options"
-msgstr "Options"
-
-#: ../../source/simulation.rst:68
-msgid ""
-"This mode is the more flexible one, as it provides all the possible options "
-"to customize the simulation. For the other simulation modes (with RViz and "
-"Gazebo) we will just force some of these parameters to specific values."
-msgstr ""
-"Ce mode est le mode le plus flexible, car il procure toutes les options "
-"possibles pour personnaliser la simulation. Les autres modes de simulation "
-"(avec RViz et Gazebo), certains paramètres seront forcés à certaines valeurs."
-
-#: ../../source/simulation.rst:72
-msgid "Simulation without visualization Options"
-msgstr "Options de la simulation sans visualisation"
-
-#: ../../source/simulation.rst:78 ../../source/simulation.rst:156
-#: ../../source/simulation.rst:233
-msgid "Name"
-msgstr "Nom"
-
-#: ../../source/simulation.rst:79 ../../source/simulation.rst:157
-#: ../../source/simulation.rst:234
-msgid "Default Value"
-msgstr "Valeur par défaut"
-
-#: ../../source/simulation.rst:80 ../../source/simulation.rst:158
-#: ../../source/simulation.rst:235
-msgid "Description"
-msgstr "Description"
-
-#: ../../source/simulation.rst:81 ../../source/simulation.rst:159
-#: ../../source/simulation.rst:236
-msgid "log_level"
-msgstr "log_level"
-
-#: ../../source/simulation.rst:82 ../../source/simulation.rst:160
-#: ../../source/simulation.rst:237
-msgid "INFO"
-msgstr "INFO"
-
-#: ../../source/simulation.rst:83 ../../source/simulation.rst:161
-#: ../../source/simulation.rst:238
-msgid "Log level to display for ROS loggers"
-msgstr "Niveau de log à afficher pour les loggeurs ROS"
-
-#: ../../source/simulation.rst:84
-msgid "ttl_enabled"
-msgstr "ttl_enabled"
-
-#: ../../source/simulation.rst:85 ../../source/simulation.rst:88
-#: ../../source/simulation.rst:97 ../../source/simulation.rst:100
-#: ../../source/simulation.rst:103 ../../source/simulation.rst:169
-#: ../../source/simulation.rst:246 ../../source/simulation.rst:252
-#: ../../source/simulation.rst:255
-msgid "true"
-msgstr "true"
-
-#: ../../source/simulation.rst:86
-msgid ""
-"Enable or disable the TTL bus usage. This feature is used for debug mainly "
-"and can lead to an unstable stack."
-msgstr ""
-"Active ou désactive l'usage du bus TTL. Cette fonctionnalité est "
-"principalement utilisée pour débugguer et peut mener à un fonctionnement "
-"instable de la stack."
-
-#: ../../source/simulation.rst:87
-msgid "can_enabled"
-msgstr "can_enabled"
-
-#: ../../source/simulation.rst:89
-msgid ""
-"Enable or disable the CAN bus usage. This feature is used for debug mainly "
-"and can lead to an unstable stack."
-msgstr ""
-"Active ou désactive l'usage du bus CAN. Cette fonctionnalité est "
-"principalement utilisée pour débugguer et peut mener à un fonctionnement "
-"instable de la stack."
-
-#: ../../source/simulation.rst:90 ../../source/simulation.rst:165
-#: ../../source/simulation.rst:242
-msgid "debug"
-msgstr "debug"
-
-#: ../../source/simulation.rst:91 ../../source/simulation.rst:106
-#: ../../source/simulation.rst:166 ../../source/simulation.rst:175
-#: ../../source/simulation.rst:178 ../../source/simulation.rst:243
-msgid "false"
-msgstr "false"
-
-#: ../../source/simulation.rst:92 ../../source/simulation.rst:167
-#: ../../source/simulation.rst:244
-msgid "Launch in debug mode. For development and debug only."
-msgstr ""
-"Lance la stack en mode debug. Pour le développement et le debugguage "
-"seulement."
-
-#: ../../source/simulation.rst:93 ../../source/simulation.rst:171
-#: ../../source/simulation.rst:248
-msgid "conf_location"
-msgstr "conf_location"
-
-#: ../../source/simulation.rst:94 ../../source/simulation.rst:172
-#: ../../source/simulation.rst:249
-msgid "version.txt"
-msgstr "version.txt"
-
-#: ../../source/simulation.rst:95 ../../source/simulation.rst:173
-#: ../../source/simulation.rst:250
-msgid "Location of the version.txt file. A path to the file is required."
-msgstr ""
-"Localisation du fichier version.txt. Un chemin vers ce fichier est requis."
-
-#: ../../source/simulation.rst:96 ../../source/simulation.rst:174
-msgid "simu_gripper"
-msgstr "simu_gripper"
-
-#: ../../source/simulation.rst:98
-msgid "Simulate the presence of a gripper id 11 on the bus"
-msgstr "Simule la présence d'un outil d'id 11 sur le bus"
-
-#: ../../source/simulation.rst:99 ../../source/simulation.rst:177
-#: ../../source/simulation.rst:254
-msgid "simu_conveyor"
-msgstr "simu_conveyor"
-
-#: ../../source/simulation.rst:101
->>>>>>> cf2e1758
 msgid ""
 "Simulate the presence of a conveyor (CAN for One and Ned, TTL for Ned2, "
 "based on configuration files) on the bus"
 msgstr ""
-<<<<<<< HEAD
 "Siluma la présence d'un convoyeur (CAN pour le One et le Ned, TTL pour le"
 " Ned2, d'après les fichiers de configuration) sur le bus"
 
@@ -490,59 +311,17 @@
 "A simple visualization of the robot is possible via a tool called Rviz. "
 "This application will simulate the robot with its correct geometry and "
 "positions but without physics to avoid using too much CPU."
-=======
-"Siluma la présence d'un convoyeur (CAN pour le One et le Ned, TTL pour le "
-"Ned2, d'après les fichiers de configuration) sur le bus"
-
-#: ../../source/simulation.rst:102
-msgid "vision_enabled"
-msgstr "vision_enabled"
-
-#: ../../source/simulation.rst:104
-msgid "Enable the Vision Kit"
-msgstr "Active le kit vision"
-
-#: ../../source/simulation.rst:105
-msgid "gazebo"
-msgstr "gazebo"
-
-#: ../../source/simulation.rst:107
-msgid ""
-"Enable gazebo specific parameters (However it does not launch gazebo, use "
-"gazebo specific launch file for that)"
-msgstr ""
-"Active les paramètres dédiés à gazebo (Cependant cela ne lance pas gazebp, "
-"utilisez le fichier launch dédié à gazebo pour cela)"
-
-#: ../../source/simulation.rst:110
-msgid "Without physics - RViz Visualization"
-msgstr "Sans physique - RViz Visualisation"
-
-#: ../../source/simulation.rst:112
-msgid ""
-"A simple visualization of the robot is possible via a tool called Rviz. This "
-"application will simulate the robot with its correct geometry and positions "
-"but without physics to avoid using too much CPU."
->>>>>>> cf2e1758
 msgstr ""
 "Une simple visualisation du robot est possible via un outil appelé RViz. "
 "Cette application va simuler le robot avec sa géométrie et ses positions "
 "correctes mais sans moteur physique pour éviter d'utiliser trop de "
 "processeur."
 
-<<<<<<< HEAD
 #: ../../source/simulation.rst:115
 msgid "Control with trackbar"
 msgstr "Contrôler avec Trackbar"
 
 #: ../../source/simulation.rst:117
-=======
-#: ../../source/simulation.rst:116
-msgid "Control with trackbar"
-msgstr "Contrôler avec Trackbar"
-
-#: ../../source/simulation.rst:118
->>>>>>> cf2e1758
 msgid ""
 "This visualization allows an easy first control of the robot, and helps to "
 "understand joints disposal. You can access it by using the command: ::"
@@ -550,11 +329,7 @@
 "Cette visualisation permet un premier contrôle facile du robot et aide à "
 "comprendre la position des axes. Utiliser la commande pour y accéder : ::"
 
-<<<<<<< HEAD
 #: ../../source/simulation.rst:122
-=======
-#: ../../source/simulation.rst:123
->>>>>>> cf2e1758
 msgid ""
 "Rviz should open with a window containing 6 trackbars. Each of these "
 "trackbars allows to control the corresponding joint."
@@ -572,7 +347,6 @@
 
 #: ../../source/simulation.rst:135
 msgid ""
-<<<<<<< HEAD
 "Not only `Rviz <http://wiki.ros.org/rviz>`_ can display the robot, but it"
 " can also be linked with ROS controllers to show the robot's actions from"
 " ROS commands!"
@@ -649,84 +423,6 @@
 msgstr "Sans physique - Simulation Gazebo"
 
 #: ../../source/simulation.rst:185
-=======
-"Not only `RViz <http://wiki.ros.org/rviz>`_ can display the robot, it can "
-"also be linked with ROS controllers to show robot's actions from ROS "
-"commands!"
-msgstr ""
-"Non seulement `RViz<http://wiki.ros.org/rviz>`_ peut afficher le robot, mais "
-"il peut également être lié aux contrôleurs ROS pour afficher les actions du "
-"robot à partir des commandes ROS !"
-
-#: ../../source/simulation.rst:136
-msgid ""
-"This method can help you debug ROS topics, services and also, API scripts."
-msgstr ""
-"Cette méthode peut aider à debugguer les topics et ervices ROS ainsi que les "
-"scripts des API."
-
-#: ../../source/simulation.rst:138 ../../source/simulation.rst:201
-msgid "To run it: ::"
-msgstr "Pour l'exécuter : ::"
-
-#: ../../source/simulation.rst:145
-msgid "Rviz opening, with the robot ready to be controlled with ROS!"
-msgstr "L’ouverture de Rviz, avec le robot prêt à être contrôlé avec ROS !"
-
-#: ../../source/simulation.rst:148
-msgid "RViz Visualization options"
-msgstr "Option de Visualisation RViz"
-
-#: ../../source/simulation.rst:150
-msgid "Table of RViz launch Options"
-msgstr "Table des options de lancement de RViz"
-
-#: ../../source/simulation.rst:162 ../../source/simulation.rst:239
-msgid "hardware_version"
-msgstr "hardware_version"
-
-#: ../../source/simulation.rst:163 ../../source/simulation.rst:240
-msgid "ned"
-msgstr "ned"
-
-#: ../../source/simulation.rst:164 ../../source/simulation.rst:241
-msgid ""
-"Use the parameters dedicated to this specific hardware_version. Possible "
-"values are \"one\", \"ned\" and \"ned2\""
-msgstr ""
-"Utilise les paramètres dédiés à cette version matérielle. Les valeurs "
-"acceptées sont \"one\", \"ned\" et \"ned2\""
-
-#: ../../source/simulation.rst:168 ../../source/simulation.rst:245
-msgid "gui"
-msgstr "gui"
-
-#: ../../source/simulation.rst:170 ../../source/simulation.rst:247
-msgid "Enable the gui visualization"
-msgstr "Active la visualisation de l'interface graphique"
-
-#: ../../source/simulation.rst:176
-msgid ""
-"Simulate the presence of a gripper id 11 on the bus (Visualisation of the "
-"tool will not be visible, whatever the value of this parameter)"
-msgstr ""
-"Simula la présence d'un outils d'id 11 sur le bus (l'outil ne sera cependant "
-"pas visible dans la visualisation, quelque soit la valeur de ce paramètre)"
-
-#: ../../source/simulation.rst:179 ../../source/simulation.rst:256
-msgid ""
-"Simulate the presence of a conveyor (Visualisation of the conveyor will not "
-"be visible, whatever the value of this parameter)"
-msgstr ""
-"Simule la présence d'un convoyeur (le convoyeur ne sera cependant pas "
-"visible dans la simulation, quelque soit la valeur de ce paramètre)"
-
-#: ../../source/simulation.rst:182
-msgid "With physics - Gazebo Simulation"
-msgstr "Sans physique - Simulation Gazebo"
-
-#: ../../source/simulation.rst:184
->>>>>>> cf2e1758
 msgid ""
 "For the simulation, Ned uses Gazebo, a well known tool among the ROS "
 "community. It allows:"
@@ -734,19 +430,11 @@
 "Pour la simulation, Ned utilise Gazebo, un outil bien connu de la communauté "
 "ROS. Il permet :"
 
-<<<<<<< HEAD
 #: ../../source/simulation.rst:188
 msgid "Collision."
 msgstr "La collision."
 
 #: ../../source/simulation.rst:189
-=======
-#: ../../source/simulation.rst:187
-msgid "Collision."
-msgstr "La collision."
-
-#: ../../source/simulation.rst:188
->>>>>>> cf2e1758
 msgid ""
 "World creation → A virtual environment in which the robot can deal with "
 "objects."
@@ -754,19 +442,11 @@
 "La création d’un monde → Un environnement virtuel dans lequel le robot peut "
 "manipuler des objets."
 
-<<<<<<< HEAD
 #: ../../source/simulation.rst:190
 msgid "Gripper & Camera using."
 msgstr "L’utilisation de la caméra et des Grippers."
 
 #: ../../source/simulation.rst:192
-=======
-#: ../../source/simulation.rst:189
-msgid "Gripper & Camera using."
-msgstr "L’utilisation de la caméra et des Grippers."
-
-#: ../../source/simulation.rst:191
->>>>>>> cf2e1758
 msgid ""
 "The Niryo Gripper 1 has been replicated in Gazebo. The Camera is also "
 "implemented."
@@ -774,11 +454,7 @@
 "Le Gripper Custom a été modélisé dans Gazebo. La caméra est également "
 "implémentée."
 
-<<<<<<< HEAD
 #: ../../source/simulation.rst:196
-=======
-#: ../../source/simulation.rst:195
->>>>>>> cf2e1758
 msgid ""
 "Gazebo also generates camera distortion, which brings the simulation even "
 "closer from the reality!"
@@ -786,39 +462,21 @@
 "Gazebo génère également une distorsion de la caméra, ce qui rapproche encore "
 "plus la simulation de la réalité !"
 
-<<<<<<< HEAD
 #: ../../source/simulation.rst:199
 msgid "Launch Gazebo simulation"
 msgstr "Lancer une simulation Gazebo"
 
 #: ../../source/simulation.rst:200
 msgid "A specific world has been created to use Ned in Gazebo with 2 workspaces."
-=======
-#: ../../source/simulation.rst:198
-msgid "Launch Gazebo simulation"
-msgstr "Lancer une simulation Gazebo"
-
-#: ../../source/simulation.rst:199
-msgid ""
-"A specific world has been created to use Ned in Gazebo with 2 workspaces."
->>>>>>> cf2e1758
 msgstr ""
 "Un monde spécifique a été créé pour utiliser Ned dans Gazebo avec 2 espaces "
 "de travail."
 
-<<<<<<< HEAD
 #: ../../source/simulation.rst:210
 msgid "Gazebo view, with the robot ready to be controlled with ROS!"
 msgstr "Aperçu de Gazebo avec le robot prêt à être contrôlé avec ROS !"
 
 #: ../../source/simulation.rst:213
-=======
-#: ../../source/simulation.rst:208
-msgid "Gazebo view, with the robot ready to be controlled with ROS!"
-msgstr "Aperçu de Gazebo avec le robot prêt à être contrôlé avec ROS !"
-
-#: ../../source/simulation.rst:211
->>>>>>> cf2e1758
 msgid ""
 "You can edit Gazebo world to do your own! It's placed in the folder *worlds* "
 "of the package niryo_robot_gazebo."
@@ -826,19 +484,11 @@
 "Il est possible de modifier le monde Gazebo pour faire le vôtre ! Il est "
 "situé dans le dossier **mondes** du package niryo_robot_gazebo."
 
-<<<<<<< HEAD
 #: ../../source/simulation.rst:217
 msgid "Gazebo Simulation options"
 msgstr "Option de simulation Gazebo"
 
 #: ../../source/simulation.rst:219
-=======
-#: ../../source/simulation.rst:215
-msgid "Gazebo Simulation options"
-msgstr "Option de simulation Gazebo"
-
-#: ../../source/simulation.rst:217
->>>>>>> cf2e1758
 msgid ""
 "The user can disable 3 things by adding the specific string to the command "
 "line:"
@@ -846,19 +496,11 @@
 "L'utilisateur peut désactiver 3 choses en ajoutant la chaîne spécifique à la "
 "ligne de commande :"
 
-<<<<<<< HEAD
 #: ../../source/simulation.rst:221
 msgid "the Gazebo graphical interface: `gui:=false`."
 msgstr "L'interface graphique Gazebo : `gui:=false`."
 
 #: ../../source/simulation.rst:222
-=======
-#: ../../source/simulation.rst:219
-msgid "the Gazebo graphical interface: `gui:=false`."
-msgstr "L'interface graphique Gazebo : `gui:=false`."
-
-#: ../../source/simulation.rst:220
->>>>>>> cf2e1758
 msgid ""
 "the Camera & the Gripper - Vision & Gripper wise functions won't be usable: "
 "`gripper_n_camera:=false`."
@@ -866,11 +508,7 @@
 "La caméra et le Gripper - Les fonctions de vision et le Gripper ne seront "
 "pas utilisables : `gripper_n_camera:=false`."
 
-<<<<<<< HEAD
 #: ../../source/simulation.rst:226
-=======
-#: ../../source/simulation.rst:224
->>>>>>> cf2e1758
 msgid ""
 "Gazebo can be very slow. If your tests do not need Gripper and Camera, "
 "consider using Rviz to alleviate your CPU."
@@ -1296,12 +934,8 @@
 
 #~ msgid "The visualization happens with Rviz which is a powerful tool."
 #~ msgstr ""
-<<<<<<< HEAD
 #~ "La visualisation se fait avec Rviz "
 #~ "qui est un outil particulièrement "
-=======
-#~ "La visualisation se fait avec Rviz qui est un outil particulièrement "
->>>>>>> cf2e1758
 #~ "puissant."
 
 #~ msgid "Ned simulation:  ::"
@@ -1320,7 +954,6 @@
 #~ msgstr "Option de Visualisation RViz"
 
 #~ msgid "Gazebo Simulation Options"
-<<<<<<< HEAD
 #~ msgstr "Option de simulation Gazebo"
 
 #~ msgid "Use Niryo robot through simulation"
@@ -1334,6 +967,3 @@
 
 #~ msgid "le lien ne fonctionne toujours pas"
 #~ msgstr ""
-=======
-#~ msgstr "Option de simulation Gazebo"
->>>>>>> cf2e1758
