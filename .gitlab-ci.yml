--- conflicted
+++ resolved
@@ -21,40 +21,6 @@
   NIRYO_HOME_FOLDER: /home/niryo
 
 stages:
-<<<<<<< HEAD
-  - build_n_test
-
-catkin_make_n_rostest:
-  only:
-    refs:
-      - master
-      - develop
-      - tags
-      - schedules
-      - merge_requests
-      - web
-
-  image: ros:${ROS_DISTRO}-ros-base-bionic
-  stage: build_n_test
-  artifacts:
-    paths:
-      - build
-      - devel
-      - src
-  
-  artifacts:
-    when: always
-    paths:
-        - build/test_results/*/rostest-*.xml
-        - build/test_results/*/gtest-*.xml
-        - build/test_results/*/rosunit-*.xml
-    reports:
-      junit:
-        - build/test_results/*/rostest-*.xml
-        - build/test_results/*/gtest-*.xml
-        - build/test_results/*/rosunit-*.xml
-
-=======
   - build
   - documentation
   - test
@@ -66,7 +32,6 @@
   stage: build
   retry:
     max: 1
->>>>>>> 03db81b5
   script:
     # Create whole path folders
     - mkdir -p ${NIRYO_HOME_FOLDER}/src
@@ -85,15 +50,6 @@
       - src
       - build
 
-<<<<<<< HEAD
-    ## moving everything in src folder
-    # Allow to use regex
-    - shopt -s extglob
-    # Create src folder
-    - mkdir src
-    # Move everything except src folder in src
-    - mv !(src) src/
-=======
 catkin_make_arm:
   image: registry.gitlab.com/niryo/niryo-one-s/ned_ros_stack/v3.1.0:arm64
   stage: build
@@ -110,7 +66,6 @@
     - catkin_make
     - cd -
     - mv ${NIRYO_HOME_FOLDER}/* .
->>>>>>> 03db81b5
 
   artifacts:
     paths:
@@ -136,11 +91,6 @@
     # Tests
     - python src/niryo_robot_unit_tests/scripts/script_test_headless.py
 
-<<<<<<< HEAD
-    # Compile project
-    - catkin_make
-
-=======
 
 build_doc:
   image: registry.gitlab.com/niryo/dockers/build_docs/ned_ros_stack:v1.0.4
@@ -164,7 +114,6 @@
     - mv ${previous_path}/devel .
     - mv ${previous_path}/build .
     ################# Quickfix end ###############
->>>>>>> 03db81b5
     - source devel/setup.bash
     - cd src/sphinx_doc
     # Build documentation without todo printing in final document
@@ -177,21 +126,6 @@
     paths:
       - ${CI_COMMIT_TAG}
 
-<<<<<<< HEAD
-    # Launch roscore in background
-    - roscore&
-
-    # Launch all tests (python / C++)
-    # Note: Without -j1, multiple jobs was running and problems occured for xml results output files
-    # (sometimes a part of file was duplicated and unreadable by scripts then)
-    - catkin_make run_tests -j1
-
-    # Check code linting
-    - catkin_make roslint
-
-    # Check config files (package.xml + CMakeLists.txt)
-    - catkin_lint -W2 --rosdistro melodic --ignore missing_directory --explain src --show-ignored
-=======
 upload_doc:
   image: registry.gitlab.com/niryo/dockers/build_docs/base:v1.0.2
   rules:
@@ -267,4 +201,3 @@
     max: 2
   script:
     - release-cli create  --name="Release $CI_COMMIT_TAG" --description="Release created automatically by Gitlab pipeline at $CI_PIPELINE_URL" --tag-name=$CI_COMMIT_TAG
->>>>>>> 03db81b5
