variables:
  ROS_LANG_DISABLE: genlisp:geneus:gennodejs

  ########### Part that needs to be overwrite for each documentation ###########

  # Documentation name
  DOCUMENTATION_NAME: ros
  
  DOCUMENTATION_OUTPUT_FOLDER: "output_build"

  ##############################################################################

  # Allow to pull the directory containing front-end files
  GIT_SUBMODULE_STRATEGY: recursive
  GIT_STRATEGY: fetch
  GIT_DEPTH: 0
  NIRYO_HOME_FOLDER: /home/niryo

stages:
  - build
  - documentation
  - test
  - upload
  - release_gitlab

image: registry.gitlab.com/niryo/niryo-one-s/ned_ros_stack/v3.2.0:amd64

catkin_make_amd:
  stage: build
  retry:
    max: 1
  script:
    # Create whole path folders
    - mkdir -p ${NIRYO_HOME_FOLDER}/src
    # moving everything in src folder
    - shopt -s extglob # Allow to use regex
    - mv !(src) ${NIRYO_HOME_FOLDER}/src/
    ######################################
    - cd ${NIRYO_HOME_FOLDER}
    - catkin_make
    - cd -
    - mv ${NIRYO_HOME_FOLDER}/* .

  artifacts:
    paths:
      - devel
      - src
      - build

catkin_make_arm:
  image: registry.gitlab.com/niryo/niryo-one-s/ned_ros_stack/v3.2.0:arm64
  stage: build
  retry:
    max: 1
  rules:
    - if: $CI_COMMIT_BRANCH
      when: manual
      allow_failure: true
  script:
    # Create whole path folders
    - mkdir -p ${NIRYO_HOME_FOLDER}/src
    # moving everything in src folder
    - shopt -s extglob # Allow to use regex
    - mv !(src) ${NIRYO_HOME_FOLDER}/src/
    ######################################
    - cd ${NIRYO_HOME_FOLDER}
    - catkin_make
    - cd -
    - mv ${NIRYO_HOME_FOLDER}/* .

  artifacts:
    paths:
      - devel
      - src
      - build

<<<<<<< HEAD
.abstract_move_source_tricks_job:
=======
python_test:
  stage: test
  dependencies: 
    - catkin_make_amd
>>>>>>> a2242d0d
  script:
    # Quick fix for changing "ROS folder "
    - previous_path=`pwd`
    - mkdir -p ${NIRYO_HOME_FOLDER}
    - cd ${NIRYO_HOME_FOLDER}
    - mv ${previous_path}/src .
    - mv ${previous_path}/devel .
    - mv ${previous_path}/build .
    ################# Quickfix end ###############
    - source devel/setup.bash

test_job:
  stage: test
  dependencies: 
    - catkin_make_amd
  artifacts:
    when: always
    paths:
        - build/test_results/*/rostest-*.xml
        - build/test_results/*/gtest-*.xml
        - build/test_results/*/rosunit-*.xml
    reports:
      junit:
        - build/test_results/*/rostest-*.xml
        - build/test_results/*/gtest-*.xml
        - build/test_results/*/rosunit-*.xml
  script:
    # Do stuff to move source properly for catkin_make
    - !reference [.abstract_move_source_tricks_job, script]
    # Launch roscore in background
    - roscore&

    # Launch all tests (python / C++)
    # Note: Without -j1, multiple jobs was running and problems occured for xml results output files
    # (sometimes a part of file was duplicated and unreadable by scripts then)
    - catkin_make run_tests -j1

<<<<<<< HEAD
roslint_job:
  stage: test
  dependencies: 
    - catkin_make_amd
  script:
    # Do stuff to move source properly for catkin_make
    - !reference [.abstract_move_source_tricks_job, script]
    # Check code linting
    - catkin_make roslint -j1

catkin_lint_job:
  stage: test
  dependencies: 
    - catkin_make_amd
  script:
    # Do stuff to move source properly for catkin_make
    - !reference [.abstract_move_source_tricks_job, script]
    # Check code linting
    - catkin_lint -W2 --rosdistro melodic --ignore missing_directory --explain src

=======
>>>>>>> a2242d0d
build_doc_job:
  image: registry.gitlab.com/niryo/dockers/build_docs/ned_ros_stack:v1.0.4
  dependencies: 
    - catkin_make_amd
  stage: documentation
  retry:
    max: 1
  before_script:
    - pip3 install -U -I pyyaml rospkg
  script:
    # Quick fix for changing "ROS folder "
    - previous_path=`pwd`
    - mkdir -p ${NIRYO_HOME_FOLDER}
    - cd ${NIRYO_HOME_FOLDER}
    - mv ${previous_path}/src .
    - mv ${previous_path}/devel .
    - mv ${previous_path}/build .
    ################# Quickfix end ###############
    - source devel/setup.bash
    - cd src/sphinx_doc
    # Build documentation without todo printing in final document
    - scripts/build_docs.sh -D todo_include_todos=0 -o ${DOCUMENTATION_OUTPUT_FOLDER}
    - scripts/generate_pdf.sh -o ${DOCUMENTATION_OUTPUT_FOLDER}/generated_pdfs
    - mv ${NIRYO_HOME_FOLDER}/* ${previous_path}
  after_script:
    - mv src/sphinx_doc/${DOCUMENTATION_OUTPUT_FOLDER} ${DOCUMENTATION_OUTPUT_FOLDER}
  artifacts:
    paths:
      - ${DOCUMENTATION_OUTPUT_FOLDER}

.abstract_upload:
  before_script:
    - mv ${DOCUMENTATION_OUTPUT_FOLDER} ${CI_COMMIT_TAG}
  script:
    - apt update
    # Install jq (json CLI for bash) + LFTP
    - apt install -y --no-install-recommends jq wget lftp
    # Bash script that creates a versions.json file locally (it adds versions to existing file)
    - ./.gitlab_resources/setup_versions_file.bash ${BASE_FOLDER_DOC_URL}/${DOCUMENTATION_NAME} $CI_COMMIT_TAG
    # Create .htaccess that will redirects from "X/index.html" to "X/last_version/en/index.html"
    - |
      echo \
      "RewriteEngine on

      # Redirect index.html with lang fr to last version in fr
      RewriteCond %{QUERY_STRING} ^lang=fr$
      RewriteRule ^index.html$ ${BASE_FOLDER_DOC_URL}/${DOCUMENTATION_NAME}/$CI_COMMIT_TAG/fr/index.html [R=301,NC]

      # Redirect index.html to last version
      RewriteCond %{QUERY_STRING} ^$
      RewriteRule ^index.html$ ${BASE_FOLDER_DOC_URL}/${DOCUMENTATION_NAME}/$CI_COMMIT_TAG/en/index.html [R=301,NC]

      ErrorDocument 403 ${BASE_FOLDER_DOC_URL}/${DOCUMENTATION_NAME}/$CI_COMMIT_TAG/en/index.html

      # Disable directory listing when accessing directy folder web address
      Options -Indexes
      " > .htaccess_last_version_default_language
    - mkdir -p source
      # Create .htaccess that will redirects from "X/source/index.html" to "X/last_version/en/index.html"
    - |
      echo \
      "RewriteEngine on

      # Redirect everything after the "source/" to the proper latest link (fr language)
      RewriteCond %{QUERY_STRING} ^lang=fr$
      RewriteRule ^(.+)$ ${BASE_FOLDER_DOC_URL}/${DOCUMENTATION_NAME}/$CI_COMMIT_TAG/fr/source/\$1 [R=301,NC]

      # Redirect everything after the "source/" to the proper latest link
      RewriteCond %{QUERY_STRING} ^$
      RewriteRule ^(.+)$ ${BASE_FOLDER_DOC_URL}/${DOCUMENTATION_NAME}/$CI_COMMIT_TAG/en/source/\$1 [R=301,NC]

      # Disable directory listing when accessing directy folder web address
      Options -Indexes
      " > .htaccess_old_url_to_default_language
    # Deploy new doc through LFPT
    - lftp -u ${FTP_USERNAME},${FTP_PASSWORD} ${FTP_URL} << EOF
    # Send to root folder for this documentation
    - cd ${TARGET_FOLDER_OVH}/${DOCUMENTATION_NAME} || exit 1
    # Send whole folder for this new version
    - mirror -c -R $CI_COMMIT_TAG
    # Send updated versions json file
    - put versions.json
    # Send the default redirecting to en language
    - put .htaccess_last_version_default_language -o .htaccess
    # Create source folder if it doesn't exists
    - mkdir -f source
    # Send "dummy" folder that redirects (htaccess) to new url with language
    - put -O source .htaccess_old_url_to_default_language -o .htaccess
    # Quit lftp
    - quit
    # EOF because it's in stdin 'input' mode
    - EOF

upload_staging_job:
  image: registry.gitlab.com/niryo/dockers/build_docs/base:v1.0.4
  stage: upload
  environment:
    name: staging
    deployment_tier: staging
  variables:
    BASE_FOLDER_DOC_URL: https://docs.niryo.com/staging/dev
    TARGET_FOLDER_OVH: ~/docs/staging/dev
    CI_COMMIT_TAG: v0.0.1
  rules:
    - if: $CI_COMMIT_BRANCH
      when: manual
  dependencies:
    - build_doc_job
  needs:
    - build_doc_job
  extends: .abstract_upload

upload_production_job:
  rules:
    ## Just in case we would restrict to master (https://stackoverflow.com/a/64448994)
    # If a it's a tag && protected tag
    - if: $CI_COMMIT_TAG && $CI_COMMIT_REF_PROTECTED == "true"

  image: registry.gitlab.com/niryo/dockers/build_docs/base:v1.0.4
  stage: upload
  environment:
    name: production
    deployment_tier: production
  variables:
    BASE_FOLDER_DOC_URL: https://docs.niryo.com/dev
    TARGET_FOLDER_OVH: ~/docs/dev
  dependencies:
    - build_doc_job
  needs:
    - build_doc_job
  extends: .abstract_upload

release_gitlab_job:
  image: registry.gitlab.com/gitlab-org/release-cli:v0.8.0
  rules:
    ## Just in case we would restrict to master (https://stackoverflow.com/a/64448994)
    # If a it's a tag && protected tag
    - if: $CI_COMMIT_TAG && $CI_COMMIT_REF_PROTECTED == "true"
  environment:
    name: production
    deployment_tier: production
  stage: release_gitlab
  retry:
    max: 2
  script:
    - release-cli create  --name="Release $CI_COMMIT_TAG" --description="Release created automatically by Gitlab pipeline at $CI_PIPELINE_URL" --tag-name=$CI_COMMIT_TAG
<|MERGE_RESOLUTION|>--- conflicted
+++ resolved
@@ -74,14 +74,10 @@
       - src
       - build
 
-<<<<<<< HEAD
-.abstract_move_source_tricks_job:
-=======
 python_test:
   stage: test
   dependencies: 
     - catkin_make_amd
->>>>>>> a2242d0d
   script:
     # Quick fix for changing "ROS folder "
     - previous_path=`pwd`
@@ -119,29 +115,6 @@
     # (sometimes a part of file was duplicated and unreadable by scripts then)
     - catkin_make run_tests -j1
 
-<<<<<<< HEAD
-roslint_job:
-  stage: test
-  dependencies: 
-    - catkin_make_amd
-  script:
-    # Do stuff to move source properly for catkin_make
-    - !reference [.abstract_move_source_tricks_job, script]
-    # Check code linting
-    - catkin_make roslint -j1
-
-catkin_lint_job:
-  stage: test
-  dependencies: 
-    - catkin_make_amd
-  script:
-    # Do stuff to move source properly for catkin_make
-    - !reference [.abstract_move_source_tricks_job, script]
-    # Check code linting
-    - catkin_lint -W2 --rosdistro melodic --ignore missing_directory --explain src
-
-=======
->>>>>>> a2242d0d
 build_doc_job:
   image: registry.gitlab.com/niryo/dockers/build_docs/ned_ros_stack:v1.0.4
   dependencies: 
