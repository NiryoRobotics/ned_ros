--- conflicted
+++ resolved
@@ -4,28 +4,19 @@
     <env name="ROSCONSOLE_CONFIG_FILE"
         value="$(find niryo_robot_bringup)/config/niryo_ned_robot_trace.conf" />
     <!-- Arguments definition -->
-<<<<<<< HEAD
     <arg name="log_level" default="INFO" />
-    <arg name="iot_enabled" default="false"/>
     <arg name="ttl_enabled" default="true"/>
     <arg name="can_enabled" default="true"/>
-=======
->>>>>>> bdac4a1e
     <arg name="debug" default="false"/>
     <arg name="conf_location" default="$(env HOME)/.config/niryo/version/version.txt"/>
 
-<<<<<<< HEAD
     <param name="image_version" textfile="$(arg conf_location)"/>
 
-    <include file="$(find niryo_robot_bringup)/launch/niryo_robot_base_robot.launch.xml">
+    <include file="$(find niryo_robot_bringup)/launch/niryo_robot_base_robot.launch.xml">>
         <arg name="log_level" value="$(arg log_level)" />
-        <arg name="iot_enabled" value="$(arg iot_enabled)"/>
         <arg name="ttl_enabled" value="$(arg ttl_enabled)"/>
         <arg name="can_enabled" value="$(arg can_enabled)"/>
         <arg name="conf_location" value="$(arg conf_location)" />
-=======
-    <include file="$(find niryo_robot_bringup)/launch/niryo_robot_base_robot.launch.xml">>
->>>>>>> bdac4a1e
         <arg name="debug" value="$(arg debug)"/>
     </include>
 </launch>