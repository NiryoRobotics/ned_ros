<?xml version="1.0" ?>
<launch xmlns:xs="http://www.w3.org/2001/XMLSchema" xmlns:xsi="http://www.w3.org/2001/XMLSchema-instance"
        xsi:noNamespaceSchemaLocation="https://gist.githubusercontent.com/nalt/dfa2abc9d2e3ae4feb82ca5608090387/raw/roslaunch.xsd">
    <!-- Arguments -->
    <arg name="log_level" default="INFO" />

    <arg name="debug" default="false"/>
    <arg name="ttl_enabled" default="true"/>
    <arg name="can_enabled" default="true"/>
    <arg name="hardware_version" default="ned"/>
    <arg name="rpi_model" value="4"/>
    <arg name="conf_location" default="$(env HOME)/.config/niryo/version/version.txt"/>

    <!-- Load URDF -->
    <param name="robot_description"
           command="$(find xacro)/xacro $(find niryo_robot_description)/urdf/$(arg hardware_version)/without_mesh_niryo_ned.urdf.xacro"/>
    <param name="robot_description_tf2"
           command="$(find xacro)/xacro $(find niryo_robot_description)/urdf/$(arg hardware_version)/niryo_ned.urdf.xacro"/>

    <!-- PARAMS -->
    <group ns="niryo_robot">
        <group ns="info">
            <param name="image_version" type="string" textfile="$(arg conf_location)"/>
        </group>

        <group ns="robot_state">
            <param name="rate_publish_state" type="double" value="5.0"/>
        </group>
    </group>

    <!-- Including shared params & nodes -->

    <include file="$(find niryo_robot_bringup)/launch/niryo_robot_base_common.launch.xml">
        <arg name="hardware_version" value="$(arg hardware_version)" />
        <arg name="log_level" value="$(arg log_level)" />
        <arg name="simulation_mode" value="false"/>
        <arg name="can_enabled" value="$(arg can_enabled)"/>
        <arg name="ttl_enabled" value="$(arg ttl_enabled)"/>
        <arg name="debug" value="$(arg debug)"/>
    </include>

    <!--   Rpi node (IO / fan / ...)   -->
    <!-- Ned RPI 4 -->
    <include file="$(find niryo_robot_rpi)/launch/rpi_4.launch">
        <arg name="log_level" value="$(arg log_level)" />
    </include>

    <!-- Launching vision node -->
    <include file="$(find niryo_robot_vision)/launch/vision_node.launch">
        <arg name="log_level" value="$(arg log_level)" />
        <arg name="simulation_mode" value="false"/>
    </include>

<<<<<<< HEAD
    <include file="$(find niryo_robot_serial_number)/launch/serial_number.launch">
        <arg name="log_level" value="$(arg log_level)" />
=======
    <include file="$(find niryo_robot_credentials)/launch/credentials.launch">
        <arg name="credentials_path" value="$(arg conf_location)"/>
>>>>>>> ff91f7e7
    </include>

    <include file="$(find niryo_robot_system_api_client)/launch/system_api_client.launch">
        <arg name="log_level" value="$(arg log_level)" />
        <arg name="simulation_mode" value="false"/>
    </include>

</launch><|MERGE_RESOLUTION|>--- conflicted
+++ resolved
@@ -51,13 +51,8 @@
         <arg name="simulation_mode" value="false"/>
     </include>
 
-<<<<<<< HEAD
-    <include file="$(find niryo_robot_serial_number)/launch/serial_number.launch">
-        <arg name="log_level" value="$(arg log_level)" />
-=======
     <include file="$(find niryo_robot_credentials)/launch/credentials.launch">
         <arg name="credentials_path" value="$(arg conf_location)"/>
->>>>>>> ff91f7e7
     </include>
 
     <include file="$(find niryo_robot_system_api_client)/launch/system_api_client.launch">
