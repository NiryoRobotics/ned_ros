<?xml version="1.0" ?>
<launch xmlns:xs="http://www.w3.org/2001/XMLSchema" xmlns:xsi="http://www.w3.org/2001/XMLSchema-instance"
        xsi:noNamespaceSchemaLocation="https://gist.githubusercontent.com/nalt/dfa2abc9d2e3ae4feb82ca5608090387/raw/roslaunch.xsd">
    <!-- Arguments -->
    <arg name="log_level" default="INFO" />
    <arg name="hardware_version" default="ned"/>
    <arg name="debug" default="false"/>
    <arg name="can_enabled" default="true"/>
    <arg name="ttl_enabled" default="true"/>
    <arg name="vision_enabled" default="true" />
    <arg name="gazebo" default="false" />
    <arg name="simulation_mode" default="false" />
    <arg name="simu_gripper" default="true" />
    <arg name="simu_conveyor" default="true" />
    <arg name="conf_location" default="$(env HOME)/.config/niryo/version/version.txt"/>

    <arg name="urdf_path" value="urdf/$(arg hardware_version)/without_mesh_niryo_$(arg hardware_version).urdf.xacro" unless="$(eval simulation_mode)" />
    <arg name="urdf_path" value="urdf/$(arg hardware_version)/niryo_$(arg hardware_version).urdf.xacro" if="$(eval simulation_mode and not gazebo)"/>

    <arg name="urdf_path" value="urdf/$(arg hardware_version)/niryo_$(arg hardware_version)_gripper1_n_camera.urdf.xacro" if="$(eval simulation_mode and gazebo and simu_gripper)"/>
    <arg name="urdf_path" value="urdf/$(arg hardware_version)/niryo_$(arg hardware_version)_gazebo.urdf.xacro" if="$(eval simulation_mode and gazebo and not simu_gripper)"/>

    <!-- Load URDF -->
    <param name="robot_description"
           command="$(find xacro)/xacro $(find niryo_robot_description)/$(arg urdf_path)" />

    <param name="robot_description_tf2"
           command="$(find xacro)/xacro $(find niryo_robot_description)/urdf/$(arg hardware_version)/niryo_$(arg hardware_version).urdf.xacro" />

    <!-- PARAMS -->
    <group ns="niryo_robot">
        <group ns="info" unless="$(arg simulation_mode)">
            <param name="image_version" type="string" textfile="$(arg conf_location)"/>
        </group>

        <group ns="robot_state">
            <param name="rate_publish_state" type="double" value="5.0"/>
        </group>
    </group>

    <!-- Including shared params & nodes -->
    <include file="$(find niryo_robot_bringup)/launch/niryo_robot_base_common.launch.xml">
        <arg name="hardware_version" value="$(arg hardware_version)" />
        <arg name="simulation_mode" value="$(arg simulation_mode)" />
        <arg name="simu_gripper" value="$(arg simu_gripper)" />
        <arg name="simu_conveyor" value="$(arg simu_conveyor)" />
        <arg name="log_level" value="$(arg log_level)" />
        <arg name="debug" value="$(arg debug)"/>
        <arg name="can_enabled" value="$(arg can_enabled)"/>
        <arg name="ttl_enabled" value="$(arg ttl_enabled)"/>
        <arg name="gazebo" value="$(arg gazebo)" />
    </include>

    <!--   Rpi node (IO / fan / ...)   -->
    <!-- Raspberry pi -->
    <include file="$(find niryo_robot_rpi)/launch/rpi.launch">
        <arg name="hardware_version" value="$(arg hardware_version)"/>
        <arg name="simulation_mode" value="$(arg simulation_mode)"/>
        <arg name="log_level" value="$(arg log_level)" />
    </include>

    <!-- Launching vision node -->
    <include file="$(find niryo_robot_vision)/launch/vision_node.launch" if="$(arg vision_enabled)">
        <arg name="log_level" value="$(arg log_level)" />
        <arg name="hardware_version" value="$(arg hardware_version)" />
        <arg name="simulation_mode" value="$(arg simulation_mode)"/>
    </include>

<<<<<<< HEAD
    <group if="$(eval hardware_version != 'one')">
        <include file="$(find niryo_robot_reports)/launch/reports.launch">
            <arg name="log_level" value="$(arg log_level)" />
        </include>
    </group>
=======
    <include file="$(find niryo_robot_credentials)/launch/credentials.launch">
        <arg name="log_level" value="$(arg log_level)" />
        <arg name="credentials_path" value="$(arg conf_location)"/>
    </include>
>>>>>>> 040bfbce

</launch><|MERGE_RESOLUTION|>--- conflicted
+++ resolved
@@ -66,17 +66,10 @@
         <arg name="simulation_mode" value="$(arg simulation_mode)"/>
     </include>
 
-<<<<<<< HEAD
     <group if="$(eval hardware_version != 'one')">
         <include file="$(find niryo_robot_reports)/launch/reports.launch">
             <arg name="log_level" value="$(arg log_level)" />
         </include>
     </group>
-=======
-    <include file="$(find niryo_robot_credentials)/launch/credentials.launch">
-        <arg name="log_level" value="$(arg log_level)" />
-        <arg name="credentials_path" value="$(arg conf_location)"/>
-    </include>
->>>>>>> 040bfbce
 
 </launch>