--- conflicted
+++ resolved
@@ -2,12 +2,8 @@
 <launch xmlns:xs="http://www.w3.org/2001/XMLSchema" xmlns:xsi="http://www.w3.org/2001/XMLSchema-instance"
         xsi:noNamespaceSchemaLocation="https://gist.githubusercontent.com/nalt/dfa2abc9d2e3ae4feb82ca5608090387/raw/roslaunch.xsd">
     <!-- Arguments -->
-<<<<<<< HEAD
     <arg name="log_level" default="INFO" />
 
-    <arg name="iot_enabled" default="false"/>
-=======
->>>>>>> bdac4a1e
     <arg name="debug" default="false"/>
     <arg name="ttl_enabled" default="true"/>
     <arg name="can_enabled" default="true"/>
@@ -54,21 +50,9 @@
         <arg name="simulation_mode" value="false"/>
     </include>
 
-<<<<<<< HEAD
-    <include file="$(find niryo_robot_iot)/launch/serial_number.launch">
+    <include file="$(find niryo_robot_serial_number)/launch/serial_number.launch">
         <arg name="log_level" value="$(arg log_level)" />
     </include>
-
-    <group if="$(arg iot_enabled)">
-        <!-- Launching IOT nodes -->
-        <include file="$(find niryo_robot_iot)/launch/mqtt_client.launch">
-            <arg name="log_level" value="$(arg log_level)" />
-            <arg name="conf_location" value="$(arg conf_location)"/>
-        </include>
-    </group>
-=======
-    <include file="$(find niryo_robot_serial_number)/launch/serial_number.launch"/>
->>>>>>> bdac4a1e
 
     <include file="$(find niryo_robot_system_api_client)/launch/system_api_client.launch">
         <arg name="log_level" value="$(arg log_level)" />
