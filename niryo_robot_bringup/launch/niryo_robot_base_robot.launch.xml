--- conflicted
+++ resolved
@@ -67,21 +67,9 @@
     </include>
 
     <group if="$(eval hardware_version != 'one')">
-<<<<<<< HEAD
         <include file="$(find niryo_robot_reports)/launch/reports.launch">
             <arg name="log_level" value="$(arg log_level)" />
         </include>
     </group>
-=======
-        <include file="$(find niryo_robot_credentials)/launch/credentials.launch">
-            <arg name="log_level" value="$(arg log_level)" />
-            <arg name="credentials_path" value="$(arg conf_location)"/>
-        </include>
-    </group>
-
-    <include file="$(find niryo_robot_system_api_client)/launch/system_api_client.launch">
-        <arg name="log_level" value="$(arg log_level)" />
-    </include>
->>>>>>> b5f83030
 
 </launch>