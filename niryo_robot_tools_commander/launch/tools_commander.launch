<?xml version="1.0" ?>
<launch xmlns:xs="http://www.w3.org/2001/XMLSchema" xmlns:xsi="http://www.w3.org/2001/XMLSchema-instance"
        xsi:noNamespaceSchemaLocation="https://gist.githubusercontent.com/nalt/dfa2abc9d2e3ae4feb82ca5608090387/raw/roslaunch.xsd">
    <!-- Arguments -->
    <arg name="log_level" default="INFO" />
    <arg name="hardware_version" default="ned"/>
    <arg name="simu_gripper" default="false"/>

    <include file="$(find niryo_robot_tools_commander)/launch/tools_commander_base.launch.xml"> 
        <arg name="hardware_version" value="$(arg hardware_version)" />
    </include>

    <node name="niryo_robot_tools_commander" pkg="niryo_robot_tools_commander" 
          type="tool_commander_node.py" output="screen" respawn="false">
        <param name="log_level" type="string" value="$(arg log_level)" />
<<<<<<< HEAD
        <param name="simulation_mode" type="bool" value="$(arg simulation_mode)"/>
        <param name="simu_gripper" type="bool" value="$(arg simu_gripper)"/>
=======
        <param name="simulation_mode" type="bool" value="$(eval hardware_version == 'fake')"/>
        <param name="simu_gripper" type="bool" value="true"/>
        <rosparam file="$(find niryo_robot_tools_commander)/config/$(arg hardware_version)/end_effectors.yaml"/>
>>>>>>> b758c20c
    </node>

</launch><|MERGE_RESOLUTION|>--- conflicted
+++ resolved
@@ -13,14 +13,8 @@
     <node name="niryo_robot_tools_commander" pkg="niryo_robot_tools_commander" 
           type="tool_commander_node.py" output="screen" respawn="false">
         <param name="log_level" type="string" value="$(arg log_level)" />
-<<<<<<< HEAD
-        <param name="simulation_mode" type="bool" value="$(arg simulation_mode)"/>
+        <param name="simulation_mode" type="bool" value="$(eval hardware_version == 'fake')"/>
         <param name="simu_gripper" type="bool" value="$(arg simu_gripper)"/>
-=======
-        <param name="simulation_mode" type="bool" value="$(eval hardware_version == 'fake')"/>
-        <param name="simu_gripper" type="bool" value="true"/>
-        <rosparam file="$(find niryo_robot_tools_commander)/config/$(arg hardware_version)/end_effectors.yaml"/>
->>>>>>> b758c20c
     </node>
 
 </launch>