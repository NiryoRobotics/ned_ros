# Config for all the end-effectors

command_list:
  # Gripper
  open_gripper: 1
  close_gripper: 2
  # Vacuump pump
  pull_air_vacuum_pump: 10
  push_air_vacuum_pump: 11
  # Tools controlled by digital I/Os
  setup_digital_io: 20
  activate_digital_io: 21
  deactivate_digital_io: 22

state_dict:
  ping_ok: 0x01
  ping_error: 0x02
  wrong_id: 0x03
  timeout: 0x04

  gripper_open: 0x10
  gripper_close: 0x11

  vacuum_pump_pulled: 0x20
  vacuum_pump_pushed: 0x21

  ros_communication_problem: 0xA0

namespace_topics: "/niryo_robot/tools/"

# - MoveIt! simulation params
reference_frame: world
move_group_tool_commander_name: tool

# Important note:
# All the values finishing with "_hold_torque" have been computed so the
# DXL-320 motor won't become too hot.
# If you increase those values you may destroy (burn) the motor after a few minutes.

tool_list:
  - name: "No Tool"
    type: "no_tool"
    id: 0
    specs:
      [ ]
    available_commands:
      [ ]
    transformation:
      translation: [0.0, 0.0, 0.0]
      quaternion: [0.0, 0.0, 0.0, 1.0]
  - name: "Gripper 1"
    type: "gripper"
    id: 11
    available_commands:
      - open_gripper
      - close_gripper
    specs:
      open_position: 600
      open_hold_torque: 128
<<<<<<< HEAD
      close_position: 220
=======
      open_max_torque: 1023
      close_position: 230
>>>>>>> 3a3bcb30
      close_hold_torque: 128
      close_max_torque: 1023
      open_speed: 300
      close_speed: 300
      limit_open_speed:
        min: 0
        max: 1023
      limit_close_speed:
        min: 0
        max: 1023
    transformation:
      translation: [0.085, 0.0, 0.0]
      quaternion: [0.0, 0.0, 0.0, 1.0]
  - name: "Gripper 2"
    type: "gripper"
    id: 12
    available_commands:
      - open_gripper
      - close_gripper
    specs:
      open_position: 640
      open_hold_torque: 128
      open_max_torque: 1023
      close_position: 400
      close_hold_torque: 128
      close_max_torque: 1023
      open_speed: 300
      close_speed: 300
      limit_open_speed:
        min: 0
        max: 1023
      limit_close_speed:
        min: 0
        max: 1023
    transformation:
      translation: [0.113, 0.0, 0.0]
      quaternion: [0.0, 0.0, 0.0, 1.0]
  - name: "Gripper 3"
    type: "gripper"
    id: 13
    available_commands:
      - open_gripper
      - close_gripper
    specs:
      open_position: 450
      open_hold_torque: 128
      open_max_torque: 1023
      close_position: 220
      close_hold_torque: 160
      close_max_torque: 1023
      open_speed: 300
      close_speed: 300
      limit_open_speed:
        min: 0
        max: 1023
      limit_close_speed:
        min: 0
        max: 1023
    transformation:
      translation: [0.1215, 0.0, 0.0]
      quaternion: [0.0, 0.0, 0.0, 1.0]
  - name: "Gripper 4"
    type: "gripper"
    id: 14
    available_commands:
      - open_gripper
      - close_gripper
    specs:
      open_position: 518
      open_hold_torque: 128
      open_max_torque: 1023
      close_position: 157
      close_hold_torque: 160
      close_max_torque: 1023
      open_speed: 300
      close_speed: 300
      limit_open_speed:
        min: 0
        max: 1023
      limit_close_speed:
        min: 0
        max: 1023
    transformation:
      translation: [0.1215, 0.0, 0.0]
      quaternion: [0.0, 0.0, 0.0, 1.0]
  - name: "Electromagnet 1"
    type: "electromagnet"
    id: 30
    available_commands:
      - activate_digital_io
      - deactivate_digital_io
      - setup_digital_io
    specs:
      [ ]
    transformation:
      translation: [0.0225, 0.0, 0.0]
      quaternion: [0.0, 0.0, 0.0, 1.0]
  - name: "Vacuum Pump 1"
    type: "vacuum_pump"
    id: 31
    available_commands:
      - pull_air_vacuum_pump
      - push_air_vacuum_pump
    specs:
      pull_air_velocity: 1023
      pull_air_position: 250
      pull_air_max_torque: 1023
      pull_air_hold_torque: 128
      push_air_velocity: 1023
      push_air_position: 760
      push_air_max_torque: 1023
    transformation:
      translation: [0.047, 0.0, 0.0]
      quaternion: [0.0, 0.0, 0.0, 1.0]
<|MERGE_RESOLUTION|>--- conflicted
+++ resolved
@@ -57,12 +57,8 @@
     specs:
       open_position: 600
       open_hold_torque: 128
-<<<<<<< HEAD
+      open_max_torque: 1023
       close_position: 220
-=======
-      open_max_torque: 1023
-      close_position: 230
->>>>>>> 3a3bcb30
       close_hold_torque: 128
       close_max_torque: 1023
       open_speed: 300
