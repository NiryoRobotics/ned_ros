--- conflicted
+++ resolved
@@ -15,9 +15,6 @@
 _build/
 .pytest_cache/
 
-<<<<<<< HEAD
-/dev/
-=======
 /dev/
 
 # Mac Stuff
@@ -27,5 +24,4 @@
 _build/
 *.mo
 docs_build/
-docker/
->>>>>>> 641f5c10
+docker/