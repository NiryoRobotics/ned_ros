import rospy
from std_msgs.msg import ColorRGBA

from visualization_msgs.msg import Marker, MarkerArray
from tf.transformations import quaternion_from_euler
from geometry_msgs.msg import Quaternion
import math

LED_ANGLE_OFFSET = 1.57
<<<<<<< HEAD
=======

>>>>>>> 64e57803

class LedRingSimulation:
    """
    Object which implements control method for the Led ring
    """

    def __init__(self, led_count):
        self.led_count = led_count  # Number of leds
        self.need_publish = True

        self.use_mesh = rospy.get_param("~use_mesh")
        self.led_marker_collada_path = rospy.get_param("~simulation_led_mesh_path")

        if rospy.get_param("/niryo_robot_led_ring/simulation_mode"):
            self.led_ring_markers_publish_rate = rospy.get_param("~simulation_led_ring_markers_publish_rate")
        else:
            self.led_ring_markers_publish_rate = rospy.get_param("~led_ring_markers_publish_rate")

        # for simulation mode
        self.markers_array = [self.new_marker(led_id) for led_id in range(self.led_count)]

        self.publish_markers_timer = rospy.Timer(rospy.Duration.from_sec(1.0 / self.led_ring_markers_publish_rate),
                                                 self.__publish_makers_cb)

        self.marker_pub = rospy.Publisher('visualization_marker_array', MarkerArray, queue_size=20, latch=True)
        self.show_led_ring_markers()

    def __publish_makers_cb(self, _):
        if self.need_publish:
            self.need_publish = False
            self.marker_pub.publish(self.markers_array)

    def set_all_led_markers(self, color_per_marker):
        """
        color_per_markers is a list of ColorRGBA values, of lenght : number of leds
        """
        for led_id, color_rgba_255 in enumerate(color_per_marker):
            self.markers_array[led_id].color = self.get_rgba_color_for_markers(color_rgba_255)

        self.need_publish = True

    def set_one_led_marker(self, led_id, color_rgba_255):
        """
        Color is a ColorRGBA values. Index is the index of the led ring pixel (marker) we want to change
        """
        self.markers_array[led_id].color = self.get_rgba_color_for_markers(color_rgba_255)

    def show_led_ring_markers(self):
        """
        Publish on the visualization marker array topic. Equivalent to strip.show, but in simulation.
        """
        self.need_publish = True

    def new_marker(self, position):
        """
        Return a positioned marker, equivalent to a Led pixel, but in simulation
        """
        led_ring_marker = Marker()
        led_ring_marker.header.frame_id = "led_ring_link"
        # led_ring_marker.header.stamp = rospy.Time.now()
        led_ring_marker.ns = "led ring"
        led_ring_marker.id = position
        led_ring_marker.action = led_ring_marker.ADD

        led_ring_marker.color = ColorRGBA(51, 51, 51, 0)
        led_ring_marker.lifetime = rospy.Duration(0)

        angle = (position * 2 * math.pi / self.led_count) + LED_ANGLE_OFFSET
        if self.use_mesh:
            led_ring_marker.type = led_ring_marker.MESH_RESOURCE
            led_ring_marker.scale.x = 1
            led_ring_marker.scale.y = 1
            led_ring_marker.scale.z = 1

            led_ring_marker.pose.position.z = -0.0
            led_ring_marker.pose.orientation = Quaternion(
                *quaternion_from_euler(0, 0, angle))

            led_ring_marker.mesh_use_embedded_materials = False
            led_ring_marker.mesh_resource = self.led_marker_collada_path

        else:
            led_ring_marker.type = led_ring_marker.CUBE
            led_ring_marker.scale.x = 0.01641
            led_ring_marker.scale.y = 0.0011
            led_ring_marker.scale.z = 0.002

            led_ring_marker.pose.position.z = 0
            led_ring_marker.pose.position.x = 0.0775 * math.cos(angle)
            led_ring_marker.pose.position.y = 0.0775 * math.sin(angle)
            led_ring_marker.pose.orientation = Quaternion(
                *quaternion_from_euler(0, 0, angle + math.pi / 2))

        return led_ring_marker

    @staticmethod
    def get_rgba_color_for_markers(color_255):
        """
        color_255 is a ColorRGBA object with values between 0 and 255.
        Return a ColorRGBA object with values between 0 and 1
        """
        ratio = 1.0 / 255.0
        color = ColorRGBA()
        color.r = color_255.r * ratio
        color.g = color_255.g * ratio
        color.b = color_255.b * ratio
        color.a = 0.8  # a little bit translucent

        return color<|MERGE_RESOLUTION|>--- conflicted
+++ resolved
@@ -7,10 +7,7 @@
 import math
 
 LED_ANGLE_OFFSET = 1.57
-<<<<<<< HEAD
-=======
 
->>>>>>> 64e57803
 
 class LedRingSimulation:
     """
