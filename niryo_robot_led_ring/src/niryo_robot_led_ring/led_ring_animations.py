import rospy
import math
from threading import Lock

from rpi_ws281x import Color, PixelStrip, ws
from niryo_robot_led_ring.msg import LedRingAnimation
from std_msgs.msg import ColorRGBA

from led_ring_simulation import LedRingSimulation

GREY = ColorRGBA(51, 51, 51, 0)  # used as led ring turned off in rviz
BLACK = ColorRGBA(0, 0, 0, 0)


class LedRingAnimations:
    """
    Object which implements control method for the Led ring
    """

    def __init__(self):

        # - Parameters
        self.__is_simulation = rospy.get_param("~simulation_mode")

        # LED self.strip configuration:
        self.LED_COUNT = rospy.get_param('~led_count')  # Number of LED pixels.
        self.LED_PIN = rospy.get_param('~led_pin')  # GPIO pin connected to the pixels (must support PWM!)
        self.LED_FREQ_HZ = rospy.get_param('~led_freq_hs')  # LED signal frequency in hertz (usually 800khz)
        self.LED_DMA = rospy.get_param('~led_dma')  # DMA channel to use for generating signal (try 10)
<<<<<<< HEAD
        self.LED_BRIGHTNESS = rospy.get_param(
            '~led_brightness')  # Set to 0 for darkest and 255 for brightest
        self.LED_INVERT = rospy.get_param(
            '~led_invert')  # True to invert the signal (when using NPN transistor level shift)
=======
        self.LED_BRIGHTNESS = rospy.get_param('~led_brightness')  # Set to 0 for darkest and 255 for brightest
        self.LED_INVERT = rospy.get_param('~led_invert')  # invert the signal (when using NPN transistor level shift)
>>>>>>> 08e1b65c
        self.LED_CHANNEL = rospy.get_param('~led_channel')
        self.__led_offset = rospy.get_param("~led_offset")

        if not self.__is_simulation:
            self.LED_STRIP = ws.WS2811_STRIP_GRB

        # default param for led ring control methods
        self.default_flashing_period = rospy.get_param('~default_flashing_period')
        self.default_alternate_period = rospy.get_param('~default_alternate_period')
        self.default_chase_period = rospy.get_param('~default_chase_period')
        self.default_colorwipe_period = rospy.get_param('~default_colorwipe_period')
        self.default_rainbow_period = rospy.get_param('~default_rainbow_period')
        self.default_rainbowcycle_period = rospy.get_param('~default_rainbowcycle_period')
        self.default_rainbowchase_period = rospy.get_param('~default_rainbowchase_period')
        self.default_goup_period = rospy.get_param('~default_goup_period')
        self.default_goupanddown_period = rospy.get_param('~default_goupanddown_period')
        self.default_breath_period = rospy.get_param('~default_breath_period')
        self.default_snake_period = rospy.get_param('~default_snake_period')

        self.__stop_func = False
        self.__animation_lock = Lock()

        self._observers = []

        self.current_animation_color = BLACK
        self.current_animation = LedRingAnimation.NONE
        self.set_current_anim_and_color(self.current_animation, self.current_animation_color, )

        self.strip = None
        self.led_count = self.LED_COUNT
        self.off_color = GREY if self.__is_simulation else BLACK

        # for real mode
        # list used to store the current state of the real led ring, as a list of ColorRGBA objects
        self.current_real_led_ring_state = []

        self.led_ring_makers = LedRingSimulation(self.led_count)

        self.blackout()

    def __del__(self):
        self.set_and_show_leds(self.off_color)
        if self.strip is not None:
            del self.strip

    def init_led_ring(self):
        if not self.__is_simulation:
            self.strip = PixelStrip(self.LED_COUNT, self.LED_PIN, self.LED_FREQ_HZ, self.LED_DMA, self.LED_INVERT,
                                    self.LED_BRIGHTNESS, self.LED_CHANNEL, self.LED_STRIP)
            self.strip.begin()
            self.led_count = self.strip.numPixels()

    def stop_animation(self):
        """
        Stop iteration (and endless iteration) for functions that perform continous action like alternate_color, and
        wait until the previous function is finished.
        Used when launched in robot status display mode. Indeed, when used by the user,
        the previous function is stopped before, in the start thread function
        """
        if self.is_animation_running():
            self.__stop_func = True
            with self.__animation_lock:  # wait the end of the running animation
                self.blackout()

    def init_animation(self):
        self.__stop_func = False

    def is_animation_running(self):
        return self.__animation_lock.locked()

    def was_function_interrupted(self):
        return self.__stop_func  # if true, function was interrupted

    def __play_cycle_animation(self, color_cycle, period, iterations, animation_function):
        # start playing animation :
        loop_period = period * 1.0 / len(color_cycle)
        next_loop_time = rospy.Time.now()

        count = 1 if not iterations else iterations
        while count > 0:
            for cycle_index in range(len(color_cycle)):
                if self.__stop_func:
                    break

                animation_function(color_cycle, cycle_index)
                next_loop_time += rospy.Duration(loop_period)
                self.__sleep_animation(next_loop_time)

            if self.__stop_func:
                break

            if iterations:
                count -= 1

        self.blackout()

    def none(self):
        """
        Turn off leds, in simu and in real, with the "solid" method
        """
        self.solid(self.off_color)

    def solid(self, color_rgba):
        """
        Sets all Leds to a color at once
        """
        self.init_animation()
        with self.__animation_lock:
            self.set_and_show_leds(color_rgba)

            mode = LedRingAnimation.NONE if color_rgba == self.off_color else LedRingAnimation.SOLID
            self.set_current_anim_and_color(mode, color_rgba)

    def custom(self, color_rgba):
        """
        Sets all Leds to a color at once
        """
        self.init_animation()
        with self.__animation_lock:
            colors = color_rgba[:self.led_count] if len(color_rgba) > self.led_count else color_rgba + (
                    len(color_rgba) - self.led_count) * [BLACK]

            for led_id, led_color in enumerate(colors):
                # set color led by led
                self.set_led(led_id, led_color)
            self.show_leds()  # display all leds

            self.set_current_anim_and_color(LedRingAnimation.CUSTOM)

    def set_led_color(self, led_id, color_rgba):
        self.init_animation()
        with self.__animation_lock:
            self.set_led(led_id, color_rgba)
        self.show_leds()
        self.set_current_anim_and_color(LedRingAnimation.CUSTOM)

    def flashing(self, color_rgba, period=None, iterations=0):
        """
        Flash a color according to a frequency
        """

        def animation_function(anim_color_cycle, anim_cycle_index):
            self.set_and_show_leds(anim_color_cycle[anim_cycle_index])

        self.init_animation()

        # set default frequency
        if not period:
            period = self.default_flashing_period

        # configure the animation
        color_cycle = [color_rgba, self.off_color]

        # start the animation
        with self.__animation_lock:
            self.set_current_anim_and_color(LedRingAnimation.FLASHING, color_rgba)
            self.__play_cycle_animation(color_cycle, period, iterations, animation_function)

    def alternate(self, color_list_rgba, period=None, iterations=0):
        """
        The different colors are alternated one after the other.
        If iterations is 0, do it indefinitely
        """

        def animation_function(anim_color_cycle, anim_cycle_index):
            self.set_current_anim_and_color(LedRingAnimation.ALTERNATE, anim_color_cycle[anim_cycle_index])
            self.set_and_show_leds(anim_color_cycle[anim_cycle_index])

        self.init_animation()

        # configure the animation
        if not period:
            period = self.default_alternate_period
        color_cycle = color_list_rgba[:]

        # start the animation
        with self.__animation_lock:
            self.__play_cycle_animation(color_cycle, period, iterations, animation_function)

    def chase(self, color_rgba, period=None, iterations=0):
        """
        Movie theater light style chaser animation.
        If iterations is 0, do it indefinitely
        """

        def animation_function(anim_color_cycle, anim_cycle_index):
            for led_id in range(self.led_count):
                # set color led by led
                self.set_led(led_id, anim_color_cycle[led_id % len(anim_color_cycle) - anim_cycle_index])
            self.show_leds()  # display all leds

        self.init_animation()
        # configure the animation
        if not period:
            period = self.default_chase_period
        color_cycle = [self.off_color, self.off_color, color_rgba]

        # start the animation
        with self.__animation_lock:
            self.set_and_show_leds(self.off_color)
            self.set_current_anim_and_color(LedRingAnimation.CHASE, color_rgba)
            self.__play_cycle_animation(color_cycle, period, iterations, animation_function)

    def color_wipe(self, color_rgba, duration=None):
        """
        Wipe color across, light a Led at a time.
        Similar to goUp, but Leds are not turned off at the end.
        """
        self.init_animation()

        if not duration:
            duration = self.default_colorwipe_period

        with self.__animation_lock:
            self.set_current_anim_and_color(LedRingAnimation.COLOR_WIPE, color_rgba)
            self.__wipe_animation(color_rgba, duration)

            if self.__stop_func:
                self.blackout()  # turn off leds

    def __wipe_animation(self, color_rgba, duration):
        next_loop = rospy.Time.now()
        period = rospy.Duration(duration * 1.0 / self.led_count)

        for led_id in range(self.led_count):
            if self.__stop_func:
                break
            self.set_led((led_id + self.__led_offset) % self.led_count, color_rgba)
            self.show_leds()

            next_loop += period
            self.__sleep_animation(next_loop)

    def breath_animation(self, color_rgba, duration):
        next_loop = rospy.Time.now()

        gamma = 0.2  # affects the width of peak (more or less darkness)
        beta = 0.5  # shifts the gaussian to be symmetric

        nb_steps = 255
        anim_period = rospy.Duration(duration * 1.0 / nb_steps)

        self.current_animation_color = color_rgba
        for counter in range(nb_steps):
            if self.__stop_func:
                break

            # value = 255 * math.sin(2 * math.pi * (counter * 1.0 / smoothness_pts))
            factor = math.exp(-(pow(((counter * 1.0 / nb_steps) - beta) / gamma, 2.0)) / 2.0)

            # self.set_brightness(value)
            self.set_and_show_leds(
                ColorRGBA(self.current_animation_color.r * factor, self.current_animation_color.g * factor,
                          self.current_animation_color.b * factor, 0))

            next_loop += anim_period
            rospy.sleep(next_loop - rospy.Time.now())

    def breath(self, color_rgba, period=None, iterations=0):
        """
        Leds turn on like a loading circle, and are all turned off at the same time
        If iterations is 0, do it indefinitely
        """
        self.init_animation()
        if period == 0 or period is None:
            period = self.default_breath_period

        # start playing animation :
        with self.__animation_lock:
            self.set_current_anim_and_color(LedRingAnimation.BREATH, color_rgba)
            if not iterations:
                while not self.__stop_func:
                    self.breath_animation(color_rgba, period)
            else:
                for _i in range(iterations):
                    if self.__stop_func:
                        break
                    self.breath_animation(color_rgba, period)

            self.blackout()

    def snake(self, color_rgba, period=None, iterations=0):
        def animation_function(anim_color_cycle, anim_cycle_index):
            for led_id in range(self.led_count):
                # set color led by led
                self.set_led(led_id, anim_color_cycle[(led_id + anim_cycle_index) % len(anim_color_cycle)])
            self.show_leds()  # display all leds

        self.init_animation()
        # configure the animation
        if not period:
            period = self.default_snake_period

        attenuated_color = ColorRGBA(color_rgba.r * 0.5, color_rgba.g * 0.5, color_rgba.b * 0.5, 0)
        snake_length = 10
        snake_pattern = [attenuated_color] + (snake_length - 2) * [color_rgba] + [attenuated_color] + (
                self.LED_COUNT - snake_length) * [self.off_color]

        # start the animation
        with self.__animation_lock:
            self.set_and_show_leds(self.off_color)
            self.set_current_anim_and_color(LedRingAnimation.SNAKE, color_rgba)
            self.__play_cycle_animation(snake_pattern, period, iterations, animation_function)

    def go_up(self, color_rgba, period=None, iterations=0):
        """
        Leds turn on like a loading circle, and are all turned off at the same time
        If iterations is 0, do it indefinitely
        """

        def animation(duration):
            end_time = rospy.Time.now() + rospy.Duration(duration)

            self.__wipe_animation(color_rgba, duration * self.led_count / (self.led_count + 1))
            self.set_and_show_leds(self.off_color)
            rospy.sleep(end_time - rospy.Time.now())

        self.init_animation()
        if period == 0 or period is None:
            period = self.default_goup_period

        # start playing animation :
        with self.__animation_lock:
            self.set_current_anim_and_color(LedRingAnimation.GO_UP, color_rgba)
            if not iterations:
                while not self.__stop_func:
                    animation(period)
            else:
                for _ in range(iterations):
                    if self.__stop_func:
                        break
                    animation(period)

            self.blackout()

    def go_up_and_down(self, color_rgba, period=None, iterations=0):
        """
        Leds turn on like a loading circle, and turn off the same way
        If iterations is 0, do it indefinitely
        """

        def animation(duration):
            self.__wipe_animation(color_rgba, duration / 2.0)
            self.__wipe_animation(self.off_color, duration / 2.0)

        self.init_animation()
        if period == 0 or period is None:
            period = self.default_goupanddown_period

        with self.__animation_lock:
            self.set_current_anim_and_color(LedRingAnimation.GO_UP_AND_DOWN, color_rgba)

            # start playing animation :
            if not iterations:
                while not self.__stop_func:
                    animation(period)
            else:
                for _ in range(iterations):
                    if self.__stop_func:
                        break
                    animation(period)

            self.blackout()

    def __rainbow_animation(self, duration, animation_function):
        next_loop = rospy.Time.now()

        anim_period = rospy.Duration(duration / 256.0)
        for color_counter in range(256):
            if self.__stop_func:
                break

            animation_function(color_counter)

            next_loop += anim_period
            rospy.sleep(next_loop - rospy.Time.now())

    def rainbow(self, period=None, iterations=0):
        """
        Draw rainbow that fades across all Leds at once
        If iterations is 0, do it indefinitely
        """

        def animation(color_counter):
            # for led_id in range(self.led_count):
            #   self.set_led(led_id, wheel_rgba((led_id + color_counter) & 255))
            # self.show_leds()
            self.set_and_show_leds(wheel_rgba(color_counter & 255))

        self.init_animation()
        # configure the animation
        if not period:
            period = self.default_rainbow_period

        with self.__animation_lock:
            # no color info in led_ring_status topic, so we just notify that the animation changed
            self.set_current_anim_and_color(LedRingAnimation.RAINBOW)

            # start playing animation :

            if not iterations:
                while not self.__stop_func:
                    self.__rainbow_animation(period, animation)
            else:
                for _ in range(iterations):
                    if self.__stop_func:
                        break
                    self.__rainbow_animation(period, animation)

            self.blackout()  # turn off leds after all iterations

    def rainbow_cycle(self, period=None, iterations=0):
        """
        Draw rainbow that uniformly distributes itself across all Leds
        If iterations is 0, do it indefinitely
        """

        def animation(color_counter):
            for led_id in range(self.led_count):
                self.set_led(led_id, wheel_rgba(int((led_id * 256.0 // self.led_count + color_counter)) & 255))
            self.show_leds()

        self.init_animation()
        if not period:
            period = self.default_rainbowcycle_period

        with self.__animation_lock:
            self.set_current_anim_and_color(LedRingAnimation.RAINBOW_CYLE)

            # start playing animation :
            if not iterations:
                while not self.__stop_func:
                    self.__rainbow_animation(period, animation)
            else:
                for _ in range(iterations):
                    if self.__stop_func:
                        break
                    self.__rainbow_animation(period, animation)

            self.blackout()  # turn off leds after all iterations

    def rainbow_chase(self, period=None, iterations=0):
        """
        Rainbow chase animation
        If iterations is 0, do it indefinitely
        """

        def animation(color_counter):
            for led_id in range(self.led_count):
                offset = color_counter % 3

                if (led_id + offset) % 3 == 0:
                    self.set_led(led_id, wheel_rgba((led_id + color_counter) & 255))
                else:
                    self.set_led(led_id, self.off_color)  # don't show
            self.show_leds()

        self.init_animation()
        if not period:
            period = self.default_rainbowchase_period

        with self.__animation_lock:
            self.set_current_anim_and_color(LedRingAnimation.RAINBOW_CHASE)
            self.set_and_show_leds(self.off_color)

            # start playing animation :
            if not iterations:
                while not self.__stop_func:
                    self.__rainbow_animation(period, animation)
            else:
                for _ in range(iterations):
                    if self.__stop_func:
                        break
                    self.__rainbow_animation(period, animation)

            self.blackout()  # turn off leds after all iterations

    def blackout(self):
        """
        Black out every led, without stopping previous function
        """
        self.set_and_show_leds(self.off_color)
        self.set_current_anim_and_color(LedRingAnimation.NONE, BLACK)

    def fade(self, color_rgba, duration=3.5, steps=100):
        current_color = self.current_animation_color
        step_r = (color_rgba.r - current_color.r) / float(steps)
        step_g = (color_rgba.g - current_color.g) / float(steps)
        step_b = (color_rgba.b - current_color.b) / float(steps)

        sleep_duration = duration / float(steps)
        for _ in range(steps):
            self.current_animation_color = ColorRGBA(self.current_animation_color.r + step_r,
                                                     self.current_animation_color.g + step_g,
                                                     self.current_animation_color.b + step_b, 0)
            rospy.sleep(sleep_duration)

    # - Real Led ring related method

    def get_state_list_from_pixel_strip(self):
        """
        Return a list of size self.led_count, containing the current rgb color [r, g, b] of each Led in the
        real led ring
        """
        if self.strip is None:
            return []

        real_leds_state = []
        for i in range(self.led_count):
            # read back the state from the library memory buffer
            # (can't read directly Led state, they are Write-only)
            color_i = self.strip.getPixelColorRGB(i)
            real_leds_state.append([color_i.r, color_i.g, color_i.b])
        return real_leds_state

    # - Generic methods usable for simulation and real robot

    def set_led(self, index, color_rgba):
        """
        Set the color of a pixel, in simu or in real
        """
        if self.strip is not None:
            led_color = get_24bits_color_from_msg(color_rgba)
            self.strip.setPixelColor(index, led_color)
        self.led_ring_makers.set_one_led_marker(index, color_rgba)

    def show_leds(self):
        """
        Display all Led's values previously set, in simu or in real
        """
        if self.strip is not None:
            self.strip.show()

            # update value of current led state
            current_rgb_array_led_state = self.get_state_list_from_pixel_strip()
            current_color_rgba_led_state = []
            # transform a list like [[r, g, b], [r, g, b], ...] to a list like [ColorRGBA, ColorRGBA, ...]
            for elem in current_rgb_array_led_state:
                current_color_rgba_led_state.append(get_rgba_color_from_list(elem))
            self.set_current_real_leds_state(current_color_rgba_led_state)
        self.led_ring_makers.show_led_ring_markers()

    def set_and_show_leds(self, led_color, range_=None, index_delta=0):
        """
        Iterate over all leds, set them to the chosen color and show them all at once.
        "range_" must be filled only if we want to iterate over a part of the led ring.
        "index_delta" is used by "chase" methods only.
        """

        if range_ is None:
            range_ = self.led_count
            for i in range(range_):
                self.set_led(i + index_delta, led_color)
            self.show_leds()

        elif isinstance(range_, list) and len(range_) == 3:
            for i in range(range_[0], range_[1], range_[2]):
                self.set_led(i + index_delta, led_color)
            self.show_leds()

    def set_brightness(self, brightness):
        if self.strip is not None:
            self.strip.setBrightness(brightness)

    def __sleep_animation(self, until_time):
        while (until_time - rospy.Time.now()).to_sec() > 0.1:
            rospy.sleep(0.1)
            if self.__stop_func:
                break
        else:
            rospy.sleep(until_time - rospy.Time.now())

    # Observable related methods
    def set_current_anim_and_color(self, animation, anim_color=None):
        self.current_animation_color = anim_color if anim_color is not None else BLACK
        self.current_animation = animation
        self.notify_observers()

    def set_current_real_leds_state(self, rgb_list):
        self.current_real_led_ring_state = rgb_list

    def notify_observers(self):
        """
        trigger a function in the observer (led ring node) class
        """
        for obs in self._observers:
            obs.notify_current_anim_and_color(self)

    def register_observer(self, observer):
        """
        Used to add the led ring node as an observer of this class
        """
        self._observers.append(observer)


def get_rgba_color_from_list(color_list):
    return ColorRGBA(color_list[0], color_list[1], color_list[2], 0)


def get_24bits_color_from_msg(color_request):
    r = int(color_request.r)
    g = int(color_request.g)
    b = int(color_request.b)
    return Color(r, g, b)


def color(r, g, b):
    """
    return a 24 bit color value in the form of a Color object
    """
    return Color(r, g, b)


# Rainbow led related usefully methods
def wheel_rgba(pos):
    """Generate rainbow colors across 0-255 positions."""
    if pos < 85:
        return ColorRGBA(pos * 3, 255 - pos * 3, 0, 0)
    elif pos < 170:
        pos -= 85
        return ColorRGBA(255 - pos * 3, 0, pos * 3, 0)
    else:
        pos -= 170
        return ColorRGBA(0, pos * 3, 255 - pos * 3, 0)<|MERGE_RESOLUTION|>--- conflicted
+++ resolved
@@ -27,15 +27,10 @@
         self.LED_PIN = rospy.get_param('~led_pin')  # GPIO pin connected to the pixels (must support PWM!)
         self.LED_FREQ_HZ = rospy.get_param('~led_freq_hs')  # LED signal frequency in hertz (usually 800khz)
         self.LED_DMA = rospy.get_param('~led_dma')  # DMA channel to use for generating signal (try 10)
-<<<<<<< HEAD
-        self.LED_BRIGHTNESS = rospy.get_param(
-            '~led_brightness')  # Set to 0 for darkest and 255 for brightest
-        self.LED_INVERT = rospy.get_param(
-            '~led_invert')  # True to invert the signal (when using NPN transistor level shift)
-=======
-        self.LED_BRIGHTNESS = rospy.get_param('~led_brightness')  # Set to 0 for darkest and 255 for brightest
-        self.LED_INVERT = rospy.get_param('~led_invert')  # invert the signal (when using NPN transistor level shift)
->>>>>>> 08e1b65c
+        # Set to 0 for darkest and 255 for brightest
+        self.LED_BRIGHTNESS = rospy.get_param('~led_brightness')
+         # True to invert the signal (when using NPN transistor level shift)
+        self.LED_INVERT = rospy.get_param('~led_invert')
         self.LED_CHANNEL = rospy.get_param('~led_channel')
         self.__led_offset = rospy.get_param("~led_offset")
 
