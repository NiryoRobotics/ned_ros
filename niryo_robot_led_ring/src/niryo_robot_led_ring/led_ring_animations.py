import rospy
import math
from threading import Lock

from rpi_ws281x import Color, PixelStrip, ws
from niryo_robot_led_ring.msg import LedRingAnimation
from std_msgs.msg import ColorRGBA

from led_ring_simulation import LedRingSimulation

GREY = ColorRGBA(51, 51, 51, 0)  # used as led ring turned off in rviz
BLACK = ColorRGBA(0, 0, 0, 0)


class LedRingAnimations:
    """
    Object which implements control method for the Led ring
    """

    def __init__(self):

        # - Parameters
        self.__is_simulation = rospy.get_param("~simulation_mode")

        # LED self.strip configuration:
        self.LED_COUNT = rospy.get_param('~led_count')  # Number of LED pixels.
        self.LED_PIN = rospy.get_param('~led_pin')  # GPIO pin connected to the pixels (must support PWM!)
        self.LED_FREQ_HZ = rospy.get_param('~led_freq_hs')  # LED signal frequency in hertz (usually 800khz)
        self.LED_DMA = rospy.get_param('~led_dma')  # DMA channel to use for generating signal (try 10)
        # Set to 0 for darkest and 255 for brightest
        self.LED_BRIGHTNESS = rospy.get_param('~led_brightness')
        # True to invert the signal (when using NPN transistor level shift)
        self.LED_INVERT = rospy.get_param('~led_invert')
        self.LED_CHANNEL = rospy.get_param('~led_channel')
        self.__led_offset = rospy.get_param("~led_offset")

        if not self.__is_simulation:
            self.LED_STRIP = ws.WS2811_STRIP_GRB

        # default param for led ring control methods
        self.default_flashing_period = rospy.get_param('~default_flashing_period')
        self.default_alternate_period = rospy.get_param('~default_alternate_period')
        self.default_chase_period = rospy.get_param('~default_chase_period')
        self.default_colorwipe_period = rospy.get_param('~default_colorwipe_period')
        self.default_rainbow_period = rospy.get_param('~default_rainbow_period')
        self.default_rainbowcycle_period = rospy.get_param('~default_rainbowcycle_period')
        self.default_rainbowchase_period = rospy.get_param('~default_rainbowchase_period')
        self.default_goup_period = rospy.get_param('~default_goup_period')
        self.default_goupanddown_period = rospy.get_param('~default_goupanddown_period')
        self.default_breath_period = rospy.get_param('~default_breath_period')
        self.default_snake_period = rospy.get_param('~default_snake_period')

        self.__stop_func = False
        self.__animation_lock = Lock()

        self._observers = []

        self.current_animation_color = BLACK
        self.current_animation = LedRingAnimation.NONE
        self.set_current_anim_and_color(self.current_animation, self.current_animation_color, )

        self.strip = None
        self.led_count = self.LED_COUNT
        self.off_color = GREY if self.__is_simulation else BLACK

        # for real mode
        # list used to store the current state of the real led ring, as a list of ColorRGBA objects
        self.current_real_led_ring_state = []

        self.led_ring_makers = LedRingSimulation(self.led_count)

        self.blackout()

    def __del__(self):
        self.set_and_show_leds(self.off_color)
        if self.strip is not None:
            del self.strip

    def init_led_ring(self):
        if not self.__is_simulation:
            self.strip = PixelStrip(self.LED_COUNT, self.LED_PIN, self.LED_FREQ_HZ, self.LED_DMA, self.LED_INVERT,
                                    self.LED_BRIGHTNESS, self.LED_CHANNEL, self.LED_STRIP)
            self.strip.begin()
            self.led_count = self.strip.numPixels()

    def stop_animation(self):
        """
        Stop iteration (and endless iteration) for functions that perform continous action like alternate_color, and
        wait until the previous function is finished.
        Used when launched in robot status display mode. Indeed, when used by the user,
        the previous function is stopped before, in the start thread function
        """
        if self.is_animation_running():
            self.__stop_func = True
            with self.__animation_lock:  # wait the end of the running animation
                self.blackout()

    def init_animation(self):
        self.__stop_func = False

    def is_animation_running(self):
        return self.__animation_lock.locked()

    def was_function_interrupted(self):
        return self.__stop_func  # if true, function was interrupted

    def __play_cycle_animation(self, color_cycle, period, iterations, animation_function):
        # start playing animation :
        loop_period = period * 1.0 / len(color_cycle)
        next_loop_time = rospy.Time.now()

        count = 1 if not iterations else iterations
        while count > 0:
            for cycle_index in range(len(color_cycle)):
                if self.__stop_func:
                    break

                animation_function(color_cycle, cycle_index)
                next_loop_time += rospy.Duration(loop_period)
                self.__sleep_animation(next_loop_time)

            if self.__stop_func:
                break

            if iterations:
                count -= 1

        self.blackout()

    def none(self):
        """
        Turn off leds, in simu and in real, with the "solid" method
        """
        self.solid(self.off_color)

    def solid(self, color_rgba):
        """
        Sets all Leds to a color at once
        """
        self.init_animation()
        with self.__animation_lock:
            self.set_and_show_leds(color_rgba)

            mode = LedRingAnimation.NONE if color_rgba == self.off_color else LedRingAnimation.SOLID
            self.set_current_anim_and_color(mode, color_rgba)

    def custom(self, color_rgba):
        """
        Sets all Leds to a color at once
        """
        self.init_animation()
        with self.__animation_lock:
            colors = color_rgba[:self.led_count] if len(color_rgba) > self.led_count else color_rgba + (
                    len(color_rgba) - self.led_count) * [BLACK]

            for led_id, led_color in enumerate(colors):
                # set color led by led
                self.set_led(led_id, led_color)
            self.show_leds()  # display all leds

            self.set_current_anim_and_color(LedRingAnimation.CUSTOM)

    def set_led_color(self, led_id, color_rgba):
        self.init_animation()
        with self.__animation_lock:
            self.set_led(led_id, color_rgba)
        self.show_leds()
        self.set_current_anim_and_color(LedRingAnimation.CUSTOM)

    def flashing(self, color_rgba, period=None, iterations=0):
        """
        Flash a color according to a frequency
        """

        def animation_function(anim_color_cycle, anim_cycle_index):
            self.set_and_show_leds(anim_color_cycle[anim_cycle_index])

        self.init_animation()

        # set default frequency
        if not period:
            period = self.default_flashing_period

        # configure the animation
        color_cycle = [color_rgba, self.off_color]

        # start the animation
        with self.__animation_lock:
            self.set_current_anim_and_color(LedRingAnimation.FLASHING, color_rgba)
            self.__play_cycle_animation(color_cycle, period, iterations, animation_function)

    def alternate(self, color_list_rgba, period=None, iterations=0):
        """
        The different colors are alternated one after the other.
        If iterations is 0, do it indefinitely
        """

        def animation_function(anim_color_cycle, anim_cycle_index):
            self.set_current_anim_and_color(LedRingAnimation.ALTERNATE, anim_color_cycle[anim_cycle_index])
            self.set_and_show_leds(anim_color_cycle[anim_cycle_index])

        self.init_animation()

        # configure the animation
        if not period:
            period = self.default_alternate_period
        color_cycle = color_list_rgba[:]

        # start the animation
        with self.__animation_lock:
            self.__play_cycle_animation(color_cycle, period, iterations, animation_function)

    def chase(self, color_rgba, period=None, iterations=0):
        """
        Movie theater light style chaser animation.
        If iterations is 0, do it indefinitely
        """

        def animation_function(anim_color_cycle, anim_cycle_index):
            for led_id in range(self.led_count):
                # set color led by led
                self.set_led(led_id, anim_color_cycle[led_id % len(anim_color_cycle) - anim_cycle_index])
            self.show_leds()  # display all leds

        self.init_animation()
        # configure the animation
        if not period:
            period = self.default_chase_period
        color_cycle = [self.off_color, self.off_color, color_rgba]

        # start the animation
        with self.__animation_lock:
            self.set_and_show_leds(self.off_color)
            self.set_current_anim_and_color(LedRingAnimation.CHASE, color_rgba)
            self.__play_cycle_animation(color_cycle, period, iterations, animation_function)

    def color_wipe(self, color_rgba, duration=None):
        """
        Wipe color across, light a Led at a time.
        Similar to goUp, but Leds are not turned off at the end.
        """
        self.init_animation()

        if not duration:
            duration = self.default_colorwipe_period

        with self.__animation_lock:
            self.set_current_anim_and_color(LedRingAnimation.COLOR_WIPE, color_rgba)
            self.__wipe_animation(color_rgba, duration)

            if self.__stop_func:
                self.blackout()  # turn off leds

    def __wipe_animation(self, color_rgba, duration):
        next_loop = rospy.Time.now()
        period = rospy.Duration(duration * 1.0 / self.led_count)

        for led_id in range(self.led_count):
            if self.__stop_func:
                break
            self.set_led(led_id, color_rgba)
            self.show_leds()

            next_loop += period
            self.__sleep_animation(next_loop)

    def breath_animation(self, color_rgba, duration):
        next_loop = rospy.Time.now()

        gamma = 0.2  # affects the width of peak (more or less darkness)
        beta = 0.5  # shifts the gaussian to be symmetric

        nb_steps = 255
        anim_period = rospy.Duration(duration * 1.0 / nb_steps)

        self.current_animation_color = color_rgba
        for counter in range(nb_steps):
            if self.__stop_func:
                break

            # value = 255 * math.sin(2 * math.pi * (counter * 1.0 / smoothness_pts))
            factor = math.exp(-(pow(((counter * 1.0 / nb_steps) - beta) / gamma, 2.0)) / 2.0)

            # self.set_brightness(value)
            self.set_and_show_leds(
                ColorRGBA(self.current_animation_color.r * factor, self.current_animation_color.g * factor,
                          self.current_animation_color.b * factor, 0))

            next_loop += anim_period
            rospy.sleep(next_loop - rospy.Time.now())

    def breath(self, color_rgba, period=None, iterations=0):
        """
        Leds turn on like a loading circle, and are all turned off at the same time
        If iterations is 0, do it indefinitely
        """
        self.init_animation()
        if period == 0 or period is None:
            period = self.default_breath_period

        # start playing animation :
        with self.__animation_lock:
            self.set_current_anim_and_color(LedRingAnimation.BREATH, color_rgba)
            if not iterations:
                while not self.__stop_func:
                    self.breath_animation(color_rgba, period)
            else:
                for _i in range(iterations):
                    if self.__stop_func:
                        break
                    self.breath_animation(color_rgba, period)

            self.blackout()

    def snake(self, color_rgba, period=None, iterations=0):
        def animation_function(anim_color_cycle, anim_cycle_index):
            for led_id in range(self.led_count):
                # set color led by led
                self.set_led(led_id, anim_color_cycle[(led_id + anim_cycle_index) % len(anim_color_cycle)])
            self.show_leds()  # display all leds

        self.init_animation()
        # configure the animation
        if not period:
            period = self.default_snake_period

        attenuated_color = ColorRGBA(color_rgba.r * 0.5, color_rgba.g * 0.5, color_rgba.b * 0.5, 0)
        snake_length = 10
        snake_pattern = [attenuated_color] + (snake_length - 2) * [color_rgba] + [attenuated_color] + (
                self.LED_COUNT - snake_length) * [self.off_color]

        # start the animation
        with self.__animation_lock:
            self.set_and_show_leds(self.off_color)
            self.set_current_anim_and_color(LedRingAnimation.SNAKE, color_rgba)
            self.__play_cycle_animation(snake_pattern, period, iterations, animation_function)

    def go_up(self, color_rgba, period=None, iterations=0):
        """
        Leds turn on like a loading circle, and are all turned off at the same time
        If iterations is 0, do it indefinitely
        """

        def animation(duration):
            end_time = rospy.Time.now() + rospy.Duration(duration)

            self.__wipe_animation(color_rgba, duration * self.led_count / (self.led_count + 1))
            self.set_and_show_leds(self.off_color)
            rospy.sleep(end_time - rospy.Time.now())

        self.init_animation()
        if period == 0 or period is None:
            period = self.default_goup_period

        # start playing animation :
        with self.__animation_lock:
            self.set_current_anim_and_color(LedRingAnimation.GO_UP, color_rgba)
            if not iterations:
                while not self.__stop_func:
                    animation(period)
            else:
                for _ in range(iterations):
                    if self.__stop_func:
                        break
                    animation(period)

            self.blackout()

    def go_up_and_down(self, color_rgba, period=None, iterations=0):
        """
        Leds turn on like a loading circle, and turn off the same way
        If iterations is 0, do it indefinitely
        """

        def animation(duration):
            self.__wipe_animation(color_rgba, duration / 2.0)
            self.__wipe_animation(self.off_color, duration / 2.0)

        self.init_animation()
        if period == 0 or period is None:
            period = self.default_goupanddown_period

        with self.__animation_lock:
            self.set_current_anim_and_color(LedRingAnimation.GO_UP_AND_DOWN, color_rgba)

            # start playing animation :
            if not iterations:
                while not self.__stop_func:
                    animation(period)
            else:
                for _ in range(iterations):
                    if self.__stop_func:
                        break
                    animation(period)

            self.blackout()

    def __rainbow_animation(self, duration, animation_function):
        next_loop = rospy.Time.now()

        anim_period = rospy.Duration(duration / 256.0)
        for color_counter in range(256):
            if self.__stop_func:
                break

            animation_function(color_counter)

            next_loop += anim_period
            rospy.sleep(next_loop - rospy.Time.now())

    def rainbow(self, period=None, iterations=0):
        """
        Draw rainbow that fades across all Leds at once
        If iterations is 0, do it indefinitely
        """

        def animation(color_counter):
            # for led_id in range(self.led_count):
            #   self.set_led(led_id, wheel_rgba((led_id + color_counter) & 255))
            # self.show_leds()
            self.set_and_show_leds(wheel_rgba(color_counter & 255))

        self.init_animation()
        # configure the animation
        if not period:
            period = self.default_rainbow_period

        with self.__animation_lock:
            # no color info in led_ring_status topic, so we just notify that the animation changed
            self.set_current_anim_and_color(LedRingAnimation.RAINBOW)

            # start playing animation :

            if not iterations:
                while not self.__stop_func:
                    self.__rainbow_animation(period, animation)
            else:
                for _ in range(iterations):
                    if self.__stop_func:
                        break
                    self.__rainbow_animation(period, animation)

            self.blackout()  # turn off leds after all iterations

    def rainbow_cycle(self, period=None, iterations=0):
        """
        Draw rainbow that uniformly distributes itself across all Leds
        If iterations is 0, do it indefinitely
        """

        def animation(color_counter):
            for led_id in range(self.led_count):
                self.set_led(led_id, wheel_rgba(int((led_id * 256.0 // self.led_count + color_counter)) & 255))
            self.show_leds()

        self.init_animation()
        if not period:
            period = self.default_rainbowcycle_period

        with self.__animation_lock:
            self.set_current_anim_and_color(LedRingAnimation.RAINBOW_CYLE)

            # start playing animation :
            if not iterations:
                while not self.__stop_func:
                    self.__rainbow_animation(period, animation)
            else:
                for _ in range(iterations):
                    if self.__stop_func:
                        break
                    self.__rainbow_animation(period, animation)

            self.blackout()  # turn off leds after all iterations

    def rainbow_chase(self, period=None, iterations=0):
        """
        Rainbow chase animation
        If iterations is 0, do it indefinitely
        """

        def animation(color_counter):
            for led_id in range(self.led_count):
                offset = color_counter % 3

                if (led_id + offset) % 3 == 0:
                    self.set_led(led_id, wheel_rgba((led_id + color_counter) & 255))
                else:
                    self.set_led(led_id, self.off_color)  # don't show
            self.show_leds()

        self.init_animation()
        if not period:
            period = self.default_rainbowchase_period

        with self.__animation_lock:
            self.set_current_anim_and_color(LedRingAnimation.RAINBOW_CHASE)
            self.set_and_show_leds(self.off_color)

            # start playing animation :
            if not iterations:
                while not self.__stop_func:
                    self.__rainbow_animation(period, animation)
            else:
                for _ in range(iterations):
                    if self.__stop_func:
                        break
                    self.__rainbow_animation(period, animation)

            self.blackout()  # turn off leds after all iterations

    def blackout(self):
        """
        Black out every led, without stopping previous function
        """
        self.set_and_show_leds(self.off_color)
        self.set_current_anim_and_color(LedRingAnimation.NONE, BLACK)

    def fade(self, color_rgba, duration=3.5, steps=100):
        current_color = self.current_animation_color
        step_r = (color_rgba.r - current_color.r) / float(steps)
        step_g = (color_rgba.g - current_color.g) / float(steps)
        step_b = (color_rgba.b - current_color.b) / float(steps)

        sleep_duration = duration / float(steps)
        for _ in range(steps):
            self.current_animation_color = ColorRGBA(self.current_animation_color.r + step_r,
                                                     self.current_animation_color.g + step_g,
                                                     self.current_animation_color.b + step_b, 0)
            rospy.sleep(sleep_duration)

    # - Real Led ring related method

    def get_state_list_from_pixel_strip(self):
        """
        Return a list of size self.led_count, containing the current rgb color [r, g, b] of each Led in the
        real led ring
        """
        if self.strip is None:
            return []

        real_leds_state = []
        for i in range(self.led_count):
            # read back the state from the library memory buffer
            # (can't read directly Led state, they are Write-only)
            color_i = self.strip.getPixelColorRGB(i)
            real_leds_state.append([color_i.r, color_i.g, color_i.b])
        return real_leds_state

    # - Generic methods usable for simulation and real robot

    def set_led(self, index, color_rgba):
        """
        Set the color of a pixel, in simu or in real
        """
<<<<<<< HEAD
        led_index = (index + self.__led_offset) % self.led_count
        if not self.__is_simulation:
            color = get_24bits_color_from_msg(color_rgba)
            self.strip.setPixelColor(led_index, color)
        self.led_ring_makers.set_one_led_marker(led_index, color_rgba)
=======
        if self.strip is not None:
            led_color = get_24bits_color_from_msg(color_rgba)
            self.strip.setPixelColor(index, led_color)
        self.led_ring_makers.set_one_led_marker(index, color_rgba)
>>>>>>> 63bb09ff

    def show_leds(self):
        """
        Display all Led's values previously set, in simu or in real
        """
        if self.strip is not None:
            self.strip.show()

            # update value of current led state
            current_rgb_array_led_state = self.get_state_list_from_pixel_strip()
            current_color_rgba_led_state = []
            # transform a list like [[r, g, b], [r, g, b], ...] to a list like [ColorRGBA, ColorRGBA, ...]
            for elem in current_rgb_array_led_state:
                current_color_rgba_led_state.append(get_rgba_color_from_list(elem))
            self.set_current_real_leds_state(current_color_rgba_led_state)
        self.led_ring_makers.show_led_ring_markers()

    def set_and_show_leds(self, led_color, range_=None, index_delta=0):
        """
        Iterate over all leds, set them to the chosen color and show them all at once.
        "range_" must be filled only if we want to iterate over a part of the led ring.
        "index_delta" is used by "chase" methods only.
        """

        if range_ is None:
            range_ = self.led_count
            for i in range(range_):
                self.set_led(i + index_delta, led_color)
            self.show_leds()

        elif isinstance(range_, list) and len(range_) == 3:
            for i in range(range_[0], range_[1], range_[2]):
                self.set_led(i + index_delta, led_color)
            self.show_leds()

    def set_brightness(self, brightness):
        if self.strip is not None:
            self.strip.setBrightness(brightness)

    def __sleep_animation(self, until_time):
        while (until_time - rospy.Time.now()).to_sec() > 0.1:
            rospy.sleep(0.1)
            if self.__stop_func:
                break
        else:
            rospy.sleep(until_time - rospy.Time.now())

    # Observable related methods
    def set_current_anim_and_color(self, animation, anim_color=None):
        self.current_animation_color = anim_color if anim_color is not None else BLACK
        self.current_animation = animation
        self.notify_observers()

    def set_current_real_leds_state(self, rgb_list):
        self.current_real_led_ring_state = rgb_list

    def notify_observers(self):
        """
        trigger a function in the observer (led ring node) class
        """
        for obs in self._observers:
            obs.notify_current_anim_and_color(self)

    def register_observer(self, observer):
        """
        Used to add the led ring node as an observer of this class
        """
        self._observers.append(observer)


def get_rgba_color_from_list(color_list):
    return ColorRGBA(color_list[0], color_list[1], color_list[2], 0)


def get_24bits_color_from_msg(color_request):
    r = int(color_request.r)
    g = int(color_request.g)
    b = int(color_request.b)
    return Color(r, g, b)


def color(r, g, b):
    """
    return a 24 bit color value in the form of a Color object
    """
    return Color(r, g, b)


# Rainbow led related usefully methods
def wheel_rgba(pos):
    """Generate rainbow colors across 0-255 positions."""
    if pos < 85:
        return ColorRGBA(pos * 3, 255 - pos * 3, 0, 0)
    elif pos < 170:
        pos -= 85
        return ColorRGBA(255 - pos * 3, 0, pos * 3, 0)
    else:
        pos -= 170
        return ColorRGBA(0, pos * 3, 255 - pos * 3, 0)<|MERGE_RESOLUTION|>--- conflicted
+++ resolved
@@ -552,18 +552,11 @@
         """
         Set the color of a pixel, in simu or in real
         """
-<<<<<<< HEAD
         led_index = (index + self.__led_offset) % self.led_count
-        if not self.__is_simulation:
-            color = get_24bits_color_from_msg(color_rgba)
-            self.strip.setPixelColor(led_index, color)
-        self.led_ring_makers.set_one_led_marker(led_index, color_rgba)
-=======
         if self.strip is not None:
             led_color = get_24bits_color_from_msg(color_rgba)
-            self.strip.setPixelColor(index, led_color)
-        self.led_ring_makers.set_one_led_marker(index, color_rgba)
->>>>>>> 63bb09ff
+            self.strip.setPixelColor(led_index, led_color)
+        self.led_ring_makers.set_one_led_marker(led_index, color_rgba)
 
     def show_leds(self):
         """
