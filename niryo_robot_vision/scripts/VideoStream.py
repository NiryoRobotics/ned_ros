#!/usr/bin/env python

# Libs
import rospy

from cv_bridge import CvBridge
import cv2
import numpy as np
from PIL import ImageEnhance
from PIL import Image as PILImage

from threading import Lock, Thread

from fonctions_camera import generate_msg_from_image

# Messages
from niryo_robot_msgs.msg import CommandStatus
from sensor_msgs.msg import CompressedImage, Image
from std_msgs.msg import Bool
from niryo_robot_vision.msg import ImageParameters

# Service
from niryo_robot_msgs.srv import SetBool
from niryo_robot_vision.srv import SetImageParameter


class VideoStream(object):
    def __init__(self, calibration_object, publisher_compressed_stream, flip_img=False):
        self._calibration_object = calibration_object
        self._publisher_compressed_stream = publisher_compressed_stream

        self._undistort_stream = rospy.get_param('~undistort_stream')
        self._display = rospy.get_param("~display")
        self._frame_rate = rospy.get_param("~frame_rate")
        self._subsample_read = rospy.get_param("~subsampling")

        rospy.logdebug("VideoStream.init - undistort_stream: {}".format(self._undistort_stream))
        rospy.logdebug("VideoStream.init - display: {}".format(self._display))
        rospy.logdebug("VideoStream.init - frame_rate: {}".format(self._frame_rate))
        rospy.logdebug("VideoStream.init - subsampling: {}".format(self._subsample_read))

        self._actualization_rate_ros = rospy.Rate(1.1 * int(self._frame_rate))

        self._saturation = 1.0
        self._contrast = 1.0
        self._brightness = 1.0
        self._flip_img = flip_img

        # - Publisher about Running/Stopped Stream
        self._running = False
        self._should_run = False

        self._publisher_camera_stream_running = rospy.Publisher('~video_stream_is_active',
                                                                Bool, queue_size=2)

        self._publisher_stream_parameters = rospy.Publisher('~video_stream_parameters',
                                                            ImageParameters, queue_size=2, latch=True)
        self._publish_image_parameters()

        rospy.Timer(rospy.Duration(1.0 / rospy.get_param("~is_active_rate")),
                    self._publish_is_active)
        # - SERVICES
        self.__service_start_stop = rospy.Service('~start_stop_video_streaming',
                                                  SetBool, self._callback_start_stop)

        rospy.Service('~set_saturation', SetImageParameter, self._callback_set_saturation)
        rospy.Service('~set_brightness', SetImageParameter, self._callback_set_brightness)
        rospy.Service('~set_contrast', SetImageParameter, self._callback_set_contrast)

    # -- CALLBACKS
    def _callback_start_stop(self, req):
        command = ["stopping", "starting"][int(req.value)]
        if command == "stopping":
            if not self._running:
                message = "The video stream is already stopped. Cannot stop it"
                rospy.logwarn("Vision Node - " + message)
                return CommandStatus.VIDEO_STREAM_ON_OFF_FAILURE, message

            else:
                self._should_run = False

                for _ in range(30):
                    if not self._running:
                        break
                    rospy.sleep(0.1)
                else:
                    message = "Failed to stop the video stream !"
                    rospy.loginfo("Vision Node - " + message)

                    return CommandStatus.VIDEO_STREAM_ON_OFF_FAILURE, message

                message = "Stream stopped"
                rospy.loginfo("Vision Node - " + message)

                return CommandStatus.SUCCESS, message

        else:
            if self._running:
                message = "The video stream is already running. Cannot start it"
                rospy.logwarn("Vision Node - " + message)

                return CommandStatus.VIDEO_STREAM_ON_OFF_FAILURE, message
            else:
                rospy.loginfo("Vision Node - Trying to launch the stream ...")
                self._should_run = True

                # Updating last read time to avoid instant stop
                self.__last_time_read = rospy.get_time()

                for _ in range(100):
                    if self._running:
                        break
                    rospy.sleep(0.1)
                else:
                    message = "Failed to relaunch the stream !"
                    rospy.loginfo("Vision Node - " + message)

                    return CommandStatus.VIDEO_STREAM_ON_OFF_FAILURE, message

                message = "Stream relaunched !"
                rospy.loginfo("Vision Node - " + message)

                return CommandStatus.SUCCESS, message

    def _callback_set_saturation(self, req):
        self._saturation = req.factor
        self._publish_image_parameters()
        return CommandStatus.SUCCESS, "Success"

    def _callback_set_brightness(self, req):
        self._brightness = req.factor
        self._publish_image_parameters()
        return CommandStatus.SUCCESS, "Success"

    def _callback_set_contrast(self, req):
        self._contrast = req.factor
        self._publish_image_parameters()
        return CommandStatus.SUCCESS, "Success"

    def _publish_is_active(self, _):
        self._publisher_camera_stream_running.publish(self._running)

    def _publish_image_parameters(self):
        self._publisher_stream_parameters.publish(self._brightness, self._contrast, self._saturation)

    # -- METHODS

    def read_undistorted(self):
        raise NotImplementedError

    def read_raw_img(self):
        raise NotImplementedError

    def start(self):
        self._should_run = True
        t = Thread(target=self._loop, name="Camera Thread")
        t.start()

    def _loop(self):
        raise NotImplementedError


class WebcamStream(VideoStream):

    def __init__(self, calibration_object, publisher_compressed_stream, flip_img=False):
        super(WebcamStream, self).__init__(calibration_object, publisher_compressed_stream, flip_img)

        self.__cam_port = rospy.get_param("~camera_port")
        restart_rate = rospy.get_param("~restart_rate")
        self.__actualization_rate_no_stream = rospy.Rate(restart_rate)
        self.__max_restart_time = rospy.get_param("~max_restart_time")

        rospy.logdebug("WebcamStream.init - camera_port: {}".format(self.__cam_port))
        rospy.logdebug("WebcamStream.init - restart_rate: {}".format(restart_rate))
        rospy.logdebug("WebcamStream.init - max_restart_time: {}".format(self.__max_restart_time))

        self.__last_time_read = None
        self.__frame_raw = None
        self.__frame_undistort = None

        self.__lock_image = Lock()

        # Stop Stream handling
        self.__count_grab_failed = 0

    # -- PUBLIC

    def read_undistorted(self):
        if not self._running or not self._should_run:
            return None
        with self.__lock_image:
            ret, frame = self.__video_stream.retrieve()

        frame = self.adjust_image(frame)
        if ret is False:
            return None
        if self._calibration_object.is_set():
            img = self._calibration_object.undistort_image(frame)
            return cv2.flip(frame, -1) if self._flip_img else img
        else:
            return cv2.flip(frame, -1) if self._flip_img else frame

    def read_raw_img(self):
        if not self._running or not self._should_run:
            return None
        with self.__lock_image:
            ret, frame = self.__video_stream.retrieve()
        if ret is False:
            return None
        return frame

    # -- Private
    def __setup_stream_settings(self):
        # Set compression format
        self.__video_stream.set(cv2.CAP_PROP_FOURCC, cv2.VideoWriter_fourcc('M', 'J', 'P', 'G'))
        # Set Buffer size
        # -- Not available in opencv 3.4 -- #
        # self.__video_stream.set(cv2.CAP_PROP_BUFFERSIZE, rospy.get_param("~buffer_size"))

        # Set image size
        w, h = rospy.get_param("~frame_size")
        self.__video_stream.set(cv2.CAP_PROP_FRAME_WIDTH, w)
        self.__video_stream.set(cv2.CAP_PROP_FRAME_HEIGHT, h)
        # Set frame rate
        self.__video_stream.set(cv2.CAP_PROP_FPS, self._frame_rate)

    def adjust_image(self, img):
        if self._brightness == self._contrast == self._saturation == 1.:
            return img

        im_pil = PILImage.fromarray(img)

        if self._brightness != 1.:
            brightness_filter = ImageEnhance.Brightness(im_pil)
            im_pil = brightness_filter.enhance(self._brightness)

        if self._contrast != 1.:
            contrast_filter = ImageEnhance.Contrast(im_pil)
            im_pil = contrast_filter.enhance(self._contrast)

        if self._saturation != 1.:
            color_filter = ImageEnhance.Color(im_pil)
            im_pil = color_filter.enhance(self._saturation)

        # For reversing the operation:
        im_np = np.asarray(im_pil)
        return im_np

    def _loop(self):
        while not rospy.is_shutdown():
            if not self._should_run:
                self._running = False
                self.__actualization_rate_no_stream.sleep()
                continue
            self.__video_stream = cv2.VideoCapture(self.__cam_port)
            if not self.__video_stream.isOpened():
                rospy.logwarn_throttle(10.0, "Vision Node - Failed to open video stream. Check camera is well plugged.")
                self._running = False
                if self.__last_time_read is None or \
                        (rospy.get_time() - self.__last_time_read) > self.__max_restart_time:
                    self._should_run = False
                self.__actualization_rate_no_stream.sleep()
                continue

            rospy.loginfo("Vision Node - Video Stream Open")
            self.__setup_stream_settings()
            self._running = True
            self._should_run = True

            index_read = -1
            while not rospy.is_shutdown() and self._should_run:
                index_read = (index_read + 1) % self._subsample_read
                with self.__lock_image:
                    bool_grabbed = self.__video_stream.grab()
                if not bool_grabbed:
                    rospy.logwarn("Vision Node - Image not grabbed. Camera may have been unplugged.")
                    rospy.logwarn("Vision Node - Closing Video Stream")
                    break
                if index_read == 0:
                    _, frame = self.__video_stream.retrieve()
                    self.__last_time_read = rospy.get_time()

                    self.__frame_raw = frame
                    if self._undistort_stream:
                        self.__frame_undistort = self._calibration_object.undistort_image(frame)
                    else:
                        self.__frame_undistort = None
                    used_image = self.__frame_undistort if self._undistort_stream else self.__frame_raw
                    used_image = self.adjust_image(used_image)
                    if self._flip_img:
                        used_image = cv2.flip(frame, -1)
                    if self._display:
                        cv2.imshow("Video Stream", used_image)
                        cv2.waitKey(1)
                    result, msg = generate_msg_from_image(used_image)

                    if not result:
                        continue
                    rospy.logdebug("Vision Node - Publishing an image")
                    try:
                        self._publisher_compressed_stream.publish(msg)
                    except rospy.ROSException:
                        return
                self._actualization_rate_ros.sleep()

            self.__video_stream.release()
            rospy.loginfo("Vision Node - Video Stream Stopped")
            self._running = False

<<<<<<< HEAD
=======
    def __acquisition_loop(self):
        self._running = True
        self._should_run = True

        index_read = -1
        while not rospy.is_shutdown() and self._should_run:
            index_read = (index_read + 1) % self._subsample_read

            with self.__lock_image:
                bool_grabbed = self.__video_stream.grab()

            if not bool_grabbed:
                rospy.logwarn("Vision Node - Image not grabbed. Camera may have been unplugged.")
                rospy.logwarn("Vision Node - Closing Video Stream")
                break

            if index_read == 0:
                _, frame = self.__video_stream.retrieve()
                self.__last_time_read = rospy.get_time()

                self.__frame_raw = frame

                if self._undistort_stream:
                    self.__frame_undistort = self._calibration_object.undistort_image(frame)
                    used_image = self.__frame_undistort
                else:
                    self.__frame_undistort = None
                    used_image = self.__frame_raw

                used_image = self.adjust_image(used_image)
                if self._flip_img:
                    used_image = cv2.flip(frame, -1)
                if self._display:
                    cv2.imshow("Video Stream", used_image)
                    cv2.waitKey(1)
                result, msg = generate_msg_from_image(used_image)

                if not result:
                    continue
                rospy.logdebug("Vision Node - Publishing an image")
                try:
                    self._publisher_compressed_stream.publish(msg)
                except rospy.ROSException:
                    return
            self._actualization_rate_ros.sleep()

>>>>>>> 3c98f9ad

class GazeboStream(VideoStream):

    def __init__(self, calibration_object, publisher_compressed_stream, flip_img=False):
        super(GazeboStream, self).__init__(calibration_object, publisher_compressed_stream, flip_img)

        self.__image_raw_sub = rospy.Subscriber('/gazebo_camera/image_raw', Image,
                                                self.__callback_sub_image_raw)
        self.__image_compressed_sub = rospy.Subscriber('/gazebo_camera/image_raw/compressed', CompressedImage,
                                                       self.__callback_sub_image_compressed)
        self.__bridge = CvBridge()
        self.__last_image_raw = None
        self.__last_image_compressed_msg = CompressedImage()

        self._running = True
        self._should_run = True

    def __callback_sub_image_raw(self, image_message):
        self.__last_image_raw = self.__bridge.imgmsg_to_cv2(image_message, desired_encoding="bgr8")

    def __callback_sub_image_compressed(self, msg):
        self.__last_image_compressed_msg = msg

    def read_undistorted(self):
        if self.__last_image_raw is None:
            return None
        if self._calibration_object.is_set():
            img = self._calibration_object.undistort_image(self.__last_image_raw)
            return cv2.flip(img, -1) if self._flip_img else img
        else:
            return cv2.flip(self.__last_image_raw, -1) if self._flip_img else self.__last_image_raw

    def read_raw_img(self):
        return self.__last_image_raw

    def _loop(self):
        while not rospy.is_shutdown():
            if not self._should_run:
                self._running = False
                self._actualization_rate_ros.sleep()
                continue

            self._running = True

            if self.__last_image_raw is not None:
                cv2.imshow("Video Stream",
                           cv2.flip(self.__last_image_raw, -1) if self._flip_img else self.__last_image_raw)
                cv2.waitKey(1)
            try:
                self._publisher_compressed_stream.publish(self.__last_image_compressed_msg)
            except rospy.ROSException:
                return
            try:
                self._actualization_rate_ros.sleep()
            except rospy.ROSInterruptException:
                return<|MERGE_RESOLUTION|>--- conflicted
+++ resolved
@@ -307,8 +307,6 @@
             rospy.loginfo("Vision Node - Video Stream Stopped")
             self._running = False
 
-<<<<<<< HEAD
-=======
     def __acquisition_loop(self):
         self._running = True
         self._should_run = True
@@ -355,7 +353,6 @@
                     return
             self._actualization_rate_ros.sleep()
 
->>>>>>> 3c98f9ad
 
 class GazeboStream(VideoStream):
 
