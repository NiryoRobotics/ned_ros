--- conflicted
+++ resolved
@@ -43,7 +43,6 @@
   ${catkin_INCLUDE_DIRS}
 )
 
-<<<<<<< HEAD
 #############
 ##   Doc   ##
 #############
@@ -103,10 +102,4 @@
     DIRECTORY ${CMAKE_CURRENT_BINARY_DIR}/doc/
     DESTINATION ${CATKIN_PACKAGE_SHARE_DESTINATION}/doc
   )
-endif()
-=======
-catkin_install_python(
-    PROGRAMS scripts/camera_publisher_and_services.py
-    DESTINATION ${CATKIN_PACKAGE_BIN_DESTINATION}
-)
->>>>>>> 6c35ccdb
+endif()