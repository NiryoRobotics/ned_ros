cmake_minimum_required(VERSION 3.0.2)
project(niryo_robot_serial_number)
message("\n## Reading ${PROJECT_NAME}/CMakeLists.txt...")

<<<<<<< HEAD
find_package(catkin REQUIRED 
  COMPONENTS
    message_generation
    rospy
=======
find_package(catkin REQUIRED COMPONENTS
  message_generation
  rospy
>>>>>>> f2e0d91b
)

add_service_files(
  DIRECTORY srv
  FILES
  GetSerial.srv
)

# enable python module support
catkin_python_setup()

generate_messages(
  DEPENDENCIES
)

catkin_package(
<<<<<<< HEAD
    CATKIN_DEPENDS
        message_runtime
=======
  CATKIN_DEPENDS
  message_runtime
>>>>>>> f2e0d91b
)

include_directories(
  ${catkin_INCLUDE_DIRS}
)

<<<<<<< HEAD
#############
##   Doc   ##
#############

find_program(rosdoc_lite_FOUND rosdoc_lite)
if(rosdoc_lite_FOUND)
    add_custom_target (${PROJECT_NAME}_doc ALL
        rosdoc_lite -o ${CMAKE_CURRENT_BINARY_DIR}/doc ${CMAKE_CURRENT_LIST_DIR}
    )
else()
  message(WARNING "rosdoc_lite not found. Skipping documentation building")
endif()

#############
## Testing ##
#############

#############
## Install ##
#############

catkin_install_python(PROGRAMS 
    scripts/serial_number_node.py
  DESTINATION ${CATKIN_PACKAGE_BIN_DESTINATION})

# Mark other files for installation
install(
  DIRECTORY launch/
  DESTINATION ${CATKIN_PACKAGE_SHARE_DESTINATION}/launch
)

if(rosdoc_lite_FOUND)
  install(
    DIRECTORY ${CMAKE_CURRENT_BINARY_DIR}/doc/
    DESTINATION ${CATKIN_PACKAGE_SHARE_DESTINATION}/doc
  )
endif()

##########################
## Static code analysis ##
##########################
find_package(roslint QUIET)

if(roslint_FOUND)
    roslint_python()
else()
    message(WARNING "roslint not found. Skipping roslint target building")
endif()
=======
catkin_install_python(
    PROGRAMS scripts/serial_number_node.py
    DESTINATION ${CATKIN_PACKAGE_BIN_DESTINATION}
)
>>>>>>> f2e0d91b
<|MERGE_RESOLUTION|>--- conflicted
+++ resolved
@@ -2,16 +2,10 @@
 project(niryo_robot_serial_number)
 message("\n## Reading ${PROJECT_NAME}/CMakeLists.txt...")
 
-<<<<<<< HEAD
 find_package(catkin REQUIRED 
   COMPONENTS
     message_generation
     rospy
-=======
-find_package(catkin REQUIRED COMPONENTS
-  message_generation
-  rospy
->>>>>>> f2e0d91b
 )
 
 add_service_files(
@@ -28,20 +22,14 @@
 )
 
 catkin_package(
-<<<<<<< HEAD
     CATKIN_DEPENDS
         message_runtime
-=======
-  CATKIN_DEPENDS
-  message_runtime
->>>>>>> f2e0d91b
 )
 
 include_directories(
   ${catkin_INCLUDE_DIRS}
 )
 
-<<<<<<< HEAD
 #############
 ##   Doc   ##
 #############
@@ -89,10 +77,4 @@
     roslint_python()
 else()
     message(WARNING "roslint not found. Skipping roslint target building")
-endif()
-=======
-catkin_install_python(
-    PROGRAMS scripts/serial_number_node.py
-    DESTINATION ${CATKIN_PACKAGE_BIN_DESTINATION}
-)
->>>>>>> f2e0d91b
+endif()