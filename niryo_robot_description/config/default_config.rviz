--- conflicted
+++ resolved
@@ -169,7 +169,6 @@
       Update Interval: 0
       Value: true
     - Class: rviz/MarkerArray
-<<<<<<< HEAD
       Enabled: true
       Marker Topic: /visualization_marker_array
       Name: MarkerArray
@@ -177,15 +176,6 @@
         led ring: true
       Queue Size: 100
       Value: true
-=======
-      Enabled: false
-      Marker Topic: /visualization_marker_array
-      Name: MarkerArray
-      Namespaces:
-        {}
-      Queue Size: 100
-      Value: false
->>>>>>> 6c35ccdb
   Enabled: true
   Global Options:
     Background Color: 48; 48; 48
@@ -214,42 +204,25 @@
   Views:
     Current:
       Class: rviz/Orbit
-<<<<<<< HEAD
-      Distance: 0.716782808303833
-=======
       Distance: 0.9015712738037109
->>>>>>> 6c35ccdb
       Enable Stereo Rendering:
         Stereo Eye Separation: 0.05999999865889549
         Stereo Focal Distance: 1
         Swap Stereo Eyes: false
         Value: false
       Focal Point:
-<<<<<<< HEAD
-        X: 0.10472100228071213
-        Y: 0.09623554348945618
-        Z: 0.18923231959342957
-=======
         X: 0.08223675936460495
         Y: 0.047654446214437485
         Z: 0.22665028274059296
->>>>>>> 6c35ccdb
       Focal Shape Fixed Size: true
       Focal Shape Size: 0.05000000074505806
       Invert Z Axis: false
       Name: Current View
       Near Clip Distance: 0.009999999776482582
-<<<<<<< HEAD
-      Pitch: 0.46039849519729614
-      Target Frame: <Fixed Frame>
-      Value: Orbit (rviz)
-      Yaw: 4.788566589355469
-=======
       Pitch: 0.1153988242149353
       Target Frame: <Fixed Frame>
       Value: Orbit (rviz)
       Yaw: 6.218588829040527
->>>>>>> 6c35ccdb
     Saved: ~
 Window Geometry:
   Displays:
