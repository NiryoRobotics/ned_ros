<?xml version="1.0"?>
<?xml-model
  href="http://download.ros.org/schema/package_format3.xsd"
  schematypens="http://www.w3.org/2001/XMLSchema"?>
<package format="3">
    <name>niryo_robot_programs_manager</name>
    <version>3.1.0</version>
<<<<<<< HEAD
    <description>Deals with programs loaded in the robot</description>
=======
    <description>
        - Save programs
        - Launch saved python programs
        - Get Saved programs
    </description>
>>>>>>> f2e0d91b

    <maintainer email="r.lux@niryo.com">Remi Lux</maintainer>
    <maintainer email="v.pitre@niryo.com">Valentin Pitre</maintainer>
    <maintainer email="e.rey-coquais@niryo.com">Etienne Rey-Coquais</maintainer>

    <license>GPLv3</license>
    <author email="r.lux@niryo.com">Remi Lux</author>
    
    <buildtool_depend>catkin</buildtool_depend>

<<<<<<< HEAD
    <build_depend>niryo_robot_msgs</build_depend>
    <build_depend>message_generation</build_depend>

    <exec_depend>niryo_robot_msgs</exec_depend>
    <exec_depend>rosbridge_server</exec_depend>
    <exec_depend>std_msgs</exec_depend>
    <exec_depend>message_runtime</exec_depend>
=======
    <build_depend>message_runtime</build_depend>
    <build_depend>message_generation</build_depend>
    <build_depend>rostest</build_depend>

    <run_depend>rosbridge_server</run_depend>
    <run_depend>std_msgs</run_depend>
    <run_depend>message_runtime</run_depend>

    <!-- Niryo Dependencies -->
    <build_depend>niryo_robot_msgs</build_depend>
    <run_depend>niryo_robot_msgs</run_depend>
>>>>>>> f2e0d91b

    <!-- Python Dependencies -->
    <exec_depend>python-yaml</exec_depend>

    <test_depend>rostest</test_depend>
</package><|MERGE_RESOLUTION|>--- conflicted
+++ resolved
@@ -5,15 +5,7 @@
 <package format="3">
     <name>niryo_robot_programs_manager</name>
     <version>3.1.0</version>
-<<<<<<< HEAD
     <description>Deals with programs loaded in the robot</description>
-=======
-    <description>
-        - Save programs
-        - Launch saved python programs
-        - Get Saved programs
-    </description>
->>>>>>> f2e0d91b
 
     <maintainer email="r.lux@niryo.com">Remi Lux</maintainer>
     <maintainer email="v.pitre@niryo.com">Valentin Pitre</maintainer>
@@ -24,7 +16,6 @@
     
     <buildtool_depend>catkin</buildtool_depend>
 
-<<<<<<< HEAD
     <build_depend>niryo_robot_msgs</build_depend>
     <build_depend>message_generation</build_depend>
 
@@ -32,19 +23,6 @@
     <exec_depend>rosbridge_server</exec_depend>
     <exec_depend>std_msgs</exec_depend>
     <exec_depend>message_runtime</exec_depend>
-=======
-    <build_depend>message_runtime</build_depend>
-    <build_depend>message_generation</build_depend>
-    <build_depend>rostest</build_depend>
-
-    <run_depend>rosbridge_server</run_depend>
-    <run_depend>std_msgs</run_depend>
-    <run_depend>message_runtime</run_depend>
-
-    <!-- Niryo Dependencies -->
-    <build_depend>niryo_robot_msgs</build_depend>
-    <run_depend>niryo_robot_msgs</run_depend>
->>>>>>> f2e0d91b
 
     <!-- Python Dependencies -->
     <exec_depend>python-yaml</exec_depend>
